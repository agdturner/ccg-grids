--- conflicted
+++ resolved
@@ -1,4 +1,3 @@
-<<<<<<< HEAD
 /**
  * Version 1.0 is to handle single variable 2DSquareCelled raster data.
  * Copyright (C) 2005 Andy Turner, CCG, University of Leeds, UK.
@@ -639,16 +638,16 @@
             // Set the reference to this in the Grid Statistics
             this._GridStatistics.init(this);
             //this._GridStatistics.Grid2DSquareCell = this;
-            int chunkRowIndex = Integer.MIN_VALUE;
-            int chunkColIndex = Integer.MIN_VALUE;
+            int chunkRowIndex;
+            int chunkColIndex;
             //int loadedChunkCount = 0;
             boolean isLoadedChunk = false;
-            int chunkCellRowIndex = Integer.MIN_VALUE;
-            int chunkCellColIndex = Integer.MIN_VALUE;
-            long row = Long.MIN_VALUE;
-            long col = Long.MIN_VALUE;
+            int chunkCellRowIndex;
+            int chunkCellColIndex;
+            long row = 0;
+            long col = 0;
             //int cci1 = 0;
-            double cellDouble = Double.NEGATIVE_INFINITY;
+            double cellDouble;
             String println0 = env.initString(1000, handleOutOfMemoryError);
             String println = env.initString(1000, handleOutOfMemoryError);
             ChunkID a_ChunkID = new ChunkID();
@@ -656,14 +655,37 @@
                     this,
                     a_ChunkID);
             Grids_AbstractGrid2DSquareCellChunk gridChunk;
+
+            int gridChunkNRows = grid.get_ChunkNRows();
+            int gridChunkNCols = grid.get_ChunkNCols();
+            int gridNChunkRows = grid.get_NChunkRows();
+            int gridNChunkCols = grid.get_NChunkCols();
+            int gridNrowsInChunk;
+            int gridNcolsInChunk;
+            long rowIndex;
+            long colIndex;
+
+            int startChunkRowIndex;
+            startChunkRowIndex = grid.getChunkRowIndex(startRowIndex);
+            int endChunkRowIndex;
+            endChunkRowIndex = grid.getChunkRowIndex(endRowIndex);
+            int nChunkRows;
+            nChunkRows = endChunkRowIndex - startChunkRowIndex + 1;
+            int chunkRow = 0;
+
+            int startChunkColIndex;
+            startChunkColIndex = grid.getChunkColIndex(startColIndex);
+            int endChunkColIndex;
+            endChunkColIndex = grid.getChunkColIndex(endColIndex);
+
             if (gridStatistics.getClass() == Grids_GridStatistics0.class) {
-                for (chunkRowIndex = 0; chunkRowIndex < this._NChunkRows; chunkRowIndex++) {
-                    for (chunkColIndex = 0; chunkColIndex < this._NChunkCols; chunkColIndex++) {
+                for (chunkRowIndex = startChunkRowIndex; chunkRowIndex <= endChunkRowIndex; chunkRowIndex++) {
+                    for (chunkColIndex = startChunkColIndex; chunkColIndex <= endChunkColIndex; chunkColIndex++) {
                         do {
                             try {
                                 // Try to load chunk.
                                 a_ChunkID = new ChunkID(
-                                        this._NChunkCols,
+                                        gridNChunkCols,
                                         chunkRowIndex,
                                         chunkColIndex);
                                 grid2DSquareCellDoubleChunk = chunkFactory.createGrid2DSquareCellDoubleChunk(
@@ -672,32 +694,34 @@
                                 this._ChunkID_AbstractGrid2DSquareCellChunk_HashMap.put(
                                         a_ChunkID,
                                         grid2DSquareCellDoubleChunk);
-                                row = ((long) chunkRowIndex * (long) this._ChunkNRows);
-                                //row = startRowIndex + ( ( long ) _ChunkRowIndex * ( long ) this._ChunkNRows );
-                                for (chunkCellRowIndex = 0; chunkCellRowIndex < this._ChunkNRows; chunkCellRowIndex++) {
-                                    col = ((long) chunkColIndex * (long) this._ChunkNCols);
-                                    //col = startColIndex + ( ( long ) _ChunkColIndex * ( long ) this._ChunkNCols );
-                                    for (chunkCellColIndex = 0; chunkCellColIndex < this._ChunkNCols; chunkCellColIndex++) {
-//                                        cellDouble = Grid2DSquareCell.getCellDouble(
-//                                                row,
-//                                                col );
-                                        cellDouble = grid.getCellDouble(
-                                                row + startRowIndex,
-                                                col + startColIndex);
-                                        if (cellDouble == gridNoDataValue) {
-                                            initCell(
-                                                    row,
-                                                    col,
-                                                    noDataValue);
-                                        } else {
-                                            initCell(
-                                                    row,
-                                                    col,
-                                                    cellDouble);
+                                gridNrowsInChunk = grid.getChunkNRows(a_ChunkID, handleOutOfMemoryError);
+                                gridNcolsInChunk = grid.getChunkNCols(a_ChunkID, handleOutOfMemoryError);
+                                for (chunkCellRowIndex = 0; chunkCellRowIndex < gridNrowsInChunk; chunkCellRowIndex++) {
+                                    rowIndex = grid.getCellRowIndex(chunkRowIndex, chunkCellRowIndex, a_ChunkID, handleOutOfMemoryError);
+                                    if (rowIndex >= startRowIndex && rowIndex <= endRowIndex) {
+                                        col = 0;
+                                        for (chunkCellColIndex = 0; chunkCellColIndex < gridNcolsInChunk; chunkCellColIndex++) {
+                                            colIndex = grid.getCellColIndex(chunkColIndex, chunkCellColIndex, a_ChunkID, handleOutOfMemoryError);
+                                            if (colIndex >= startColIndex && colIndex <= endColIndex) {
+                                                cellDouble = grid.getCellDouble(
+                                                        rowIndex,
+                                                        colIndex);
+                                                if (cellDouble == gridNoDataValue) {
+                                                    initCell(
+                                                            row,
+                                                            col,
+                                                            noDataValue);
+                                                } else {
+                                                    initCell(
+                                                            row,
+                                                            col,
+                                                            cellDouble);
+                                                }
+                                                col++;
+                                            }
                                         }
-                                        col++;
+                                        row++;
                                     }
-                                    row++;
                                 }
                                 isLoadedChunk = true;
                             } catch (OutOfMemoryError a_OutOfMemoryError) {
@@ -707,7 +731,7 @@
                                             this._NChunkCols,
                                             chunkRowIndex,
                                             chunkColIndex);
-                                    if (env.swapToFile_Grid2DSquareCellChunksExcept_Account(this, a_ChunkID) < 1L) {
+                                    if (env.swapToFile_Grid2DSquareCellChunksExcept_Account(this, a_ChunkID) < 1L) { // Should also not swap out the chunk of grid thats values are being used to initialise this.
                                         throw a_OutOfMemoryError;
                                     }
                                     env.init_MemoryReserve(
@@ -723,85 +747,58 @@
                         //loadedChunkCount++;
                         //cci1 = _ChunkColIndex;
                     }
-                    println = "Done chunkRow " + chunkRowIndex + " out of " + this._NChunkRows;
+                    println = "Done chunkRow " + chunkRow + " out of " + nChunkRows;
                     println = env.println(println, println0, handleOutOfMemoryError);
-                }
-            } else {
-                // _GridStatistics.getClass() == Grids_GridStatistics1.class
-                // initCellFast(long,long,double) is to be used inplace of
-                // initCell(long,long,double).
-                for (chunkRowIndex = 0; chunkRowIndex < this._NChunkRows; chunkRowIndex++) {
-                    for (chunkColIndex = 0; chunkColIndex < this._NChunkCols; chunkColIndex++) {
+                    chunkRow ++;
+                }
+            } else {
+                for (chunkRowIndex = startChunkRowIndex; chunkRowIndex <= endChunkRowIndex; chunkRowIndex++) {
+                    for (chunkColIndex = startChunkColIndex; chunkColIndex <= endChunkColIndex; chunkColIndex++) {
                         do {
                             try {
                                 // Try to load chunk.
                                 a_ChunkID = new ChunkID(
-                                        this._NChunkCols,
+                                        gridNChunkCols,
                                         chunkRowIndex,
                                         chunkColIndex);
-                                gridChunk = grid.getGrid2DSquareCellChunk(a_ChunkID);
                                 grid2DSquareCellDoubleChunk = chunkFactory.createGrid2DSquareCellDoubleChunk(
                                         this,
                                         a_ChunkID);
                                 this._ChunkID_AbstractGrid2DSquareCellChunk_HashMap.put(
                                         a_ChunkID,
                                         grid2DSquareCellDoubleChunk);
-                                chunkNRows = grid.getChunkNRows(
-                                        a_ChunkID, handleOutOfMemoryError);
-                                chunkNCols = grid.getChunkNCols(
-                                        a_ChunkID, handleOutOfMemoryError);
-                                for (chunkCellRowIndex = 0; chunkCellRowIndex < chunkNRows; chunkCellRowIndex++) {
-                                    for (chunkCellColIndex = 0; chunkCellColIndex < chunkNCols; chunkCellColIndex++) {
-                                        try {
-                                            cellDouble = grid.getCellDouble(
-                                                    gridChunk,
-                                                    chunkRowIndex,
-                                                    chunkColIndex,
-                                                    chunkCellRowIndex,
-                                                    chunkCellColIndex,
+                                gridNrowsInChunk = grid.getChunkNRows(a_ChunkID, handleOutOfMemoryError);
+                                gridNcolsInChunk = grid.getChunkNCols(a_ChunkID, handleOutOfMemoryError);
+                                for (chunkCellRowIndex = 0; chunkCellRowIndex < gridNrowsInChunk; chunkCellRowIndex++) {
+                                    rowIndex = grid.getCellRowIndex(chunkRowIndex, chunkCellRowIndex, a_ChunkID, handleOutOfMemoryError);
+                                    if (rowIndex >= startRowIndex && rowIndex <= endRowIndex) {
+                                        col = 0;
+                                        for (chunkCellColIndex = 0; chunkCellColIndex < gridNcolsInChunk; chunkCellColIndex++) {
+                                            colIndex = grid.getCellColIndex(chunkColIndex, chunkCellColIndex, a_ChunkID, handleOutOfMemoryError);
+                                            if (colIndex >= startColIndex && colIndex <= endColIndex) {
+                                                cellDouble = grid.getCellDouble(
+                                                        rowIndex,
+                                                        colIndex);
+                                                setCell(
+                                                    row,
+                                                    col,
+                                                    cellDouble,
                                                     handleOutOfMemoryError);
-                                            grid2DSquareCellDoubleChunk.setCell(
-                                                    chunkCellRowIndex,
-                                                    chunkCellColIndex,
-                                                    cellDouble,
-                                                    noDataValue,
-                                                    handleOutOfMemoryError);
-                                        } catch (NullPointerException e) {
-                                            int debug = 1;
-                                            //e.getLocalizedMessage();
+                                                col++;
+                                            }
                                         }
+                                        row++;
                                     }
                                 }
-//                                row = ((long) chunkRowIndex * (long) this._ChunkNRows);
-//                                //row = startRowIndex + ( ( long ) _ChunkRowIndex * ( long ) this._ChunkNRows );
-//                                for (chunkCellRowIndex = 0; chunkCellRowIndex < this._ChunkNRows; chunkCellRowIndex++) {
-//                                    col = ((long) chunkColIndex * (long) this._ChunkNCols);
-//                                    //col = startColIndex + ( ( long ) _ChunkColIndex * ( long ) this._ChunkNCols );
-//                                    for (chunkCellColIndex = 0; chunkCellColIndex < this._ChunkNCols; chunkCellColIndex++) {
-////                                        cellDouble = Grid2DSquareCell.getCellDouble(
-////                                                row,
-////                                                col );
-//                                        cellDouble = grid.getCellDouble(
-//                                                row + startRowIndex,
-//                                                col + startColIndex);
-//                                        initCellFast(
-//                                                row,
-//                                                col,
-//                                                cellDouble);
-//                                        col++;
-//                                    }
-//                                    row++;
-//                                }
                                 isLoadedChunk = true;
                             } catch (OutOfMemoryError a_OutOfMemoryError) {
                                 if (handleOutOfMemoryError) {
-                                    // Encountering an OutOfMemoryError while executing this block is fatal.
                                     env.clear_MemoryReserve();
                                     a_ChunkID = new ChunkID(
                                             this._NChunkCols,
                                             chunkRowIndex,
                                             chunkColIndex);
-                                    if (env.swapToFile_Grid2DSquareCellChunksExcept_Account(this, a_ChunkID) < 1L) {
+                                    if (env.swapToFile_Grid2DSquareCellChunksExcept_Account(this, a_ChunkID) < 1L) { // Should also not swap out the chunk of grid thats values are being used to initialise this.
                                         throw a_OutOfMemoryError;
                                     }
                                     env.init_MemoryReserve(
@@ -817,8 +814,9 @@
                         //loadedChunkCount++;
                         //cci1 = _ChunkColIndex;
                     }
-                    println = "Done chunkRow " + chunkRowIndex + " out of " + this._NChunkRows;
+                    println = "Done chunkRow " + chunkRow + " out of " + nChunkRows;
                     println = env.println(println, println0, handleOutOfMemoryError);
+                    chunkRow ++;
                 }
             }
             this.env._AbstractGrid2DSquareCell_HashSet.add(this);
@@ -1267,33 +1265,43 @@
     }
 
     /**
-     * @param chunkRowIndex
-     * @param chunkColIndex
+     * @param _ChunkRowIndex
+     * @param _ChunkColIndex
      * @return grid2DSquareCellDoubleChunks.
      * @param handleOutOfMemoryError If true then OutOfMemoryErrors are caught,
      * swap operations are initiated, then the method is re-called. If false
      * then OutOfMemoryErrors are caught and thrown.
      */
     public Grids_AbstractGrid2DSquareCellDoubleChunk getGrid2DSquareCellDoubleChunk(
-            int chunkRowIndex,
-            int chunkColIndex,
+            int _ChunkRowIndex,
+            int _ChunkColIndex,
             boolean handleOutOfMemoryError) {
         try {
             Grids_AbstractGrid2DSquareCellDoubleChunk result = getGrid2DSquareCellDoubleChunk(
-                    chunkRowIndex,
-                    chunkColIndex);
+                    _ChunkRowIndex,
+                    _ChunkColIndex);
             env.tryToEnsureThereIsEnoughMemoryToContinue(handleOutOfMemoryError);
             return result;
-        } catch (OutOfMemoryError e) {
+        } catch (OutOfMemoryError a_OutOfMemoryError) {
             if (handleOutOfMemoryError) {
                 env.clear_MemoryReserve();
-                freeSomeMemoryAndResetReserve(chunkRowIndex, chunkColIndex, e, handleOutOfMemoryError);
+                ChunkID a_ChunkID = new ChunkID(
+                        this._NChunkCols,
+                        _ChunkRowIndex,
+                        _ChunkColIndex);
+                if (env.swapToFile_Grid2DSquareCellChunksExcept_Account(this, a_ChunkID) < 1L) {
+                    throw a_OutOfMemoryError;
+                }
+                env.init_MemoryReserve(
+                        this,
+                        a_ChunkID,
+                        handleOutOfMemoryError);
                 return getGrid2DSquareCellDoubleChunk(
-                        chunkRowIndex,
-                        chunkColIndex,
-                        handleOutOfMemoryError);
-            } else {
-                throw e;
+                        _ChunkRowIndex,
+                        _ChunkColIndex,
+                        handleOutOfMemoryError);
+            } else {
+                throw a_OutOfMemoryError;
             }
         }
     }
@@ -1493,10 +1501,8 @@
         } catch (OutOfMemoryError a_OutOfMemoryError) {
             if (handleOutOfMemoryError) {
                 env.clear_MemoryReserve();
-                if (env.swapToFile_Grid2DSquareCellChunkExcept_Account(this) < 1L) {
-                    if (!env.swapToFile_Grid2DSquareCellChunk(this)) {
-                        throw a_OutOfMemoryError;
-                    }
+                if (env.swapToFile_Grid2DSquareCellChunk_Account() < 1L) {
+                    throw a_OutOfMemoryError;
                 }
                 env.init_MemoryReserve(handleOutOfMemoryError);
                 return get_NoDataValue(
@@ -1522,19 +1528,14 @@
                 // Cannot convert to a BigDecimal!
                 return null;
             }
-            if (Double.isNaN(_NoDataValue)) {
-                return null;
-            }
             BigDecimal result = new BigDecimal(_NoDataValue);
             env.tryToEnsureThereIsEnoughMemoryToContinue(handleOutOfMemoryError);
             return result;
         } catch (OutOfMemoryError a_OutOfMemoryError) {
             if (handleOutOfMemoryError) {
                 env.clear_MemoryReserve();
-                if (env.swapToFile_Grid2DSquareCellChunkExcept_Account(this) < 1L) {
-                    if (!env.swapToFile_Grid2DSquareCellChunk(this)) {
-                        throw a_OutOfMemoryError;
-                    }
+                if (env.swapToFile_Grid2DSquareCellChunk_Account() < 1L) {
+                    throw a_OutOfMemoryError;
                 }
                 env.init_MemoryReserve(handleOutOfMemoryError);
                 return getNoDataValueBigDecimal(
@@ -1588,12 +1589,10 @@
                         this._NChunkCols,
                         getChunkRowIndex(a_CellRowIndex),
                         getChunkColIndex(a_CellColIndex));
-                if (env.swapToFile_Grid2DSquareCellChunkExcept_Account(this) < 1L) {
-                    if (env.swapToFile_Grid2DSquareCellChunkExcept_Account(
-                            this,
-                            a_ChunkID) < 1L) {
-                        throw a_OutOfMemoryError;
-                    }
+                if (env.swapToFile_Grid2DSquareCellChunkExcept_Account(
+                        this,
+                        a_ChunkID) < 1L) {
+                    throw a_OutOfMemoryError;
                 }
                 env.init_MemoryReserve(
                         this,
@@ -1702,12 +1701,10 @@
                         this._NChunkCols,
                         a_ChunkRowIndex,
                         a_ChunkColIndex);
-                if (env.swapToFile_Grid2DSquareCellChunkExcept_Account(this) < 1L) {
-                    if (env.swapToFile_Grid2DSquareCellChunkExcept_Account(
-                            this,
-                            a_ChunkID) < 1L) {
-                        throw a_OutOfMemoryError;
-                    }
+                if (env.swapToFile_Grid2DSquareCellChunkExcept_Account(
+                        this,
+                        a_ChunkID) < 1L) {
+                    throw a_OutOfMemoryError;
                 }
                 env.init_MemoryReserve(
                         this,
@@ -4121,4127 +4118,4 @@
             }
         }
     }
-}
-=======
-/**
- * Version 1.0 is to handle single variable 2DSquareCelled raster data.
- * Copyright (C) 2005 Andy Turner, CCG, University of Leeds, UK.
- *
- * This library is free software; you can redistribute it and/or modify it under
- * the terms of the GNU Lesser General Public License as published by the Free
- * Software Foundation; either version 2.1 of the License, or (at your option)
- * any later version.
- *
- * This library is distributed in the hope that it will be useful, but WITHOUT
- * ANY WARRANTY; without even the implied warranty of MERCHANTABILITY or FITNESS
- * FOR A PARTICULAR PURPOSE. See the GNU Lesser General Public License for more
- * details.
- *
- * You should have received a copy of the GNU Lesser General Public License
- * along with this library; if not, write to the Free Software Foundation, Inc.,
- * 59 Temple Place, Suite 330, Boston, MA 02111-1307 USA.
- */
-package uk.ac.leeds.ccg.andyt.grids.core;
-
-import java.io.BufferedInputStream;
-import java.io.File;
-import java.io.FileInputStream;
-import java.io.IOException;
-import java.io.ObjectInputStream;
-import java.io.Serializable;
-import java.math.BigDecimal;
-import java.math.BigInteger;
-import java.util.HashMap;
-import java.util.HashSet;
-import java.util.Iterator;
-import uk.ac.leeds.ccg.andyt.grids.core.Grids_AbstractGrid2DSquareCell.CellID;
-import uk.ac.leeds.ccg.andyt.grids.core.Grids_AbstractGrid2DSquareCell.ChunkID;
-import uk.ac.leeds.ccg.andyt.grids.exchange.Grids_ESRIAsciiGridImporter;
-import uk.ac.leeds.ccg.andyt.grids.utilities.Grids_Utilities;
-
-/**
- * A class for representing grids of double precision values.
- *
- * @see Grids_AbstractGrid2DSquareCell
- */
-public class Grids_Grid2DSquareCellDouble
-        extends Grids_AbstractGrid2DSquareCell
-        implements Serializable {
-
-    /**
-     * For storing the NODATA value of the grid, which by default is
-     * Double.NEGATIVE_INFINITY. N.B. Double.NaN should not be used. N.B. Care
-     * should be taken so that _NoDataValue is not a data value.
-     */
-    protected double _NoDataValue = Double.NEGATIVE_INFINITY;
-
-    /**
-     * Creates a new Grid2DSquareCellDouble
-     */
-    public Grids_Grid2DSquareCellDouble() {
-    }
-
-    /**
-     * Creates a new Grid2DSquareCellDouble
-     *
-     * @param grids_Environment
-     */
-    public Grids_Grid2DSquareCellDouble(
-            Grids_Environment grids_Environment) {
-        initGrid2DSquareCellDouble(
-                grids_Environment);
-    }
-
-    /**
-     * Creates a new Grid2DSquareCellDouble. Warning!! Concurrent modification
-     * may occur if _Directory is in use. If a completely new instance is wanted
-     * then use: Grid2DSquareCellDouble( File, Grid2DSquareCellDoubleAbstract,
-     * Grids_AbstractGrid2DSquareCellDoubleChunkFactory, int, int, long, long,
-     * long, long, double, HashSet) which can be accessed via a
-     * Grids_Grid2DSquareCellDoubleFactory.
-     *
-     * @param directory The File _Directory to be used for swapping.
-     * @param gridFile The File _Directory containing the File names thisFile
-     * that the ois was constructed from.
-     * @param ois The ObjectInputStream used in first attempt to construct this.
-     * @param grids_Environment
-     * @param handleOutOfMemoryError If true then OutOfMemoryErrors are caught,
-     * swap operations are initiated, then the method is re-called. If false
-     * then OutOfMemoryErrors are caught and thrown.
-     */
-    protected Grids_Grid2DSquareCellDouble(
-            File directory,
-            File gridFile,
-            ObjectInputStream ois,
-            Grids_Environment grids_Environment,
-            boolean handleOutOfMemoryError) {
-        initGrid2DSquareCellDouble(
-                directory,
-                gridFile,
-                ois,
-                grids_Environment,
-                handleOutOfMemoryError);
-    }
-
-    /**
-     * Creates a new Grid2DSquareCellDouble with each cell value equal to
-     * _NoDataValue and all chunks of the same type.
-     *
-     * @param gridStatistics The AbstractGridStatistics to accompany this.
-     * @param directory The File _Directory to be used for swapping.
-     * @param chunkFactory The Grids_AbstractGrid2DSquareCellDoubleChunkFactory
-     * prefered for creating chunks.
-     * @param chunkNRows The number of rows of cells in any chunk.
-     * @param chunkNCols The number of columns of cells in any chunk.
-     * @param nRows The number of rows of cells.
-     * @param nCols The number of columns of cells.
-     * @param dimensions The cellsize, xmin, ymin, xmax and ymax.
-     * @param noDataValue The _NoDataValue.
-     * @param grids_Environment
-     * @param handleOutOfMemoryError If true then OutOfMemoryErrors are caught,
-     * swap operations are initiated, then the method is re-called. If false
-     * then OutOfMemoryErrors are caught and thrown.
-     */
-    protected Grids_Grid2DSquareCellDouble(
-            Grids_AbstractGridStatistics gridStatistics,
-            File directory,
-            Grids_AbstractGrid2DSquareCellDoubleChunkFactory chunkFactory,
-            int chunkNRows,
-            int chunkNCols,
-            long nRows,
-            long nCols,
-            BigDecimal[] dimensions,
-            double noDataValue,
-            Grids_Environment grids_Environment,
-            boolean handleOutOfMemoryError) {
-        initGrid2DSquareCellDouble(
-                gridStatistics,
-                directory,
-                chunkFactory,
-                chunkNRows,
-                chunkNCols,
-                nRows,
-                nCols,
-                dimensions,
-                noDataValue,
-                grids_Environment,
-                handleOutOfMemoryError);
-    }
-
-    /**
-     * Creates a new Grid2DSquareCellDouble based on values in Grid2DSquareCell.
-     *
-     * @param gridStatistics The AbstractGridStatistics to accompany this.
-     * @param directory The File _Directory to be used for swapping.
-     * @param grid The Grids_AbstractGrid2DSquareCell from which this is to be
-     * constructed.
-     * @param chunkFactory The Grids_AbstractGrid2DSquareCellDoubleChunkFactory
-     * prefered to construct chunks of this.
-     * @param chunkNRows The number of rows of cells in any chunk.
-     * @param chunkNCols The number of columns of cells in any chunk.
-     * @param startRowIndex The Grid2DSquareCell row index which is the bottom
-     * most row of this.
-     * @param startColIndex The Grid2DSquareCell column index which is the left
-     * most column of this.
-     * @param endRowIndex The Grid2DSquareCell row index which is the top most
-     * row of this.
-     * @param endColIndex The Grid2DSquareCell column index which is the right
-     * most column of this.
-     * @param noDataValue The _NoDataValue for this.
-     * @param grids_Environment
-     * @param handleOutOfMemoryError If true then OutOfMemoryErrors are caught,
-     * swap operations are initiated, then the method is re-called. If false
-     * then OutOfMemoryErrors are caught and thrown.
-     */
-    protected Grids_Grid2DSquareCellDouble(
-            Grids_AbstractGridStatistics gridStatistics,
-            File directory,
-            Grids_AbstractGrid2DSquareCell grid,
-            Grids_AbstractGrid2DSquareCellDoubleChunkFactory chunkFactory,
-            int chunkNRows,
-            int chunkNCols,
-            long startRowIndex,
-            long startColIndex,
-            long endRowIndex,
-            long endColIndex,
-            double noDataValue,
-            Grids_Environment grids_Environment,
-            boolean handleOutOfMemoryError) {
-        initGrid2DSquareCellDouble(
-                gridStatistics,
-                directory,
-                grid,
-                chunkFactory,
-                chunkNRows,
-                chunkNCols,
-                startRowIndex,
-                startColIndex,
-                endRowIndex,
-                endColIndex,
-                noDataValue,
-                grids_Environment,
-                handleOutOfMemoryError);
-    }
-
-    /**
-     * Creates a new Grid2DSquareCellDouble with values obtained from gridFile.
-     * Currently gridFile must be a _Directory of a Grid2DSquareCellDouble or
-     * Grids_Grid2DSquareCellInt or a ESRI Asciigrid format file with a _Name
-     * ending ".asc".
-     *
-     * @param gridStatistics The AbstractGridStatistics to accompany this.
-     * @param directory The File _Directory to be used for swapping.
-     * @param gridFile Either a _Directory, or a formatted File with a specific
-     * extension containing the data and information about the
-     * Grid2DSquareCellDouble to be returned.
-     * @param chunkFactory The Grids_AbstractGrid2DSquareCellDoubleChunkFactory
-     * prefered to construct chunks of this.
-     * @param chunkNRows
-     * @param startRowIndex The Grid2DSquareCell row index which is the bottom
-     * most row of this.
-     * @param chunkNCols
-     * @param startColIndex The Grid2DSquareCell column index which is the left
-     * most column of this.
-     * @param endRowIndex The Grid2DSquareCell row index which is the top most
-     * row of this.
-     * @param endColIndex The Grid2DSquareCell column index which is the right
-     * most column of this.
-     * @param noDataValue The _NoDataValue for this.
-     * @param handleOutOfMemoryError If true then OutOfMemoryErrors are caught,
-     * swap operations are initiated, then the method is re-called. If false
-     * then OutOfMemoryErrors are caught and thrown.
-     * @param grids_Environment
-     */
-    protected Grids_Grid2DSquareCellDouble(
-            Grids_AbstractGridStatistics gridStatistics,
-            File directory,
-            File gridFile,
-            Grids_AbstractGrid2DSquareCellDoubleChunkFactory chunkFactory,
-            int chunkNRows,
-            int chunkNCols,
-            long startRowIndex,
-            long startColIndex,
-            long endRowIndex,
-            long endColIndex,
-            double noDataValue,
-            Grids_Environment grids_Environment,
-            boolean handleOutOfMemoryError) {
-        initGrid2DSquareCellDouble(
-                gridStatistics,
-                directory,
-                gridFile,
-                chunkFactory,
-                chunkNRows,
-                chunkNCols,
-                startRowIndex,
-                startColIndex,
-                endRowIndex,
-                endColIndex,
-                noDataValue,
-                grids_Environment,
-                handleOutOfMemoryError);
-    }
-
-    /**
-     * @return a string description of the instance. Basically the values of
-     * each field.
-     * @param handleOutOfMemoryError If true then OutOfMemoryErrors are caught,
-     * swap operations are initiated, then the method is re-called. If false
-     * then OutOfMemoryErrors are caught and thrown.
-     */
-    @Override
-    public String toString(
-            boolean handleOutOfMemoryError) {
-        try {
-            String result = "Grid2DSquareCellDouble( "
-                    + //"_NoDataValue( " + get_NoDataValue( handleOutOfMemoryError) + " ), " +
-                    "_NoDataValue( " + this._NoDataValue + " ), "
-                    + super.toString(0, handleOutOfMemoryError) + " )";
-            env.tryToEnsureThereIsEnoughMemoryToContinue(handleOutOfMemoryError);
-            return result;
-        } catch (OutOfMemoryError a_OutOfMemoryError) {
-            if (handleOutOfMemoryError) {
-                env.clear_MemoryReserve();
-                if (env.swapToFile_Grid2DSquareCellChunk_Account() < 1L) {
-                    throw a_OutOfMemoryError;
-                }
-                env.init_MemoryReserve(handleOutOfMemoryError);
-                return toString(
-                        handleOutOfMemoryError);
-            } else {
-                throw a_OutOfMemoryError;
-            }
-        }
-    }
-
-    /**
-     * Initialises this.
-     *
-     * @see Grid2DSquareCellDouble()
-     */
-    private void initGrid2DSquareCellDouble(
-            Grids_Environment _Grids_Environment) {
-        initGrid2DSquareCell(_Grids_Environment);
-        this._NoDataValue = Double.NEGATIVE_INFINITY;
-    }
-
-    /**
-     * Initialises this.
-     *
-     * @param a_Grid2DSquareCellDouble The Grids_Grid2DSquareCellDouble from
-     * which the fields of this are set.
-     * @param initTransientFields Iff true then transient fields of this are set
-     * with those of _Grid2DSquareCellDouble.
-     */
-    private void initGrid2DSquareCellDouble(
-            Grids_Grid2DSquareCellDouble a_Grid2DSquareCellDouble,
-            boolean initTransientFields) {
-        this._NoDataValue = a_Grid2DSquareCellDouble._NoDataValue;
-        super.initGrid2DSquareCell(a_Grid2DSquareCellDouble);
-        if (initTransientFields) {
-            this.env = a_Grid2DSquareCellDouble.env;
-            this._ChunkID_AbstractGrid2DSquareCellChunk_HashMap
-                    = a_Grid2DSquareCellDouble._ChunkID_AbstractGrid2DSquareCellChunk_HashMap;
-            // Set the reference to this in the Grid Statistics
-            this._GridStatistics.init(this);
-            //init_Grid2DSquareCells_MemoryReserve(a_Grid2DSquareCellDouble.env);
-            //this._AbstractGrid2DSquareCell_HashSet =
-            //        _Grid2DSquareCellDouble._AbstractGrid2DSquareCell_HashSet;
-            //this._MemoryReserve =
-            //        _Grid2DSquareCellDouble._MemoryReserve;
-        }
-        this.env._AbstractGrid2DSquareCell_HashSet.add(this);
-    }
-
-    /**
-     * Initialises this.
-     *
-     * @param _Directory The File _Directory to be used for swapping.
-     * @param gridFile The File _Directory containing the File named thisFile
-     * that the ois was constructed from.
-     * @param ois The ObjectInputStream used in first attempt to construct this.
-     * @param _AbstractGrid2DSquareCell_HashSet A HashSet of swappable
-     * Grids_AbstractGrid2DSquareCell instances.
-     * @param handleOutOfMemoryError If true then OutOfMemoryErrors are caught,
-     * swap operations are initiated, then the method is re-called. If false
-     * then OutOfMemoryErrors are caught and thrown.
-     * @see Grid2DSquareCellDouble( File, File, ObjectInputStream, HashSet,
-     * boolean)
-     */
-    private void initGrid2DSquareCellDouble(
-            File directory_File,
-            File grid_File,
-            ObjectInputStream ois,
-            Grids_Environment a_Grids_Environment,
-            boolean handleOutOfMemoryError) {
-        try {
-            //init_Grid2DSquareCells_MemoryReserve(env);
-            this.env = a_Grids_Environment;
-            this._Directory = directory_File;
-            File thisFile = new File(
-                    grid_File,
-                    "thisFile");
-            try {
-                boolean initTransientFields = false;
-                initGrid2DSquareCellDouble((Grids_Grid2DSquareCellDouble) ois.readObject(),
-                        initTransientFields);
-                ois.close();
-                // Set the reference to this in the Grid Chunks
-                initGrid2DSquareCellChunks(grid_File);
-                Iterator<Grids_AbstractGrid2DSquareCellChunk> chunkIterator;
-                chunkIterator = this._ChunkID_AbstractGrid2DSquareCellChunk_HashMap.values().iterator();
-                while (chunkIterator.hasNext()) {
-                    Grids_AbstractGrid2DSquareCellChunk grid2DSquareCellChunkAbstract = chunkIterator.next();
-                    grid2DSquareCellChunkAbstract._Grid2DSquareCell = this;
-                }
-            } catch (ClassCastException e) {
-                try {
-                    ois.close();
-                    ois = new ObjectInputStream(
-                            new BufferedInputStream(
-                                    new FileInputStream(thisFile)));
-                    // If the object is a Grids_Grid2DSquareCellInt
-                    Grids_Grid2DSquareCellIntFactory grid2DSquareCellIntFactory = new Grids_Grid2DSquareCellIntFactory(
-                            _Directory,
-                            env,
-                            handleOutOfMemoryError);
-                    Grids_Grid2DSquareCellInt grid2DSquareCellInt = (Grids_Grid2DSquareCellInt) grid2DSquareCellIntFactory.create(
-                            _Directory,
-                            grid_File,
-                            ois);
-                    Grids_Grid2DSquareCellDoubleFactory grid2DSquareCellDoubleFactory = new Grids_Grid2DSquareCellDoubleFactory(
-                            _Directory,
-                            env,
-                            handleOutOfMemoryError);
-                    Grids_Grid2DSquareCellDouble grid2DSquareCellDouble = (Grids_Grid2DSquareCellDouble) grid2DSquareCellDoubleFactory.create(grid2DSquareCellInt);
-                    boolean initTransientFields = false;
-                    initGrid2DSquareCellDouble(
-                            grid2DSquareCellDouble,
-                            initTransientFields);
-                    initGrid2DSquareCellChunks(grid_File);
-                } catch (IOException ioe) {
-                    //ioe.printStackTrace();
-                    System.err.println(ioe.getLocalizedMessage());
-                }
-            } catch (ClassNotFoundException e) {
-                //ioe.printStackTrace();
-                System.err.println(e.getLocalizedMessage());
-            } catch (IOException e) {
-                //ioe.printStackTrace();
-                System.err.println(e.getLocalizedMessage());
-            }
-            // Set the reference to this in the Grid Statistics
-            this._GridStatistics.init(this);
-            this.env._AbstractGrid2DSquareCell_HashSet.add(this);
-        } catch (OutOfMemoryError a_OutOfMemoryError) {
-            if (handleOutOfMemoryError) {
-                a_Grids_Environment.clear_MemoryReserve();
-                env = a_Grids_Environment;
-                if (env.swapToFile_Grid2DSquareCellChunks_Account() < 1L) {
-                    throw a_OutOfMemoryError;
-                }
-                initGrid2DSquareCellDouble(_Directory,
-                        grid_File,
-                        ois,
-                        env,
-                        handleOutOfMemoryError);
-            } else {
-                throw a_OutOfMemoryError;
-            }
-        }
-    }
-
-    /**
-     * Initialises this.
-     *
-     * @param gridStatistics The AbstractGridStatistics to accompany this.
-     * @param directory The File _Directory to be used for swapping.
-     * @param grid2DSquareCellDoubleChunkFactory The
-     * Grids_AbstractGrid2DSquareCellDoubleChunkFactory prefered for creating
-     * chunks.
-     * @param chunkNRows The number of rows of cells in any chunk.
-     * @param chunkNCols The number of columns of cells in any chunk.
-     * @param nRows The number of rows of cells.
-     * @param nCols The number of columns of cells.
-     * @param _Dimensions The cellsize, xmin, ymin, xmax and ymax.
-     * @param noDataValue The _NoDataValue.
-     * @param _AbstractGrid2DSquareCell_HashSet A HashSet of swappable
-     * Grids_AbstractGrid2DSquareCell instances.
-     * @param handleOutOfMemoryError If true then OutOfMemoryErrors are caught,
-     * swap operations are initiated, then the method is re-called. If false
-     * then OutOfMemoryErrors are caught and thrown.
-     * @see Grid2DSquareCellDouble( AbstractGridStatistics, File,
-     * AbstractGrid2DSquareCellDoubleChunkFactory, int, int, long, long ,
-     * BigDecimal[], double, HashSet, boolean );
-     */
-    private void initGrid2DSquareCellDouble(
-            Grids_AbstractGridStatistics gridStatistics,
-            File directory,
-            Grids_AbstractGrid2DSquareCellDoubleChunkFactory chunkFactory,
-            int chunkNRows,
-            int chunkNCols,
-            long nRows,
-            long nCols,
-            BigDecimal[] dimensions,
-            double noDataValue,
-            Grids_Environment grids_Environment,
-            boolean handleOutOfMemoryError) {
-        try {
-            this.env = grids_Environment;
-            //init_Grid2DSquareCells_MemoryReserve(_Grid2DSquareCells);
-            this._Directory = directory;
-            this._GridStatistics = gridStatistics;
-            // Set the reference to this in the Grid Statistics
-            this._GridStatistics.init(this);
-            //this._GridStatistics.Grid2DSquareCell = this;
-            this._Directory = directory;
-            this._ChunkNRows = chunkNRows;
-            this._ChunkNCols = chunkNCols;
-            this._NRows = nRows;
-            this._NCols = nCols;
-            init_Dimensions(dimensions);
-            init_NoDataValue(noDataValue);
-            this._Name = directory.getName();
-            init_NChunkRows();
-            init_NChunkCols();
-            long nChunks = getNChunks();
-            this._ChunkID_AbstractGrid2DSquareCellChunk_HashMap = new HashMap((int) nChunks);
-            int chunkRowIndex = Integer.MIN_VALUE;
-            int chunkColIndex = Integer.MIN_VALUE;
-            //int loadedChunkCount = 0;
-            boolean isLoadedChunk = false;
-            int int_0 = 0;
-            String println0 = env.initString(1000, handleOutOfMemoryError);
-            String println = env.initString(1000, handleOutOfMemoryError);
-            ChunkID a_ChunkID = new ChunkID();
-            Grids_AbstractGrid2DSquareCellDoubleChunk _Grid2DSquareCellDoubleChunk = chunkFactory.createGrid2DSquareCellDoubleChunk(
-                    this,
-                    a_ChunkID);
-            for (chunkRowIndex = int_0; chunkRowIndex < this._NChunkRows; chunkRowIndex++) {
-                for (chunkColIndex = int_0; chunkColIndex < this._NChunkCols; chunkColIndex++) {
-                    do {
-                        try {
-                            // Try to load chunk.
-                            a_ChunkID = new ChunkID(
-                                    this._NChunkCols,
-                                    chunkRowIndex,
-                                    chunkColIndex);
-                            _Grid2DSquareCellDoubleChunk = chunkFactory.createGrid2DSquareCellDoubleChunk(
-                                    this,
-                                    a_ChunkID);
-                            this._ChunkID_AbstractGrid2DSquareCellChunk_HashMap.put(
-                                    a_ChunkID,
-                                    _Grid2DSquareCellDoubleChunk);
-                            isLoadedChunk = true;
-                        } catch (OutOfMemoryError a_OutOfMemoryError) {
-                            if (handleOutOfMemoryError) {
-                                env.clear_MemoryReserve();
-                                a_ChunkID = new ChunkID(
-                                        this._NChunkCols,
-                                        chunkRowIndex,
-                                        chunkColIndex);
-                                if (env.swapToFile_Grid2DSquareCellChunksExcept_Account(this, a_ChunkID) < 1L) {
-                                    throw a_OutOfMemoryError;
-                                }
-                                env.init_MemoryReserve(
-                                        this,
-                                        a_ChunkID,
-                                        handleOutOfMemoryError);
-                            } else {
-                                throw a_OutOfMemoryError;
-                            }
-                        }
-                    } while (!isLoadedChunk);
-                    isLoadedChunk = false;
-                    //loadedChunkCount++;
-                }
-                println = "Done chunkRow " + chunkRowIndex + " out of " + this._NChunkRows;
-                println = env.println(println, println0, handleOutOfMemoryError);
-            }
-            this.env._AbstractGrid2DSquareCell_HashSet.add(this);
-        } catch (OutOfMemoryError a_OutOfMemoryError) {
-            if (handleOutOfMemoryError) {
-                grids_Environment.clear_MemoryReserve();
-                env = grids_Environment;
-                if (env.swapToFile_Grid2DSquareCellChunks_Account() < 1) {
-                    throw a_OutOfMemoryError;
-                }
-                env.init_MemoryReserve(handleOutOfMemoryError);
-                initGrid2DSquareCellDouble(gridStatistics,
-                        directory,
-                        chunkFactory,
-                        chunkNRows,
-                        chunkNCols,
-                        nRows,
-                        nCols,
-                        dimensions,
-                        noDataValue,
-                        env,
-                        handleOutOfMemoryError);
-            } else {
-                throw a_OutOfMemoryError;
-            }
-        }
-    }
-
-    /**
-     * Initialises this.
-     *
-     * @param _GridStatistics The AbstractGridStatistics to accompany this.
-     * @param directory gridStatistics File _Directory to be used for swapping.
-     * @param grid The Grids_AbstractGrid2DSquareCell from which this is to be
-     * constructed.
-     * @param chunkFactory The Grids_AbstractGrid2DSquareCellDoubleChunkFactory
-     * prefered to construct chunks of this.
-     * @param chunkNRows The number of rows of cells in any chunk.
-     * @param chunkNCols The number of columns of cells in any chunk.
-     * @param startRowIndex The Grid2DSquareCell row index which is the bottom
-     * most row of this.
-     * @param startColIndex The Grid2DSquareCell column index which is the left
-     * most column of this.
-     * @param endRowIndex The Grid2DSquareCell row index which is the top most
-     * row of this.
-     * @param endColIndex The Grid2DSquareCell column index which is the right
-     * most column of this.
-     * @param noDataValue The _NoDataValue for this.
-     * @param _AbstractGrid2DSquareCell_HashSet A HashSet of swappable
-     * Grids_AbstractGrid2DSquareCell instances.
-     * @param handleOutOfMemoryError If true then OutOfMemoryErrors are caught,
-     * swap operations are initiated, then the method is re-called. If false
-     * then OutOfMemoryErrors are caught and thrown.
-     * @see initGrid2DSquareCellDouble( AbstractGridStatistics, File,
-     * AbstractGrid2DSquareCell, AbstractGrid2DSquareCellDoubleChunkFactory,
-     * int, int, long, long, long, long, double, HashSet, boolean );
-     */
-    private void initGrid2DSquareCellDouble(
-            Grids_AbstractGridStatistics gridStatistics,
-            File directory,
-            Grids_AbstractGrid2DSquareCell grid,
-            Grids_AbstractGrid2DSquareCellDoubleChunkFactory chunkFactory,
-            int chunkNRows,
-            int chunkNCols,
-            long startRowIndex,
-            long startColIndex,
-            long endRowIndex,
-            long endColIndex,
-            double noDataValue,
-            Grids_Environment grids_Environment,
-            boolean handleOutOfMemoryError) {
-        try {
-            env = grids_Environment;
-            //init_Grid2DSquareCells_MemoryReserve(_Grid2DSquareCells);
-            this._Directory = directory;
-            this._ChunkNRows = chunkNRows;
-            this._ChunkNCols = chunkNCols;
-            this._NRows = endRowIndex - startRowIndex + 1L;
-            this._NCols = endColIndex - startColIndex + 1L;
-            init_NoDataValue(noDataValue);
-            //this._AbstractGrid2DSquareCell_HashSet = _AbstractGrid2DSquareCell_HashSet;
-            this._Name = directory.getName();
-            BigDecimal[] dimensions = grid.get_Dimensions(handleOutOfMemoryError);
-            double gridNoDataValue = noDataValue;
-            if (grid instanceof Grids_Grid2DSquareCellDouble) {
-                gridNoDataValue = ((Grids_Grid2DSquareCellDouble) grid).get_NoDataValue(handleOutOfMemoryError);
-            } else if (grid instanceof Grids_Grid2DSquareCellInt) {
-                gridNoDataValue = ((Grids_Grid2DSquareCellInt) grid)._NoDataValue;
-            }
-            this._Dimensions = new BigDecimal[dimensions.length];
-            init_NChunkRows();
-            init_NChunkCols();
-            long nChunks = getNChunks();
-            this._ChunkID_AbstractGrid2DSquareCellChunk_HashMap = new HashMap((int) nChunks);
-            this._Dimensions[0] = new BigDecimal(dimensions[0].toString());
-            BigDecimal startColIndexBigDecimal = new BigDecimal((long) startColIndex);
-            BigDecimal startRowIndexBigDecimal = new BigDecimal((long) startRowIndex);
-            BigDecimal _NRowsBigDecimal = new BigDecimal(Long.toString(_NRows));
-            BigDecimal _NColsBigDecimal = new BigDecimal(Long.toString(_NCols));
-            this._Dimensions[1] = dimensions[1].add(startColIndexBigDecimal.multiply(this._Dimensions[0]));
-            this._Dimensions[2] = dimensions[2].add(startRowIndexBigDecimal.multiply(this._Dimensions[0]));
-            this._Dimensions[3] = this._Dimensions[1].add(_NColsBigDecimal.multiply(this._Dimensions[0]));
-            this._Dimensions[4] = this._Dimensions[2].add(_NRowsBigDecimal.multiply(this._Dimensions[0]));
-            this._GridStatistics = gridStatistics;
-            // Set the reference to this in the Grid Statistics
-            this._GridStatistics.init(this);
-            //this._GridStatistics.Grid2DSquareCell = this;
-            int chunkRowIndex;
-            int chunkColIndex;
-            //int loadedChunkCount = 0;
-            boolean isLoadedChunk = false;
-            int chunkCellRowIndex;
-            int chunkCellColIndex;
-            long row = 0;
-            long col = 0;
-            //int cci1 = 0;
-            double cellDouble;
-            String println0 = env.initString(1000, handleOutOfMemoryError);
-            String println = env.initString(1000, handleOutOfMemoryError);
-            ChunkID a_ChunkID = new ChunkID();
-            Grids_AbstractGrid2DSquareCellDoubleChunk grid2DSquareCellDoubleChunk = chunkFactory.createGrid2DSquareCellDoubleChunk(
-                    this,
-                    a_ChunkID);
-            Grids_AbstractGrid2DSquareCellChunk gridChunk;
-
-            int gridChunkNRows = grid.get_ChunkNRows();
-            int gridChunkNCols = grid.get_ChunkNCols();
-            int gridNChunkRows = grid.get_NChunkRows();
-            int gridNChunkCols = grid.get_NChunkCols();
-            int gridNrowsInChunk;
-            int gridNcolsInChunk;
-            long rowIndex;
-            long colIndex;
-
-            int startChunkRowIndex;
-            startChunkRowIndex = grid.getChunkRowIndex(startRowIndex);
-            int endChunkRowIndex;
-            endChunkRowIndex = grid.getChunkRowIndex(endRowIndex);
-            int nChunkRows;
-            nChunkRows = endChunkRowIndex - startChunkRowIndex + 1;
-            int chunkRow = 0;
-
-            int startChunkColIndex;
-            startChunkColIndex = grid.getChunkColIndex(startColIndex);
-            int endChunkColIndex;
-            endChunkColIndex = grid.getChunkColIndex(endColIndex);
-
-            if (gridStatistics.getClass() == Grids_GridStatistics0.class) {
-                for (chunkRowIndex = startChunkRowIndex; chunkRowIndex <= endChunkRowIndex; chunkRowIndex++) {
-                    for (chunkColIndex = startChunkColIndex; chunkColIndex <= endChunkColIndex; chunkColIndex++) {
-                        do {
-                            try {
-                                // Try to load chunk.
-                                a_ChunkID = new ChunkID(
-                                        gridNChunkCols,
-                                        chunkRowIndex,
-                                        chunkColIndex);
-                                grid2DSquareCellDoubleChunk = chunkFactory.createGrid2DSquareCellDoubleChunk(
-                                        this,
-                                        a_ChunkID);
-                                this._ChunkID_AbstractGrid2DSquareCellChunk_HashMap.put(
-                                        a_ChunkID,
-                                        grid2DSquareCellDoubleChunk);
-                                gridNrowsInChunk = grid.getChunkNRows(a_ChunkID, handleOutOfMemoryError);
-                                gridNcolsInChunk = grid.getChunkNCols(a_ChunkID, handleOutOfMemoryError);
-                                for (chunkCellRowIndex = 0; chunkCellRowIndex < gridNrowsInChunk; chunkCellRowIndex++) {
-                                    rowIndex = grid.getCellRowIndex(chunkRowIndex, chunkCellRowIndex, a_ChunkID, handleOutOfMemoryError);
-                                    if (rowIndex >= startRowIndex && rowIndex <= endRowIndex) {
-                                        col = 0;
-                                        for (chunkCellColIndex = 0; chunkCellColIndex < gridNcolsInChunk; chunkCellColIndex++) {
-                                            colIndex = grid.getCellColIndex(chunkColIndex, chunkCellColIndex, a_ChunkID, handleOutOfMemoryError);
-                                            if (colIndex >= startColIndex && colIndex <= endColIndex) {
-                                                cellDouble = grid.getCellDouble(
-                                                        rowIndex,
-                                                        colIndex);
-                                                if (cellDouble == gridNoDataValue) {
-                                                    initCell(
-                                                            row,
-                                                            col,
-                                                            noDataValue);
-                                                } else {
-                                                    initCell(
-                                                            row,
-                                                            col,
-                                                            cellDouble);
-                                                }
-                                                col++;
-                                            }
-                                        }
-                                        row++;
-                                    }
-                                }
-                                isLoadedChunk = true;
-                            } catch (OutOfMemoryError a_OutOfMemoryError) {
-                                if (handleOutOfMemoryError) {
-                                    env.clear_MemoryReserve();
-                                    a_ChunkID = new ChunkID(
-                                            this._NChunkCols,
-                                            chunkRowIndex,
-                                            chunkColIndex);
-                                    if (env.swapToFile_Grid2DSquareCellChunksExcept_Account(this, a_ChunkID) < 1L) { // Should also not swap out the chunk of grid thats values are being used to initialise this.
-                                        throw a_OutOfMemoryError;
-                                    }
-                                    env.init_MemoryReserve(
-                                            this,
-                                            a_ChunkID,
-                                            handleOutOfMemoryError);
-                                } else {
-                                    throw a_OutOfMemoryError;
-                                }
-                            }
-                        } while (!isLoadedChunk);
-                        isLoadedChunk = false;
-                        //loadedChunkCount++;
-                        //cci1 = _ChunkColIndex;
-                    }
-                    println = "Done chunkRow " + chunkRow + " out of " + nChunkRows;
-                    println = env.println(println, println0, handleOutOfMemoryError);
-                    chunkRow ++;
-                }
-            } else {
-                for (chunkRowIndex = startChunkRowIndex; chunkRowIndex <= endChunkRowIndex; chunkRowIndex++) {
-                    for (chunkColIndex = startChunkColIndex; chunkColIndex <= endChunkColIndex; chunkColIndex++) {
-                        do {
-                            try {
-                                // Try to load chunk.
-                                a_ChunkID = new ChunkID(
-                                        gridNChunkCols,
-                                        chunkRowIndex,
-                                        chunkColIndex);
-                                grid2DSquareCellDoubleChunk = chunkFactory.createGrid2DSquareCellDoubleChunk(
-                                        this,
-                                        a_ChunkID);
-                                this._ChunkID_AbstractGrid2DSquareCellChunk_HashMap.put(
-                                        a_ChunkID,
-                                        grid2DSquareCellDoubleChunk);
-                                gridNrowsInChunk = grid.getChunkNRows(a_ChunkID, handleOutOfMemoryError);
-                                gridNcolsInChunk = grid.getChunkNCols(a_ChunkID, handleOutOfMemoryError);
-                                for (chunkCellRowIndex = 0; chunkCellRowIndex < gridNrowsInChunk; chunkCellRowIndex++) {
-                                    rowIndex = grid.getCellRowIndex(chunkRowIndex, chunkCellRowIndex, a_ChunkID, handleOutOfMemoryError);
-                                    if (rowIndex >= startRowIndex && rowIndex <= endRowIndex) {
-                                        col = 0;
-                                        for (chunkCellColIndex = 0; chunkCellColIndex < gridNcolsInChunk; chunkCellColIndex++) {
-                                            colIndex = grid.getCellColIndex(chunkColIndex, chunkCellColIndex, a_ChunkID, handleOutOfMemoryError);
-                                            if (colIndex >= startColIndex && colIndex <= endColIndex) {
-                                                cellDouble = grid.getCellDouble(
-                                                        rowIndex,
-                                                        colIndex);
-                                                setCell(
-                                                    row,
-                                                    col,
-                                                    cellDouble,
-                                                    handleOutOfMemoryError);
-                                                col++;
-                                            }
-                                        }
-                                        row++;
-                                    }
-                                }
-                                isLoadedChunk = true;
-                            } catch (OutOfMemoryError a_OutOfMemoryError) {
-                                if (handleOutOfMemoryError) {
-                                    env.clear_MemoryReserve();
-                                    a_ChunkID = new ChunkID(
-                                            this._NChunkCols,
-                                            chunkRowIndex,
-                                            chunkColIndex);
-                                    if (env.swapToFile_Grid2DSquareCellChunksExcept_Account(this, a_ChunkID) < 1L) { // Should also not swap out the chunk of grid thats values are being used to initialise this.
-                                        throw a_OutOfMemoryError;
-                                    }
-                                    env.init_MemoryReserve(
-                                            this,
-                                            a_ChunkID,
-                                            handleOutOfMemoryError);
-                                } else {
-                                    throw a_OutOfMemoryError;
-                                }
-                            }
-                        } while (!isLoadedChunk);
-                        isLoadedChunk = false;
-                        //loadedChunkCount++;
-                        //cci1 = _ChunkColIndex;
-                    }
-                    println = "Done chunkRow " + chunkRow + " out of " + nChunkRows;
-                    println = env.println(println, println0, handleOutOfMemoryError);
-                    chunkRow ++;
-                }
-            }
-            this.env._AbstractGrid2DSquareCell_HashSet.add(this);
-        } catch (OutOfMemoryError a_OutOfMemoryError) {
-            if (handleOutOfMemoryError) {
-                grids_Environment.clear_MemoryReserve();
-                if (grids_Environment.swapToFile_Grid2DSquareCellChunks_Account() < 1) {
-                    throw a_OutOfMemoryError;
-                }
-                grids_Environment.init_MemoryReserve(handleOutOfMemoryError);
-                initGrid2DSquareCellDouble(
-                        gridStatistics,
-                        directory,
-                        grid,
-                        chunkFactory,
-                        chunkNRows,
-                        chunkNCols,
-                        startRowIndex,
-                        startColIndex,
-                        endRowIndex,
-                        endColIndex,
-                        noDataValue,
-                        grids_Environment,
-                        handleOutOfMemoryError);
-            } else {
-                throw a_OutOfMemoryError;
-            }
-        }
-    }
-
-    /**
-     * Initialises this.
-     *
-     * @param gridStatistics The AbstractGridStatistics to accompany this.
-     * @param directory The File _Directory to be used for swapping.
-     * @param gridFile Either a _Directory, or a formatted File with a specific
-     * extension containing the data and information about the
-     * Grids_Grid2DSquareCellDouble to be returned.
-     * @param chunkFactory The Grids_AbstractGrid2DSquareCellDoubleChunkFactory
-     * prefered to construct chunks of this.
-     * @param chunkNRows The Grids_Grid2DSquareCellDouble _ChunkNRows.
-     * @param chunkNCols The Grids_Grid2DSquareCellDouble _ChunkNCols.
-     * @param startRowIndex The topmost row index of the grid stored as
-     * gridFile.
-     * @param startColIndex The leftmost column index of the grid stored as
-     * gridFile.
-     * @param endRowIndex The bottom row index of the grid stored as gridFile.
-     * @param endColIndex The rightmost column index of the grid stored as
-     * gridFile.
-     * @param noDataValue The _NoDataValue for this.
-     * @param _AbstractGrid2DSquareCell_HashSet A HashSet of swappable
-     * Grids_AbstractGrid2DSquareCell instances.
-     * @param handleOutOfMemoryError If true then OutOfMemoryErrors are caught,
-     * swap operations are initiated, then the method is re-called. If false
-     * then OutOfMemoryErrors are caught and thrown.
-     * @see this.Grid2DSquareCellDouble( AbstractGridStatistics, File, File,
-     * AbstractGrid2DSquareCellDoubleChunkFactory, int, int, long, long, long,
-     * long, double, HashSet, boolean )
-     */
-    private void initGrid2DSquareCellDouble(
-            Grids_AbstractGridStatistics gridStatistics,
-            File directory,
-            File gridFile,
-            Grids_AbstractGrid2DSquareCellDoubleChunkFactory chunkFactory,
-            int chunkNRows,
-            int chunkNCols,
-            long startRowIndex,
-            long startColIndex,
-            long endRowIndex,
-            long endColIndex,
-            double noDataValue,
-            Grids_Environment grids_Environment,
-            boolean handleOutOfMemoryError) {
-        try {
-            this.env = grids_Environment;
-            // Setting _Directory allows for it having being moved.
-            this._Directory = directory;
-            String println0 = env.initString(1000, env.HandleOutOfMemoryErrorFalse);
-            String println = env.initString(1000, env.HandleOutOfMemoryErrorFalse);
-            // Set to report every 10%
-            int reportN;
-            reportN = (int) (endRowIndex - startRowIndex) / 10;
-            if (gridFile.isDirectory()) {
-                /* Initialise from
-                 * new File(
-                 *     gridFile,
-                 *     "thisFile" );
-                 */
-                if (true) {
-                    Grids_Grid2DSquareCellDoubleFactory grid2DSquareCellDoubleFactory = new Grids_Grid2DSquareCellDoubleFactory(
-                            directory,
-                            chunkNRows,
-                            chunkNCols,
-                            chunkFactory,
-                            noDataValue,
-                            env,
-                            handleOutOfMemoryError);
-                    File thisFile = new File(
-                            gridFile,
-                            "thisFile");
-                    ObjectInputStream ois = null;
-                    try {
-                        ois = new ObjectInputStream(
-                                new BufferedInputStream(
-                                        new FileInputStream(thisFile)));
-                        Grids_Grid2DSquareCellDouble gridFileGrid2DSquareCellDouble = (Grids_Grid2DSquareCellDouble) grid2DSquareCellDoubleFactory.create(
-                                directory,
-                                thisFile,
-                                ois);
-                        Grids_Grid2DSquareCellDouble gridFileGrid2DSquareCell = grid2DSquareCellDoubleFactory.create(directory,
-                                gridFileGrid2DSquareCellDouble,
-                                startRowIndex,
-                                startColIndex,
-                                endRowIndex,
-                                endColIndex,
-                                env,
-                                handleOutOfMemoryError);
-                        initGrid2DSquareCellDouble(
-                                gridFileGrid2DSquareCell,
-                                false);
-                    } catch (IOException ioe0) {
-                        System.err.println(ioe0.getMessage());
-                        //ioe0.printStackTrace();
-                        //throw ioe0;
-                    }
-                }
-                initGrid2DSquareCellChunks(gridFile);
-            } else {
-                // Assume ESRI AsciiFile
-                this._ChunkNRows = chunkNRows;
-                this._ChunkNCols = chunkNCols;
-                this._NRows = endRowIndex - startRowIndex + 1L;
-                this._NCols = endColIndex - startColIndex + 1L;
-                init_NoDataValue(noDataValue);
-                this.env = grids_Environment;
-                this._Name = directory.getName();
-                init_NChunkRows();
-                init_NChunkCols();
-                long nChunks = getNChunks();
-                this._ChunkID_AbstractGrid2DSquareCellChunk_HashMap = new HashMap((int) nChunks);
-                this._Dimensions = new BigDecimal[5];
-                this._GridStatistics = gridStatistics;
-                // Set the reference to this in the Grid Statistics
-                this._GridStatistics.init(this);
-                //this._GridStatistics.Grid2DSquareCell = this;
-                String filename = gridFile.getName();
-                int loadedChunkCount = 0;
-                boolean isLoadedChunk = false;
-                double value = this._NoDataValue;
-                if (filename.endsWith("asc") || filename.endsWith("txt")) {
-                    Grids_ESRIAsciiGridImporter _ESRIAsciigridImporter = new Grids_ESRIAsciiGridImporter(
-                            gridFile,
-                            env);
-                    Object[] header = _ESRIAsciigridImporter.readHeaderObject();
-                    //long inputNcols = ( Long ) header[ 0 ];
-                    //long inputNrows = ( Long ) header[ 1 ];
-                    this._Dimensions[0] = (BigDecimal) header[4];
-                    this._Dimensions[1] = ((BigDecimal) header[2]).add(_Dimensions[0].multiply(new BigDecimal(startColIndex)));
-                    this._Dimensions[2] = ((BigDecimal) header[3]).add(_Dimensions[0].multiply(new BigDecimal(startRowIndex)));
-                    this._Dimensions[3] = this._Dimensions[1].add(new BigDecimal(Long.toString(this._NCols)).multiply(this._Dimensions[0]));
-                    this._Dimensions[4] = this._Dimensions[2].add(new BigDecimal(Long.toString(this._NRows)).multiply(this._Dimensions[0]));
-                    init_Dimensions(_Dimensions);
-                    double gridFileNoDataValue = (Double) header[5];
-                    int _ChunkRowIndex = Integer.MIN_VALUE;
-                    int _ChunkColIndex = Integer.MIN_VALUE;
-                    int cachedAndClearedChunkCount = 0;
-                    int cri0 = 0;
-                    int cci0 = 0;
-                    int cri1 = 0;
-                    int cci1 = 0;
-                    ChunkID a_ChunkID = new ChunkID();
-                    boolean initialisedChunksToClear = true;
-                    long row = Long.MIN_VALUE;
-                    long col = Long.MIN_VALUE;
-                    boolean isInitCellDone = false;
-                    //boolean cacheRowMinor = true;
-                    //ChunkID nextChunkToSwap = new ChunkID(
-                    //        this._NChunkCols,
-                    //        0,
-                    //        0 );
-                    Grids_AbstractGrid2DSquareCellDoubleChunk grid2DSquareCellDoubleChunk
-                            = chunkFactory.createGrid2DSquareCellDoubleChunk(
-                                    this,
-                                    a_ChunkID);
-                    // Initialise Chunks
-                    for (_ChunkRowIndex = 0; _ChunkRowIndex < _NChunkRows; _ChunkRowIndex++) {
-                        //for ( _ChunkRowIndex = _NChunkRows - 1; _ChunkRowIndex >= 0; _ChunkRowIndex -- ) {
-                        for (_ChunkColIndex = 0; _ChunkColIndex < _NChunkCols; _ChunkColIndex++) {
-                            do {
-                                try {
-                                    a_ChunkID = new ChunkID(
-                                            this._NChunkCols,
-                                            _ChunkRowIndex,
-                                            _ChunkColIndex);
-                                    grid2DSquareCellDoubleChunk
-                                            = chunkFactory.createGrid2DSquareCellDoubleChunk(
-                                                    this,
-                                                    a_ChunkID);
-                                    a_ChunkID = new ChunkID(
-                                            this._NChunkCols,
-                                            _ChunkRowIndex,
-                                            _ChunkColIndex);
-                                    this._ChunkID_AbstractGrid2DSquareCellChunk_HashMap.put(
-                                            a_ChunkID,
-                                            grid2DSquareCellDoubleChunk);
-                                    isLoadedChunk = true;
-                                } catch (OutOfMemoryError a_OutOfMemoryError) {
-                                    if (handleOutOfMemoryError) {
-                                        env.clear_MemoryReserve();
-                                        a_ChunkID = new ChunkID(
-                                                this._NChunkCols,
-                                                _ChunkRowIndex,
-                                                _ChunkColIndex);
-                                        if (env.swapToFile_Grid2DSquareCellChunksExcept_Account(this, a_ChunkID) < 1L) {
-                                            throw a_OutOfMemoryError;
-                                        }
-                                        env.init_MemoryReserve(handleOutOfMemoryError);
-                                    } else {
-                                        throw a_OutOfMemoryError;
-                                    }
-                                }
-                            } while (!isLoadedChunk);
-                            isLoadedChunk = false;
-                            loadedChunkCount++;
-                            cci1 = _ChunkColIndex;
-                        }
-                        System.out.println("Done chunkRow " + _ChunkRowIndex + " out of " + this._NChunkRows);
-                    }
-                    System.out.println("First stage of initialisation complete. Reading data into initialised Chunks");
-
-                    // Read Data into Chunks
-                    if ((int) gridFileNoDataValue == Integer.MIN_VALUE) {
-                        if (gridStatistics.getClass() == Grids_GridStatistics0.class) {
-                            for (row = (this._NRows - 1); row > -1; row--) {
-                                for (col = 0; col < this._NCols; col++) {
-                                    value = _ESRIAsciigridImporter.readDouble();
-                                    do {
-                                        try {
-                                            initCell(
-                                                    row,
-                                                    col,
-                                                    value,
-                                                    handleOutOfMemoryError);
-
-//                                            if (value != 0.0d) {
-//                                                int debug = 1;
-//                                            }
-                                            isInitCellDone = true;
-                                        } catch (OutOfMemoryError a_OutOfMemoryError) {
-                                            if (handleOutOfMemoryError) {
-                                                env.clear_MemoryReserve();
-                                                a_ChunkID = new ChunkID(
-                                                        this._NChunkCols,
-                                                        _ChunkRowIndex,
-                                                        _ChunkColIndex);
-                                                if (env.swapToFile_Grid2DSquareCellChunksExcept_Account(this, a_ChunkID) < 1L) {
-                                                    throw a_OutOfMemoryError;
-                                                }
-                                                env.init_MemoryReserve(handleOutOfMemoryError);
-                                            } else {
-                                                throw a_OutOfMemoryError;
-                                            }
-                                        }
-                                    } while (!isInitCellDone);
-                                    isInitCellDone = false;
-                                }
-                                if (row % reportN == 0) {
-                                    System.out.println("Done row " + row);
-                                }
-                            }
-                        } else {
-                            // _GridStatistics.getClass() == Grids_GridStatistics1.class
-                            for (row = (this._NRows - 1); row > -1; row--) {
-                                for (col = 0; col < this._NCols; col++) {
-                                    value = _ESRIAsciigridImporter.readDouble();
-
-//                                    if (value != 0.0d) {
-//                                        int debug = 1;
-//                                    }
-                                    do {
-                                        try {
-                                            initCellFast(
-                                                    row,
-                                                    col,
-                                                    value);
-                                            isInitCellDone = true;
-                                        } catch (OutOfMemoryError a_OutOfMemoryError) {
-                                            if (handleOutOfMemoryError) {
-                                                env.clear_MemoryReserve();
-                                                a_ChunkID = new ChunkID(
-                                                        this._NChunkCols,
-                                                        _ChunkRowIndex,
-                                                        _ChunkColIndex);
-                                                if (env.swapToFile_Grid2DSquareCellChunksExcept_Account(this, a_ChunkID) < 1L) {
-                                                    throw a_OutOfMemoryError;
-                                                }
-                                                env.init_MemoryReserve(
-                                                        this,
-                                                        a_ChunkID,
-                                                        handleOutOfMemoryError);
-                                            } else {
-                                                throw a_OutOfMemoryError;
-                                            }
-                                        }
-                                    } while (!isInitCellDone);
-                                    isInitCellDone = false;
-                                }
-                                if (row % reportN == 0) {
-                                    System.out.println("Done row " + row);
-                                }
-                            }
-                        }
-                    } else {
-                        if (gridStatistics.getClass() == Grids_GridStatistics0.class) {
-                            for (row = (this._NRows - 1); row > -1; row--) {
-                                for (col = 0; col < this._NCols; col++) {
-                                    value = _ESRIAsciigridImporter.readDouble();
-
-//                                    if (value != 0.0d) {
-//                                        int debug = 1;
-//                                    }
-                                    do {
-                                        try {
-                                            if (value != gridFileNoDataValue) {
-                                                initCell(
-                                                        row,
-                                                        col,
-                                                        value);
-                                            } else {
-                                                initCell(
-                                                        row,
-                                                        col,
-                                                        this._NoDataValue);
-                                            }
-                                            isInitCellDone = true;
-                                        } catch (OutOfMemoryError a_OutOfMemoryError) {
-                                            if (handleOutOfMemoryError) {
-                                                env.clear_MemoryReserve();
-                                                a_ChunkID = new ChunkID(
-                                                        this._NChunkCols,
-                                                        _ChunkRowIndex,
-                                                        _ChunkColIndex);
-                                                if (env.swapToFile_Grid2DSquareCellChunksExcept_Account(this, a_ChunkID) < 1L) {
-                                                    throw a_OutOfMemoryError;
-                                                }
-                                                env.init_MemoryReserve(
-                                                        this,
-                                                        a_ChunkID,
-                                                        handleOutOfMemoryError);
-                                            } else {
-                                                throw a_OutOfMemoryError;
-                                            }
-                                        }
-                                    } while (!isInitCellDone);
-                                    isInitCellDone = false;
-                                }
-                                if (row % reportN == 0) {
-                                    System.out.println("Done row " + row);
-                                }
-                            }
-                        } else {
-                            // _GridStatistics.getClass() == Grids_GridStatistics1.class
-                            for (row = (this._NRows - 1); row > -1; row--) {
-                                for (col = 0; col < this._NCols; col++) {
-                                    value = _ESRIAsciigridImporter.readDouble();
-
-                                    if (value != 0.0d) {
-                                        int debug = 1;
-                                    }
-
-                                    do {
-                                        try {
-                                            if (value != gridFileNoDataValue) {
-                                                initCellFast(
-                                                        row,
-                                                        col,
-                                                        value);
-                                            } else {
-                                                initCellFast(
-                                                        row,
-                                                        col,
-                                                        this._NoDataValue);
-                                            }
-                                            isInitCellDone = true;
-                                        } catch (OutOfMemoryError a_OutOfMemoryError) {
-                                            if (handleOutOfMemoryError) {
-                                                env.clear_MemoryReserve();
-                                                a_ChunkID = new ChunkID(
-                                                        this._NChunkCols,
-                                                        _ChunkRowIndex,
-                                                        _ChunkColIndex);
-                                                if (env.swapToFile_Grid2DSquareCellChunksExcept_Account(this, a_ChunkID) < 1L) {
-                                                    throw a_OutOfMemoryError;
-                                                }
-                                                env.init_MemoryReserve(
-                                                        this,
-                                                        a_ChunkID,
-                                                        handleOutOfMemoryError);
-                                            } else {
-                                                throw a_OutOfMemoryError;
-                                            }
-                                        }
-                                    } while (!isInitCellDone);
-                                    isInitCellDone = false;
-                                }
-                                if (row % reportN == 0) {
-                                    println = "Done row " + row;
-                                    println = env.println(println, println0, handleOutOfMemoryError);
-                                }
-                            }
-                        }
-                    }
-                }
-            }
-            this._GridStatistics = gridStatistics;
-            // Set the reference to this in the Grid Statistics
-            //this._GridStatistics.Grid2DSquareCell = this;
-            this._GridStatistics.init(this);
-            //this._GridStatistics.Grid2DSquareCell = this;
-            this.env._AbstractGrid2DSquareCell_HashSet.add(this);
-        } catch (OutOfMemoryError a_OutOfMemoryError) {
-            if (handleOutOfMemoryError) {
-                grids_Environment.clear_MemoryReserve();
-                if (grids_Environment.swapToFile_Grid2DSquareCellChunks_Account() < 1L) {
-                    throw a_OutOfMemoryError;
-                }
-                grids_Environment.init_MemoryReserve(handleOutOfMemoryError);
-                initGrid2DSquareCellDouble(
-                        gridStatistics,
-                        directory,
-                        gridFile,
-                        chunkFactory,
-                        chunkNRows,
-                        chunkNCols,
-                        startRowIndex,
-                        startColIndex,
-                        endRowIndex,
-                        endColIndex,
-                        noDataValue,
-                        grids_Environment,
-                        handleOutOfMemoryError);
-            } else {
-                throw a_OutOfMemoryError;
-            }
-        }
-    }
-
-    /**
-     * @param _ChunkRowIndex
-     * @param _ChunkColIndex
-     * @return grid2DSquareCellDoubleChunks.
-     * @param handleOutOfMemoryError If true then OutOfMemoryErrors are caught,
-     * swap operations are initiated, then the method is re-called. If false
-     * then OutOfMemoryErrors are caught and thrown.
-     */
-    public Grids_AbstractGrid2DSquareCellDoubleChunk getGrid2DSquareCellDoubleChunk(
-            int _ChunkRowIndex,
-            int _ChunkColIndex,
-            boolean handleOutOfMemoryError) {
-        try {
-            Grids_AbstractGrid2DSquareCellDoubleChunk result = getGrid2DSquareCellDoubleChunk(
-                    _ChunkRowIndex,
-                    _ChunkColIndex);
-            env.tryToEnsureThereIsEnoughMemoryToContinue(handleOutOfMemoryError);
-            return result;
-        } catch (OutOfMemoryError a_OutOfMemoryError) {
-            if (handleOutOfMemoryError) {
-                env.clear_MemoryReserve();
-                ChunkID a_ChunkID = new ChunkID(
-                        this._NChunkCols,
-                        _ChunkRowIndex,
-                        _ChunkColIndex);
-                if (env.swapToFile_Grid2DSquareCellChunksExcept_Account(this, a_ChunkID) < 1L) {
-                    throw a_OutOfMemoryError;
-                }
-                env.init_MemoryReserve(
-                        this,
-                        a_ChunkID,
-                        handleOutOfMemoryError);
-                return getGrid2DSquareCellDoubleChunk(
-                        _ChunkRowIndex,
-                        _ChunkColIndex,
-                        handleOutOfMemoryError);
-            } else {
-                throw a_OutOfMemoryError;
-            }
-        }
-    }
-
-    /**
-     * @param _ChunkRowIndex
-     * @param _ChunkColIndex
-     * @return grid2DSquareCellDoubleChunks.
-     */
-    protected Grids_AbstractGrid2DSquareCellDoubleChunk getGrid2DSquareCellDoubleChunk(
-            int _ChunkRowIndex,
-            int _ChunkColIndex) {
-        ChunkID a_ChunkID = new ChunkID(
-                this._NChunkCols,
-                _ChunkRowIndex,
-                _ChunkColIndex);
-        return getGrid2DSquareCellDoubleChunk(a_ChunkID);
-    }
-
-    /**
-     * @return grid2DSquareCellDoubleChunksAbstract for the given ChunkID
-     * @param a_ChunkID
-     * @param handleOutOfMemoryError If true then OutOfMemoryErrors are caught,
-     * swap operations are initiated, then the method is re-called. If false
-     * then OutOfMemoryErrors are caught and thrown.
-     */
-    public Grids_AbstractGrid2DSquareCellDoubleChunk getGrid2DSquareCellDoubleChunk(
-            ChunkID a_ChunkID,
-            boolean handleOutOfMemoryError) {
-        try {
-            Grids_AbstractGrid2DSquareCellDoubleChunk result = getGrid2DSquareCellDoubleChunk(a_ChunkID);
-            env.tryToEnsureThereIsEnoughMemoryToContinue(handleOutOfMemoryError);
-            return result;
-        } catch (OutOfMemoryError a_OutOfMemoryError) {
-            if (handleOutOfMemoryError) {
-                env.clear_MemoryReserve();
-                if (env.swapToFile_Grid2DSquareCellChunksExcept_Account(this, a_ChunkID) < 1L) {
-                    throw a_OutOfMemoryError;
-                }
-                env.init_MemoryReserve(
-                        this,
-                        a_ChunkID,
-                        handleOutOfMemoryError);
-                return getGrid2DSquareCellDoubleChunk(
-                        a_ChunkID,
-                        handleOutOfMemoryError);
-            } else {
-                throw a_OutOfMemoryError;
-            }
-        }
-    }
-
-    /**
-     * @return grid2DSquareCellDoubleChunksAbstract for the given ChunkID
-     * @param a_ChunkID
-     */
-    protected Grids_AbstractGrid2DSquareCellDoubleChunk getGrid2DSquareCellDoubleChunk(
-            ChunkID a_ChunkID) {
-        boolean containsKey = false;
-        boolean isInGrid = isInGrid(a_ChunkID);
-        if (isInGrid) {
-            containsKey = this._ChunkID_AbstractGrid2DSquareCellChunk_HashMap.containsKey(a_ChunkID);
-            if (!containsKey) {
-                loadIntoCacheChunk(a_ChunkID);
-            }
-            return (Grids_AbstractGrid2DSquareCellDoubleChunk) this._ChunkID_AbstractGrid2DSquareCellChunk_HashMap.get(a_ChunkID);
-        }
-        return null;
-    }
-
-    /**
-     * If newValue and oldValue are the same then statistics won't change. A
-     * test might be appropriate in set cell so that this method is not called.
-     * Also want to keep track if underlying data has changed for getting
-     * statistics of Grids_GridStatistics1 type.
-     *
-     * @param newValue The value replacing oldValue.
-     * @param oldValue The value being replaced.
-     * @param _NoDataValue this._NoDataValue
-     * @param handleOutOfMemoryError If true then OutOfMemoryErrors are caught,
-     * swap operations are initiated, then the method is re-called. If false
-     * then OutOfMemoryErrors are caught and thrown.
-     */
-    private void upDateGridStatistics(
-            double newValue,
-            double oldValue,
-            double _NoDataValue,
-            boolean handleOutOfMemoryError) {
-        try {
-            upDateGridStatistics(
-                    newValue,
-                    oldValue,
-                    _NoDataValue);
-        } catch (OutOfMemoryError a_OutOfMemoryError) {
-            if (handleOutOfMemoryError) {
-                env.clear_MemoryReserve();
-                if (env.swapToFile_Grid2DSquareCellChunk_Account() < 1L) {
-                    throw a_OutOfMemoryError;
-                }
-                env.init_MemoryReserve(handleOutOfMemoryError);
-                upDateGridStatistics(
-                        newValue,
-                        oldValue,
-                        _NoDataValue,
-                        handleOutOfMemoryError);
-            } else {
-                throw a_OutOfMemoryError;
-            }
-        }
-    }
-
-    /**
-     * If newValue and oldValue are the same then statistics won't change. A
-     * test might be appropriate in set cell so that this method is not called.
-     * Also want to keep track if underlying data has changed for getting
-     * statistics of Grids_GridStatistics1 type.
-     *
-     * @param newValue The value replacing oldValue.
-     * @param oldValue The value being replaced.
-     * @param _NoDataValue this._NoDataValue
-     */
-    private void upDateGridStatistics(
-            double newValue,
-            double oldValue,
-            double _NoDataValue) {
-        if (this._GridStatistics instanceof Grids_GridStatistics0) {
-            if (oldValue != _NoDataValue) {
-                BigDecimal oldValueBigDecimal = new BigDecimal(oldValue);
-                this._GridStatistics.nonNoDataValueCountBigInteger
-                        = this._GridStatistics.nonNoDataValueCountBigInteger.subtract(BigInteger.ONE);
-                this._GridStatistics.sumBigDecimal
-                        = this._GridStatistics.sumBigDecimal.subtract(oldValueBigDecimal);
-                if (oldValueBigDecimal.compareTo(this._GridStatistics.minBigDecimal) == 0) {
-                    this._GridStatistics.minCountBigInteger
-                            = this._GridStatistics.minCountBigInteger.subtract(BigInteger.ONE);
-                }
-                if (oldValueBigDecimal.compareTo(this._GridStatistics.maxBigDecimal) == 0) {
-                    this._GridStatistics.maxCountBigInteger
-                            = this._GridStatistics.maxCountBigInteger.subtract(BigInteger.ONE);
-                }
-            }
-            if (newValue != _NoDataValue) {
-                BigDecimal newValueBigDecimal = new BigDecimal(newValue);
-                this._GridStatistics.nonNoDataValueCountBigInteger
-                        = this._GridStatistics.nonNoDataValueCountBigInteger.add(BigInteger.ONE);
-                this._GridStatistics.sumBigDecimal
-                        = this._GridStatistics.sumBigDecimal.add(newValueBigDecimal);
-                if (newValueBigDecimal.compareTo(this._GridStatistics.minBigDecimal) == -1) {
-                    this._GridStatistics.minBigDecimal = newValueBigDecimal;
-                    this._GridStatistics.minCountBigInteger = BigInteger.ONE;
-                } else {
-                    if (newValueBigDecimal.compareTo(this._GridStatistics.minBigDecimal) == 0) {
-                        this._GridStatistics.minCountBigInteger
-                                = this._GridStatistics.minCountBigInteger.add(BigInteger.ONE);
-                    } else {
-                        if (this._GridStatistics.minCountBigInteger.compareTo(BigInteger.ONE) == -1) {
-                            // The GridStatistics need recalculating
-                            this._GridStatistics.update();
-                        }
-                    }
-                }
-                if (newValueBigDecimal.compareTo(this._GridStatistics.maxBigDecimal) == 1) {
-                    this._GridStatistics.maxBigDecimal = newValueBigDecimal;
-                    this._GridStatistics.maxCountBigInteger = BigInteger.ONE;
-                } else {
-                    if (newValueBigDecimal.compareTo(this._GridStatistics.maxBigDecimal) == 0) {
-                        this._GridStatistics.maxCountBigInteger
-                                = this._GridStatistics.maxCountBigInteger.add(BigInteger.ONE);
-                    } else {
-                        if (this._GridStatistics.maxCountBigInteger.compareTo(BigInteger.ONE) == -1) {
-                            // The GridStatistics need recalculating
-                            this._GridStatistics.update();
-                        }
-                    }
-                }
-            }
-        } else {
-            if (newValue != oldValue) {
-                ((Grids_GridStatistics1) this._GridStatistics).setIsUpToDate(false);
-            }
-        }
-    }
-
-    /**
-     * @return _NoDataValue.
-     *
-     * @param handleOutOfMemoryError If true then OutOfMemoryErrors are caught,
-     * swap operations are initiated, then the method is re-called. If false
-     * then OutOfMemoryErrors are caught and thrown.
-     */
-    public final double get_NoDataValue(
-            boolean handleOutOfMemoryError) {
-        try {
-            double result = this._NoDataValue;
-            env.tryToEnsureThereIsEnoughMemoryToContinue(handleOutOfMemoryError);
-            return result;
-        } catch (OutOfMemoryError a_OutOfMemoryError) {
-            if (handleOutOfMemoryError) {
-                env.clear_MemoryReserve();
-                if (env.swapToFile_Grid2DSquareCellChunk_Account() < 1L) {
-                    throw a_OutOfMemoryError;
-                }
-                env.init_MemoryReserve(handleOutOfMemoryError);
-                return get_NoDataValue(
-                        handleOutOfMemoryError);
-            } else {
-                throw a_OutOfMemoryError;
-            }
-        }
-    }
-
-    /**
-     * @return the _NoDataValue of this as a BigDecimal.
-     *
-     * @param handleOutOfMemoryError If true then OutOfMemoryErrors are caught,
-     * swap operations are initiated, then the method is re-called. If false
-     * then OutOfMemoryErrors are caught and thrown.
-     */
-    @Override
-    public BigDecimal getNoDataValueBigDecimal(
-            boolean handleOutOfMemoryError) {
-        try {
-            if (Double.isInfinite(_NoDataValue)) {
-                // Cannot convert to a BigDecimal!
-                return null;
-            }
-            BigDecimal result = new BigDecimal(_NoDataValue);
-            env.tryToEnsureThereIsEnoughMemoryToContinue(handleOutOfMemoryError);
-            return result;
-        } catch (OutOfMemoryError a_OutOfMemoryError) {
-            if (handleOutOfMemoryError) {
-                env.clear_MemoryReserve();
-                if (env.swapToFile_Grid2DSquareCellChunk_Account() < 1L) {
-                    throw a_OutOfMemoryError;
-                }
-                env.init_MemoryReserve(handleOutOfMemoryError);
-                return getNoDataValueBigDecimal(
-                        handleOutOfMemoryError);
-            } else {
-                throw a_OutOfMemoryError;
-            }
-        }
-    }
-
-    /**
-     * Initialises _NoDataValue.
-     *
-     * @param _NoDataValue The value this._NoDataValue is initialised to.
-     */
-    protected final void init_NoDataValue(
-            double _NoDataValue) {
-        // This method is called before this._ChunkID_AbstractGrid2DSquareCellChunk_HashMap are
-        // constructed so no OutOfMemoryError handling is needed.
-        if (Double.isNaN(_NoDataValue)) {
-            this._NoDataValue = Double.NEGATIVE_INFINITY;
-            System.out.println("_NoDataValue cannot be set to NaN! Initialised _NoDataValue as " + this._NoDataValue);
-            //throw new Exception( "_NoDataValue cannot be set to NaN" );
-        } else {
-            this._NoDataValue = _NoDataValue;
-        }
-    }
-
-    /**
-     * @return Value at _CellRowIndex, _CellColIndex else returns _NoDataValue.
-     * @param a_CellRowIndex .
-     * @param a_CellColIndex .
-     * @param handleOutOfMemoryError If true then OutOfMemoryErrors are caught,
-     * swap operations are initiated, then the method is re-called. If false
-     * then OutOfMemoryErrors are caught and thrown.
-     */
-    public double getCell(
-            long a_CellRowIndex,
-            long a_CellColIndex,
-            boolean handleOutOfMemoryError) {
-        try {
-            double result = getCell(
-                    a_CellRowIndex,
-                    a_CellColIndex);
-            env.tryToEnsureThereIsEnoughMemoryToContinue(handleOutOfMemoryError);
-            return result;
-        } catch (OutOfMemoryError a_OutOfMemoryError) {
-            if (handleOutOfMemoryError) {
-                env.clear_MemoryReserve();
-                ChunkID a_ChunkID = new ChunkID(
-                        this._NChunkCols,
-                        getChunkRowIndex(a_CellRowIndex),
-                        getChunkColIndex(a_CellColIndex));
-                if (env.swapToFile_Grid2DSquareCellChunkExcept_Account(
-                        this,
-                        a_ChunkID) < 1L) {
-                    throw a_OutOfMemoryError;
-                }
-                env.init_MemoryReserve(
-                        this,
-                        a_ChunkID,
-                        handleOutOfMemoryError);
-                return getCell(
-                        a_CellRowIndex,
-                        a_CellColIndex,
-                        handleOutOfMemoryError);
-            } else {
-                throw a_OutOfMemoryError;
-            }
-        }
-    }
-
-    /**
-     * @return Value at _CellRowIndex, _CellColIndex else returns _NoDataValue.
-     *
-     * @param a_CellRowIndex .
-     * @param a_CellColIndex .
-     */
-    protected double getCell(
-            long a_CellRowIndex,
-            long a_CellColIndex) {
-        boolean isInGrid = isInGrid(
-                a_CellRowIndex,
-                a_CellColIndex);
-        if (isInGrid) {
-            long _ChunkNrowsLong = this._ChunkNRows;
-            long _ChunkNcolsLong = this._ChunkNCols;
-            int _ChunkRowIndex = getChunkRowIndex(a_CellRowIndex);
-            int _ChunkColIndex = getChunkColIndex(a_CellColIndex);
-            long _ChunkRowIndexLong = _ChunkRowIndex;
-            long _ChunkColIndexLong = _ChunkColIndex;
-            int _ChunkCellRowIndex = (int) (a_CellRowIndex - (_ChunkRowIndexLong * _ChunkNrowsLong));
-            int _ChunkCellColIndex = (int) (a_CellColIndex - (_ChunkColIndexLong * _ChunkNcolsLong));
-            Grids_AbstractGrid2DSquareCellChunk grid2DSquareCellChunk = getGrid2DSquareCellChunk(
-                    _ChunkRowIndex,
-                    _ChunkColIndex);
-            if (grid2DSquareCellChunk.getClass() == Grids_Grid2DSquareCellDoubleChunk64CellMap.class) {
-                return ((Grids_Grid2DSquareCellDoubleChunk64CellMap) grid2DSquareCellChunk).getCell(
-                        _ChunkCellRowIndex,
-                        _ChunkCellColIndex,
-                        _NoDataValue);
-            } else {
-                if (grid2DSquareCellChunk.getClass() == Grids_Grid2DSquareCellDoubleChunkArray.class) {
-                    return ((Grids_Grid2DSquareCellDoubleChunkArray) grid2DSquareCellChunk).getCell(
-                            _ChunkCellRowIndex,
-                            _ChunkCellColIndex,
-                            _NoDataValue);
-                } else {
-                    if (grid2DSquareCellChunk.getClass() == Grids_Grid2DSquareCellDoubleChunkJAI.class) {
-                        return ((Grids_Grid2DSquareCellDoubleChunkJAI) grid2DSquareCellChunk).getCell(
-                                _ChunkCellRowIndex,
-                                _ChunkCellColIndex,
-                                _NoDataValue);
-                    } else {
-                        return ((Grids_Grid2DSquareCellDoubleChunkMap) grid2DSquareCellChunk).getCell(
-                                _ChunkCellRowIndex,
-                                _ChunkCellColIndex,
-                                _NoDataValue);
-                    }
-                }
-            }
-        }
-        return _NoDataValue;
-    }
-
-    /**
-     * @param grid2DSquareCellChunk
-     * @return Value at position given by chunk row index _ChunkRowIndex, chunk
-     * column index _ChunkColIndex, chunk cell row index chunkCellRowIndex,
-     * chunk cell column index chunkCellColIndex.
-     * @param a_ChunkRowIndex The chunk row index of the cell thats value is
-     * returned.
-     * @param a_ChunkColIndex The chunk column index of the cell thats value is
-     * returned.
-     * @param chunkCellRowIndex The chunk cell row index of the cell thats value
-     * is returned.
-     * @param chunkCellColIndex The chunk cell column index of the cell thats
-     * value is returned.
-     * @param handleOutOfMemoryError If true then OutOfMemoryErrors are caught,
-     * swap operations are initiated, then the method is re-called. If false
-     * then OutOfMemoryErrors are caught and thrown.
-     */
-    public double getCell(
-            Grids_AbstractGrid2DSquareCellDoubleChunk grid2DSquareCellChunk,
-            int a_ChunkRowIndex,
-            int a_ChunkColIndex,
-            int chunkCellRowIndex,
-            int chunkCellColIndex,
-            boolean handleOutOfMemoryError) {
-        try {
-            double result = getCell(
-                    grid2DSquareCellChunk,
-                    a_ChunkRowIndex,
-                    a_ChunkColIndex,
-                    chunkCellRowIndex,
-                    chunkCellColIndex);
-            env.tryToEnsureThereIsEnoughMemoryToContinue(handleOutOfMemoryError);
-            return result;
-        } catch (OutOfMemoryError a_OutOfMemoryError) {
-            if (handleOutOfMemoryError) {
-                env.clear_MemoryReserve();
-                ChunkID a_ChunkID = new ChunkID(
-                        this._NChunkCols,
-                        a_ChunkRowIndex,
-                        a_ChunkColIndex);
-                if (env.swapToFile_Grid2DSquareCellChunkExcept_Account(
-                        this,
-                        a_ChunkID) < 1L) {
-                    throw a_OutOfMemoryError;
-                }
-                env.init_MemoryReserve(
-                        this,
-                        a_ChunkID,
-                        handleOutOfMemoryError);
-                return getCell(
-                        grid2DSquareCellChunk,
-                        a_ChunkRowIndex,
-                        a_ChunkColIndex,
-                        chunkCellRowIndex,
-                        chunkCellColIndex,
-                        handleOutOfMemoryError);
-            } else {
-                throw a_OutOfMemoryError;
-            }
-        }
-    }
-
-    /**
-     * @param grid2DSquareCellChunk
-     * @return Value at position given by chunk row index _ChunkRowIndex, chunk
-     * column index _ChunkColIndex, chunk cell row index chunkCellRowIndex,
-     * chunk cell column index chunkCellColIndex.
-     * @param chunkRowIndex The chunk row index of the cell that's value is
-     * returned.
-     * @param chunkColIndex The chunk column index of the cell that's value is
-     * returned.
-     * @param chunkCellRowIndex The chunk cell row index of the cell thats value
-     * is returned.
-     * @param chunkCellColIndex The chunk cell column index of the cell thats
-     * value is returned.
-     */
-    protected double getCell(
-            Grids_AbstractGrid2DSquareCellDoubleChunk grid2DSquareCellChunk,
-            int chunkRowIndex,
-            int chunkColIndex,
-            int chunkCellRowIndex,
-            int chunkCellColIndex) {
-        if (grid2DSquareCellChunk.getClass() == Grids_Grid2DSquareCellDoubleChunk64CellMap.class) {
-            return ((Grids_Grid2DSquareCellDoubleChunk64CellMap) grid2DSquareCellChunk).getCell(
-                    chunkCellRowIndex,
-                    chunkCellColIndex,
-                    _NoDataValue);
-        } else {
-            if (grid2DSquareCellChunk.getClass() == Grids_Grid2DSquareCellDoubleChunkArray.class) {
-                return ((Grids_Grid2DSquareCellDoubleChunkArray) grid2DSquareCellChunk).getCell(
-                        chunkCellRowIndex,
-                        chunkCellColIndex,
-                        _NoDataValue);
-            } else {
-                if (grid2DSquareCellChunk.getClass() == Grids_Grid2DSquareCellDoubleChunkJAI.class) {
-                    return ((Grids_Grid2DSquareCellDoubleChunkJAI) grid2DSquareCellChunk).getCell(
-                            chunkCellRowIndex,
-                            chunkCellColIndex,
-                            _NoDataValue);
-                } else {
-                    if (grid2DSquareCellChunk.getClass() == Grids_Grid2DSquareCellDoubleChunkMap.class) {
-                        return ((Grids_Grid2DSquareCellDoubleChunkMap) grid2DSquareCellChunk).getCell(
-                                chunkCellRowIndex,
-                                chunkCellColIndex,
-                                _NoDataValue);
-                    } else {
-                        return _NoDataValue;
-                    }
-                }
-            }
-        }
-    }
-
-    /**
-     * For returning the value of the cell containing point given by
-     * x-coordinate x, y-coordinate y as a double.
-     *
-     * @param x the x-coordinate of the point.
-     * @param y the y-coordinate of the point.
-     * @param handleOutOfMemoryError If true then OutOfMemoryErrors are caught,
-     * swap operations are initiated, then the method is re-called. If false
-     * then OutOfMemoryErrors are caught and thrown.
-     * @return
-     */
-    public final double getCell(
-            double x,
-            double y,
-            boolean handleOutOfMemoryError) {
-        try {
-            double result = getCell(
-                    x,
-                    y);
-            env.tryToEnsureThereIsEnoughMemoryToContinue(handleOutOfMemoryError);
-            return result;
-        } catch (OutOfMemoryError a_OutOfMemoryError) {
-            if (handleOutOfMemoryError) {
-                env.clear_MemoryReserve();
-                ChunkID a_ChunkID = new ChunkID(
-                        this._NChunkCols,
-                        getChunkRowIndex(y),
-                        getChunkColIndex(x));
-                if (env.swapToFile_Grid2DSquareCellChunkExcept_Account(
-                        this,
-                        a_ChunkID) < 1L) {
-                    throw a_OutOfMemoryError;
-                }
-                env.init_MemoryReserve(
-                        this,
-                        a_ChunkID,
-                        handleOutOfMemoryError);
-                return getCell(
-                        x,
-                        y,
-                        handleOutOfMemoryError);
-            } else {
-                throw a_OutOfMemoryError;
-            }
-        }
-    }
-
-    /**
-     * For returning the value of the cell containing point given by
-     * x-coordinate x, y-coordinate y as a int.
-     *
-     * @param x the x-coordinate of the point.
-     * @param y the y-coordinate of the point.
-     * @return
-     */
-    protected final double getCell(
-            double x,
-            double y) {
-        return getCell(
-                getCellRowIndex(y),
-                getCellColIndex(x));
-    }
-
-    /**
-     * For returning the value of the cell with cell ID cellID as a int.
-     *
-     * @param cellID the CellID of the cell.
-     * @param handleOutOfMemoryError If true then OutOfMemoryErrors are caught,
-     * swap operations are initiated, then the method is re-called. If false
-     * then OutOfMemoryErrors are caught and thrown.
-     * @return
-     */
-    public final double getCell(
-            CellID cellID,
-            boolean handleOutOfMemoryError) {
-        try {
-            double result = getCell(
-                    cellID._CellRowIndex,
-                    cellID._CellColIndex);
-            env.tryToEnsureThereIsEnoughMemoryToContinue(handleOutOfMemoryError);
-            return result;
-        } catch (OutOfMemoryError a_OutOfMemoryError) {
-            if (handleOutOfMemoryError) {
-                env.clear_MemoryReserve();
-                ChunkID a_ChunkID = new ChunkID(
-                        this._NChunkCols,
-                        getChunkRowIndex(cellID._CellRowIndex),
-                        getChunkColIndex(cellID._CellColIndex));
-                if (env.swapToFile_Grid2DSquareCellChunkExcept_Account(
-                        this,
-                        a_ChunkID) < 1L) {
-                    throw a_OutOfMemoryError;
-                }
-                env.init_MemoryReserve(
-                        this,
-                        a_ChunkID,
-                        handleOutOfMemoryError);
-                return getCell(
-                        cellID,
-                        handleOutOfMemoryError);
-            } else {
-                throw a_OutOfMemoryError;
-            }
-        }
-    }
-
-    /**
-     * For returning the value at x-coordinate x, y-coordinate y and setting it
-     * to newValue.
-     *
-     * @param x the x-coordinate of the point.
-     * @param y the y-coordinate of the point.
-     * @param newValue .
-     * @param handleOutOfMemoryError If true then OutOfMemoryErrors are caught,
-     * swap operations are initiated, then the method is re-called. If false
-     * then OutOfMemoryErrors are caught and thrown.
-     * @return
-     */
-    public final double setCell(
-            double x,
-            double y,
-            double newValue,
-            boolean handleOutOfMemoryError) {
-        try {
-            double result = setCell(
-                    x,
-                    y,
-                    newValue);
-            env.tryToEnsureThereIsEnoughMemoryToContinue(handleOutOfMemoryError);
-            return result;
-        } catch (OutOfMemoryError a_OutOfMemoryError) {
-            if (handleOutOfMemoryError) {
-                env.clear_MemoryReserve();
-                ChunkID a_ChunkID = new ChunkID(
-                        this._NChunkCols,
-                        getChunkRowIndex(y),
-                        getChunkColIndex(x));
-                if (env.swapToFile_Grid2DSquareCellChunkExcept_Account(
-                        this,
-                        a_ChunkID) < 1L) {
-                    throw a_OutOfMemoryError;
-                }
-                env.init_MemoryReserve(
-                        this,
-                        a_ChunkID,
-                        handleOutOfMemoryError);
-                return setCell(
-                        x,
-                        y,
-                        newValue,
-                        handleOutOfMemoryError);
-            } else {
-                throw a_OutOfMemoryError;
-            }
-        }
-    }
-
-    /**
-     * For returning the value at x-coordinate x, y-coordinate y and setting it
-     * to newValue.
-     *
-     * @param x the x-coordinate of the point.
-     * @param y the y-coordinate of the point.
-     * @param newValue .
-     * @return
-     */
-    protected final double setCell(
-            double x,
-            double y,
-            double newValue) {
-        return setCell(
-                getCellRowIndex(x),
-                getCellColIndex(y),
-                newValue);
-    }
-
-    /**
-     * For returning the value of the cell with cell ID _CellID and setting it
-     * to newValue.
-     *
-     * @param _CellID the CellID of the cell.
-     * @param newValue .
-     * @param handleOutOfMemoryError If true then OutOfMemoryErrors are caught,
-     * swap operations are initiated, then the method is re-called. If false
-     * then OutOfMemoryErrors are caught and thrown.
-     * @return
-     */
-    public final double setCell(
-            CellID _CellID,
-            double newValue,
-            boolean handleOutOfMemoryError) {
-        try {
-            double result = setCell(
-                    _CellID._CellRowIndex,
-                    _CellID._CellColIndex,
-                    newValue);
-            env.tryToEnsureThereIsEnoughMemoryToContinue(handleOutOfMemoryError);
-            return result;
-        } catch (OutOfMemoryError a_OutOfMemoryError) {
-            if (handleOutOfMemoryError) {
-                env.clear_MemoryReserve();
-                ChunkID a_ChunkID = new ChunkID(
-                        this._NChunkCols,
-                        getChunkRowIndex(_CellID._CellRowIndex),
-                        getChunkColIndex(_CellID._CellColIndex));
-                if (env.swapToFile_Grid2DSquareCellChunkExcept_Account(
-                        this,
-                        a_ChunkID) < 1L) {
-                    throw a_OutOfMemoryError;
-                }
-                env.init_MemoryReserve(
-                        this,
-                        a_ChunkID,
-                        handleOutOfMemoryError);
-                return setCell(
-                        _CellID,
-                        newValue,
-                        handleOutOfMemoryError);
-            } else {
-                throw a_OutOfMemoryError;
-            }
-        }
-    }
-
-    /**
-     * For returning the value at _CellRowIndex, _CellColIndex and setting it to
-     * newValue.
-     *
-     * @param cellRowIndex
-     * @param cellColIndex
-     * @param newValue .
-     * @return
-     */
-    @Override
-    protected double setCell(
-            long cellRowIndex,
-            long cellColIndex,
-            double newValue) {
-        int _ChunkRowIndex = getChunkRowIndex(cellRowIndex);
-        int _ChunkColIndex = getChunkColIndex(cellColIndex);
-        int chunkCellRowIndex = getChunkCellRowIndex(cellRowIndex);
-        int chunkCellColIndex = getChunkCellColIndex(cellColIndex);
-        //if ( inGrid( _CellRowIndex, _CellColIndex ) ) {
-        Grids_AbstractGrid2DSquareCellDoubleChunk grid2DSquareCellDoubleChunk = getGrid2DSquareCellDoubleChunk(
-                _ChunkRowIndex,
-                _ChunkColIndex);
-        return setCell(
-                grid2DSquareCellDoubleChunk,
-                _ChunkRowIndex,
-                _ChunkColIndex,
-                chunkCellRowIndex,
-                chunkCellColIndex,
-                newValue);
-        //} else {
-        //    return get_NoDataValue();
-        //}
-    }
-
-    /**
-     * For returning the value of the cell in chunk given by _ChunkRowIndex and
-     * _ChunkColIndex and cell in the chunk given by chunkCellColIndex and
-     * chunkCellRowIndex and setting it to newValue.
-     *
-     * @param chunkRowIndex
-     * @param chunkColIndex
-     * @param chunkCellRowIndex
-     * @param chunkCellColIndex
-     * @param newValue
-     * @param handleOutOfMemoryError If true then OutOfMemoryErrors are caught,
-     * swap operations are initiated, then the method is re-called. If false
-     * then OutOfMemoryErrors are caught and thrown.
-     * @return
-     */
-    public double setCell(
-            int chunkRowIndex,
-            int chunkColIndex,
-            int chunkCellRowIndex,
-            int chunkCellColIndex,
-            double newValue,
-            boolean handleOutOfMemoryError) {
-        try {
-            double result = setCell(
-                    chunkRowIndex,
-                    chunkColIndex,
-                    chunkCellRowIndex,
-                    chunkCellColIndex,
-                    newValue);
-            env.tryToEnsureThereIsEnoughMemoryToContinue(handleOutOfMemoryError);
-            return result;
-        } catch (OutOfMemoryError a_OutOfMemoryError) {
-            if (handleOutOfMemoryError) {
-                env.clear_MemoryReserve();
-                ChunkID a_ChunkID = new ChunkID(
-                        this._NChunkCols,
-                        chunkRowIndex,
-                        chunkColIndex);
-                if (env.swapToFile_Grid2DSquareCellChunkExcept_Account(
-                        this,
-                        a_ChunkID) < 1L) {
-                    throw a_OutOfMemoryError;
-                }
-                env.init_MemoryReserve(
-                        this,
-                        a_ChunkID,
-                        handleOutOfMemoryError);
-                return setCell(
-                        chunkRowIndex,
-                        chunkColIndex,
-                        chunkCellRowIndex,
-                        chunkCellColIndex,
-                        newValue,
-                        handleOutOfMemoryError);
-            } else {
-                throw a_OutOfMemoryError;
-            }
-        }
-    }
-
-    /**
-     * For returning the value of the cell in chunk given by _ChunkRowIndex and
-     * _ChunkColIndex and cell in the chunk given by chunkCellColIndex and
-     * chunkCellRowIndex and setting it to newValue.
-     *
-     * @param chunkRowIndex
-     * @param chunkColIndex
-     * @param chunkCellRowIndex
-     * @param chunkCellColIndex
-     * @param newValue
-     * @return
-     */
-    protected double setCell(
-            int chunkRowIndex,
-            int chunkColIndex,
-            int chunkCellRowIndex,
-            int chunkCellColIndex,
-            double newValue) {
-        //if ( inGrid( _ChunkRowIndex, _ChunkColIndex, chunkCellRowIndex, chunkCellColIndex ) ) {
-        Grids_AbstractGrid2DSquareCellDoubleChunk grid2DSquareCellDoubleChunk = getGrid2DSquareCellDoubleChunk(
-                chunkRowIndex,
-                chunkColIndex);
-        return setCell(
-                grid2DSquareCellDoubleChunk,
-                chunkRowIndex,
-                chunkColIndex,
-                chunkCellRowIndex,
-                chunkCellColIndex,
-                newValue);
-        //} else {
-        //    return get_NoDataValue();
-        //}
-    }
-
-    /**
-     * @param chunk
-     * @param chunkRowIndex
-     * @param chunkCellColIndex
-     * @param chunkCellRowIndex
-     * @param chunkColIndex
-     * @param newValue
-     * @param handleOutOfMemoryError If true then OutOfMemoryErrors are caught,
-     * swap operations are initiated, then the method is re-called. If false
-     * then OutOfMemoryErrors are caught and thrown.
-     * @return Value at _CellRowIndex, _CellColIndex and sets it to newValue.
-     */
-    public double setCell(
-            Grids_AbstractGrid2DSquareCellDoubleChunk chunk,
-            int chunkRowIndex,
-            int chunkColIndex,
-            int chunkCellRowIndex,
-            int chunkCellColIndex,
-            double newValue,
-            boolean handleOutOfMemoryError) {
-        try {
-            double result = setCell(
-                    chunk,
-                    chunkRowIndex,
-                    chunkColIndex,
-                    chunkCellRowIndex,
-                    chunkCellColIndex,
-                    newValue);
-            env.tryToEnsureThereIsEnoughMemoryToContinue(handleOutOfMemoryError);
-            return result;
-        } catch (OutOfMemoryError a_OutOfMemoryError) {
-            if (handleOutOfMemoryError) {
-                env.clear_MemoryReserve();
-                ChunkID a_ChunkID = new ChunkID(
-                        this._NChunkCols,
-                        chunkRowIndex,
-                        chunkColIndex);
-                if (env.swapToFile_Grid2DSquareCellChunkExcept_Account(
-                        this,
-                        a_ChunkID) < 1L) {
-                    throw a_OutOfMemoryError;
-                }
-                env.init_MemoryReserve(
-                        this,
-                        a_ChunkID,
-                        handleOutOfMemoryError);
-                return setCell(
-                        chunk,
-                        chunkRowIndex,
-                        chunkColIndex,
-                        chunkCellRowIndex,
-                        chunkCellColIndex,
-                        newValue,
-                        handleOutOfMemoryError);
-            } else {
-                throw a_OutOfMemoryError;
-            }
-        }
-    }
-
-    /**
-     * @param chunk
-     * @param chunkRowIndex
-     * @param chunkCellColIndex
-     * @param chunkCellRowIndex
-     * @param chunkColIndex
-     * @param newValue
-     * @return Value at _CellRowIndex, _CellColIndex and sets it to newValue.
-     */
-    protected double setCell(
-            Grids_AbstractGrid2DSquareCellDoubleChunk chunk,
-            int chunkRowIndex,
-            int chunkColIndex,
-            int chunkCellRowIndex,
-            int chunkCellColIndex,
-            double newValue) {
-        double result = get_NoDataValue(env.HandleOutOfMemoryErrorFalse);
-        if (chunk.getClass() == Grids_Grid2DSquareCellDoubleChunk64CellMap.class) {
-            result = ((Grids_Grid2DSquareCellDoubleChunk64CellMap) chunk).setCell(
-                    chunkCellRowIndex,
-                    chunkCellColIndex,
-                    newValue,
-                    result);
-        } else {
-            if (chunk.getClass() == Grids_Grid2DSquareCellDoubleChunkArray.class) {
-                result = ((Grids_Grid2DSquareCellDoubleChunkArray) chunk).setCell(
-                        chunkCellRowIndex,
-                        chunkCellColIndex,
-                        newValue,
-                        result);
-            } else {
-                if (chunk.getClass() == Grids_Grid2DSquareCellDoubleChunkJAI.class) {
-                    result = ((Grids_Grid2DSquareCellDoubleChunkJAI) chunk).setCell(
-                            chunkCellRowIndex,
-                            chunkCellColIndex,
-                            newValue,
-                            result);
-                } else {
-                    if (chunk.getClass() == Grids_Grid2DSquareCellDoubleChunkMap.class) {
-                        result = ((Grids_Grid2DSquareCellDoubleChunkMap) chunk).setCell(
-                                chunkCellRowIndex,
-                                chunkCellColIndex,
-                                newValue,
-                                result);
-                    } else {
-                        System.err.println(
-                                "Error in "
-                                + getClass().getName() + ".setCell(Grid2DSquareCellDoubleChunkAbstract,int,int,int,int,double) \n"
-                                + "unable to handle Grid2DSquareCellChunkAbstract " + chunk.toString());
-                        return result;
-                    }
-                }
-            }
-        }
-        // Update Statistics
-        upDateGridStatistics(
-                newValue,
-                result,
-                _NoDataValue);
-        return result;
-    }
-
-    /**
-     * Initilises the value at _CellRowIndex, _CellColIndex
-     *
-     * @param cellRowIndex
-     * @param cellColIndex
-     * @param valueToInitialise
-     * @param handleOutOfMemoryError If true then OutOfMemoryErrors are caught,
-     * swap operations are initiated, then the method is re-called. If false
-     * then OutOfMemoryErrors are caught and thrown.
-     */
-    protected void initCell(
-            long cellRowIndex,
-            long cellColIndex,
-            double valueToInitialise,
-            boolean handleOutOfMemoryError) {
-        try {
-            initCell(
-                    cellRowIndex,
-                    cellColIndex,
-                    valueToInitialise);
-        } catch (OutOfMemoryError a_OutOfMemoryError) {
-            if (handleOutOfMemoryError) {
-                env.clear_MemoryReserve();
-                ChunkID a_ChunkID = new ChunkID(
-                        this._NChunkCols,
-                        getChunkRowIndex(cellRowIndex),
-                        getChunkColIndex(cellColIndex));
-                if (env.swapToFile_Grid2DSquareCellChunkExcept_Account(
-                        this,
-                        a_ChunkID) < 1L) {
-                    throw a_OutOfMemoryError;
-                }
-                env.init_MemoryReserve(
-                        this,
-                        a_ChunkID,
-                        handleOutOfMemoryError);
-                initCell(
-                        cellRowIndex,
-                        cellColIndex,
-                        valueToInitialise,
-                        handleOutOfMemoryError);
-            } else {
-                throw a_OutOfMemoryError;
-            }
-        }
-    }
-
-    /**
-     * Initialises the value at cellRowIndex, cellColIndex.
-     *
-     * @param cellRowIndex
-     * @param cellColIndex
-     * @param valueToInitialise
-     */
-    protected void initCell(
-            long cellRowIndex,
-            long cellColIndex,
-            double valueToInitialise) {
-        boolean isInGrid = isInGrid(
-                cellRowIndex,
-                cellColIndex);
-        if (isInGrid) {
-            int chunkRowIndex = getChunkRowIndex(cellRowIndex);
-            int chunkColIndex = getChunkColIndex(cellColIndex);
-            ChunkID chunkID = new ChunkID(
-                    this._NChunkCols,
-                    chunkRowIndex,
-                    chunkColIndex);
-            //boolean containsKey = this._ChunkID_AbstractGrid2DSquareCellChunk_HashMap.containsKey( a_ChunkID ); // For debugging
-            Grids_AbstractGrid2DSquareCellDoubleChunk chunk
-                    = getGrid2DSquareCellDoubleChunk(chunkID);
-            chunk.initCell(
-                    (int) (cellRowIndex - ((long) chunkRowIndex * (long) _ChunkNRows)),
-                    (int) (cellColIndex - ((long) chunkColIndex * (long) _ChunkNCols)),
-                    valueToInitialise);
-            // Update Statistics
-            if (valueToInitialise != _NoDataValue) {
-                try {
-                    BigDecimal cellBigDecimal = new BigDecimal(valueToInitialise);
-                    this._GridStatistics.nonNoDataValueCountBigInteger
-                            = this._GridStatistics.nonNoDataValueCountBigInteger.add(BigInteger.ONE);
-                    this._GridStatistics.sumBigDecimal = this._GridStatistics.sumBigDecimal.add(cellBigDecimal);
-                    if (cellBigDecimal.compareTo(this._GridStatistics.minBigDecimal) == -1) {
-                        this._GridStatistics.minCountBigInteger = BigInteger.ONE;
-                        this._GridStatistics.minBigDecimal = cellBigDecimal;
-                    } else {
-                        if (cellBigDecimal.compareTo(this._GridStatistics.minBigDecimal) == 0) {
-                            this._GridStatistics.minCountBigInteger
-                                    = this._GridStatistics.minCountBigInteger.add(BigInteger.ONE);
-                        }
-                    }
-                    if (cellBigDecimal.compareTo(this._GridStatistics.maxBigDecimal) == 1) {
-                        this._GridStatistics.maxCountBigInteger = BigInteger.ONE;
-                        this._GridStatistics.maxBigDecimal = cellBigDecimal;
-                    } else {
-                        if (cellBigDecimal.compareTo(this._GridStatistics.maxBigDecimal) == 0) {
-                            this._GridStatistics.maxCountBigInteger
-                                    = this._GridStatistics.maxCountBigInteger.add(BigInteger.ONE);
-                        }
-                    }
-                } catch (NumberFormatException e) {
-                    System.err.println(e.getMessage() + " in Grid2DSquareCellDouble.initCell(" + cellRowIndex + ", " + cellColIndex + ", " + valueToInitialise + ");");
-                }
-            }
-        }
-    }
-
-    /**
-     * Initialises the value at cellRowIndex, cellColIndex and does nothing
-     * about this._GridStatistics
-     *
-     * @param cellRowIndex
-     * @param cellColIndex
-     * @param valueToInitialise
-     * @param handleOutOfMemoryError If true then OutOfMemoryErrors are caught,
-     * swap operations are initiated, then the method is re-called. If false
-     * then OutOfMemoryErrors are caught and thrown.
-     */
-    protected void initCellFast(
-            long cellRowIndex,
-            long cellColIndex,
-            double valueToInitialise,
-            boolean handleOutOfMemoryError) {
-        try {
-            initCellFast(
-                    cellRowIndex,
-                    cellColIndex,
-                    valueToInitialise);
-        } catch (OutOfMemoryError a_OutOfMemoryError) {
-            if (handleOutOfMemoryError) {
-                env.clear_MemoryReserve();
-                ChunkID chunkID = new ChunkID(
-                        this._NChunkCols,
-                        getChunkRowIndex(cellRowIndex),
-                        getChunkColIndex(cellColIndex));
-                if (env.swapToFile_Grid2DSquareCellChunkExcept_Account(
-                        this,
-                        chunkID) < 1L) {
-                    throw a_OutOfMemoryError;
-                }
-                env.init_MemoryReserve(
-                        this,
-                        chunkID,
-                        handleOutOfMemoryError);
-                initCellFast(
-                        cellRowIndex,
-                        cellColIndex,
-                        valueToInitialise,
-                        handleOutOfMemoryError);
-            } else {
-                throw a_OutOfMemoryError;
-            }
-        }
-    }
-
-    /**
-     * Initilises the value at _CellRowIndex, _CellColIndex and does nothing
-     * about this._GridStatistics
-     *
-     * @param a_CellRowIndex
-     * @param a_CellColIndex
-     * @param valueToInitialise
-     */
-    protected void initCellFast(
-            long a_CellRowIndex,
-            long a_CellColIndex,
-            double valueToInitialise) {
-        boolean isInGrid = isInGrid(
-                a_CellRowIndex,
-                a_CellColIndex);
-        if (isInGrid) {
-            int a_ChunkRowIndex = getChunkRowIndex(a_CellRowIndex);
-            int a_ChunkColIndex = getChunkColIndex(a_CellColIndex);
-            int a_ChunkNRows = this._ChunkNRows;
-            int a_ChunkNCols = this._ChunkNCols;
-            ChunkID a_ChunkID = new ChunkID(
-                    this._NChunkCols,
-                    a_ChunkRowIndex,
-                    a_ChunkColIndex);
-            Grids_AbstractGrid2DSquareCellDoubleChunk grid2DSquareCellDoubleChunk
-                    = getGrid2DSquareCellDoubleChunk(a_ChunkID);
-            grid2DSquareCellDoubleChunk.initCell(
-                    (int) (a_CellRowIndex - ((long) a_ChunkRowIndex * (long) a_ChunkNRows)),
-                    (int) (a_CellColIndex - ((long) a_ChunkColIndex * (long) a_ChunkNCols)),
-                    valueToInitialise);
-        }
-    }
-
-    /**
-     * @return double[] of all cell values for cells thats centroids are
-     * intersected by circle with centre at x-coordinate x, y-coordinate y, and
-     * radius distance.
-     * @param x the x-coordinate of the circle centre from which cell values are
-     * returned.
-     * @param y the y-coordinate of the circle centre from which cell values are
-     * returned.
-     * @param distance the radius of the circle for which intersected cell
-     * values are returned.
-     * @param handleOutOfMemoryError If true then OutOfMemoryErrors are caught,
-     * swap operations are initiated, then the method is re-called. If false
-     * then OutOfMemoryErrors are caught and thrown. TODO
-     */
-    public double[] getCells(
-            double x,
-            double y,
-            double distance,
-            boolean handleOutOfMemoryError) {
-        try {
-            double[] result = getCells(
-                    x,
-                    y,
-                    distance);
-            env.tryToEnsureThereIsEnoughMemoryToContinue(handleOutOfMemoryError);
-            return result;
-        } catch (OutOfMemoryError a_OutOfMemoryError) {
-            if (handleOutOfMemoryError) {
-                env.clear_MemoryReserve();
-                long _CellRowIndex = getCellRowIndex(y);
-                long _CellColIndex = getCellColIndex(x);
-                HashSet<ChunkID> a_ChunkIDs = getChunkIDs(
-                        distance,
-                        x,
-                        y,
-                        _CellRowIndex,
-                        _CellColIndex);
-                if (env.swapToFile_Grid2DSquareCellChunkExcept_Account(
-                        this,
-                        a_ChunkIDs) < 1L) {
-                    throw a_OutOfMemoryError;
-                }
-                env.init_MemoryReserve(
-                        this,
-                        a_ChunkIDs,
-                        handleOutOfMemoryError);
-                return getCells(
-                        x,
-                        y,
-                        distance,
-                        handleOutOfMemoryError);
-            } else {
-                throw a_OutOfMemoryError;
-            }
-        }
-    }
-
-    /**
-     * @return double[] of all cell values for cells thats centroids are
-     * intersected by circle with centre at x-coordinate x, y-coordinate y, and
-     * radius distance.
-     * @param x the x-coordinate of the circle centre from which cell values are
-     * returned.
-     * @param y the y-coordinate of the circle centre from which cell values are
-     * returned.
-     * @param distance the radius of the circle for which intersected cell
-     * values are returned.
-     */
-    protected double[] getCells(
-            double x,
-            double y,
-            double distance) {
-        return getCells(
-                x,
-                y,
-                getCellRowIndex(y),
-                getCellColIndex(x),
-                distance);
-    }
-
-    /**
-     * @return double[] of all cell values for cells thats centroids are
-     * intersected by circle with centre at centroid of cell given by cell row
-     * index cellRowIndex, cell column index cellColIndex, and radius distance.
-     * @param cellRowIndex the row index for the cell that's centroid is the
-     * circle centre from which cell values are returned.
-     * @param cellColIndex the column index for the cell that's centroid is the
-     * circle centre from which cell values are returned.
-     * @param distance the radius of the circle for which intersected cell
-     * values are returned.
-     * @param handleOutOfMemoryError If true then OutOfMemoryErrors are caught,
-     * swap operations are initiated, then the method is re-called. If false
-     * then OutOfMemoryErrors are caught and thrown.
-     */
-    public double[] getCells(
-            long cellRowIndex,
-            long cellColIndex,
-            double distance,
-            boolean handleOutOfMemoryError) {
-        try {
-            double[] result = getCells(
-                    cellRowIndex,
-                    cellColIndex,
-                    distance);
-            env.tryToEnsureThereIsEnoughMemoryToContinue(handleOutOfMemoryError);
-            return result;
-        } catch (OutOfMemoryError a_OutOfMemoryError) {
-            if (handleOutOfMemoryError) {
-                env.clear_MemoryReserve();
-                double x = getCellXDouble(cellColIndex);
-                double y = getCellYDouble(cellRowIndex);
-                HashSet a_ChunkIDs = getChunkIDs(
-                        distance,
-                        x,
-                        y,
-                        cellRowIndex,
-                        cellColIndex);
-                if (env.swapToFile_Grid2DSquareCellChunkExcept_Account(
-                        this,
-                        a_ChunkIDs) < 1L) {
-                    throw a_OutOfMemoryError;
-                }
-                env.init_MemoryReserve(
-                        this,
-                        a_ChunkIDs,
-                        handleOutOfMemoryError);
-                return getCells(
-                        cellRowIndex,
-                        cellColIndex,
-                        distance,
-                        handleOutOfMemoryError);
-            } else {
-                throw a_OutOfMemoryError;
-            }
-        }
-    }
-
-    /**
-     * @return double[] of all cell values for cells thats centroids are
-     * intersected by circle with centre at centroid of cell given by cell row
-     * index cellRowIndex, cell column index cellColIndex, and radius distance.
-     * @param cellRowIndex the row index for the cell that's centroid is the
-     * circle centre from which cell values are returned.
-     * @param cellColIndex the column index for the cell that's centroid is the
-     * circle centre from which cell values are returned.
-     * @param distance the radius of the circle for which intersected cell
-     * values are returned.
-     */
-    protected double[] getCells(
-            long cellRowIndex,
-            long cellColIndex,
-            double distance) {
-        return getCells(
-                getCellXDouble(cellColIndex),
-                getCellYDouble(cellRowIndex),
-                cellRowIndex,
-                cellColIndex,
-                distance);
-    }
-
-    /**
-     * @return double[] of all cell values for cells thats centroids are
-     * intersected by circle with centre at x-coordinate x, y-coordinate y, and
-     * radius distance.
-     * @param x The x-coordinate of the circle centre from which cell values are
-     * returned.
-     * @param y The y-coordinate of the circle centre from which cell values are
-     * returned.
-     * @param cellRowIndex The row index at y.
-     * @param cellColIndex The column index at x.
-     * @param distance The radius of the circle for which intersected cell
-     * values are returned.
-     * @param handleOutOfMemoryError If true then OutOfMemoryErrors are caught,
-     * swap operations are initiated, then the method is re-called. If false
-     * then OutOfMemoryErrors are caught and thrown. TODO
-     */
-    public double[] getCells(
-            double x,
-            double y,
-            long cellRowIndex,
-            long cellColIndex,
-            double distance,
-            boolean handleOutOfMemoryError) {
-        try {
-            double[] result = getCells(
-                    x,
-                    y,
-                    cellRowIndex,
-                    cellColIndex,
-                    distance);
-            env.tryToEnsureThereIsEnoughMemoryToContinue(handleOutOfMemoryError);
-            return result;
-        } catch (OutOfMemoryError a_OutOfMemoryError) {
-            if (handleOutOfMemoryError) {
-                env.clear_MemoryReserve();
-                HashSet a_ChunkIDs = getChunkIDs(
-                        distance,
-                        x,
-                        y,
-                        cellRowIndex,
-                        cellColIndex);
-                if (env.swapToFile_Grid2DSquareCellChunkExcept_Account(
-                        this,
-                        a_ChunkIDs) < 1L) {
-                    throw a_OutOfMemoryError;
-                }
-                env.init_MemoryReserve(
-                        this,
-                        a_ChunkIDs,
-                        handleOutOfMemoryError);
-                return getCells(
-                        x,
-                        y,
-                        cellRowIndex,
-                        cellColIndex,
-                        distance,
-                        handleOutOfMemoryError);
-            } else {
-                throw a_OutOfMemoryError;
-            }
-        }
-    }
-
-    /**
-     * @return double[] of all cell values for cells thats centroids are
-     * intersected by circle with centre at x-coordinate x, y-coordinate y, and
-     * radius distance.
-     * @param x The x-coordinate of the circle centre from which cell values are
-     * returned.
-     * @param y The y-coordinate of the circle centre from which cell values are
-     * returned.
-     * @param cellRowIndex The row index at y.
-     * @param cellColIndex The column index at x.
-     * @param distance The radius of the circle for which intersected cell
-     * values are returned.
-     */
-    protected double[] getCells(
-            double x,
-            double y,
-            long cellRowIndex,
-            long cellColIndex,
-            double distance) {
-        double[] cells;
-        int cellDistance = (int) Math.ceil(distance / _Dimensions[0].doubleValue());
-        cells = new double[((2 * cellDistance) + 1) * ((2 * cellDistance) + 1)];
-        long row = Long.MIN_VALUE;
-        long col = Long.MIN_VALUE;
-        double thisX = Double.MIN_VALUE;
-        double thisY = Double.MIN_VALUE;
-        int count = 0;
-        for (row = cellRowIndex - cellDistance; row <= cellRowIndex + cellDistance; row++) {
-            thisY = getCellYDouble(cellRowIndex);
-            for (col = cellColIndex - cellDistance; col <= cellColIndex + cellDistance; col++) {
-                thisX = getCellXDouble(cellColIndex);
-                if (Grids_Utilities.distance(x, y, thisX, thisY) <= distance) {
-                    cells[count] = getCell(
-                            row,
-                            col);
-                    count++;
-                }
-            }
-        }
-        // Trim cells
-        System.arraycopy(
-                cells,
-                0,
-                cells,
-                0,
-                count);
-        return cells;
-    }
-
-    /**
-     * @return the average of the nearest data values to point given by
-     * x-coordinate x, y-coordinate y as a double.
-     * @param x the x-coordinate of the point
-     * @param y the y-coordinate of the point
-     * @param handleOutOfMemoryError If true then OutOfMemoryErrors are caught,
-     * swap operations are initiated, then the method is re-called. If false
-     * then OutOfMemoryErrors are caught and thrown.
-     */
-    public double getNearestValueDouble(
-            double x,
-            double y,
-            boolean handleOutOfMemoryError) {
-        try {
-            double result = getNearestValueDouble(
-                    x,
-                    y);
-            env.tryToEnsureThereIsEnoughMemoryToContinue(handleOutOfMemoryError);
-            return result;
-        } catch (OutOfMemoryError a_OutOfMemoryError) {
-            if (handleOutOfMemoryError) {
-                env.clear_MemoryReserve();
-                ChunkID a_ChunkID = new ChunkID(
-                        this._NChunkCols,
-                        getChunkRowIndex(y),
-                        getChunkColIndex(x));
-                if (env.swapToFile_Grid2DSquareCellChunkExcept_Account(
-                        this,
-                        a_ChunkID) < 1L) {
-                    throw a_OutOfMemoryError;
-                }
-                env.init_MemoryReserve(
-                        this,
-                        a_ChunkID,
-                        handleOutOfMemoryError);
-                return getNearestValueDouble(
-                        x,
-                        y,
-                        handleOutOfMemoryError);
-            } else {
-                throw a_OutOfMemoryError;
-            }
-        }
-    }
-
-    /**
-     * @return the average of the nearest data values to point given by
-     * x-coordinate x, y-coordinate y as a double.
-     * @param x the x-coordinate of the point
-     * @param y the y-coordinate of the point
-     */
-    protected double getNearestValueDouble(
-            double x,
-            double y) {
-        double result = getCell(
-                x,
-                y);
-        if (result == _NoDataValue) {
-            result = getNearestValueDouble(
-                    x,
-                    y,
-                    getCellRowIndex(y),
-                    getCellColIndex(x),
-                    _NoDataValue);
-        }
-        return result;
-    }
-
-    /**
-     * @return the average of the nearest data values to position given by row
-     * index rowIndex, column index colIndex.
-     * @param cellRowIndex The row index from which average of the nearest data
-     * values is returned.
-     * @param cellColIndex The column index from which average of the nearest
-     * data values is returned.
-     * @param handleOutOfMemoryError If true then OutOfMemoryErrors are caught,
-     * swap operations are initiated, then the method is re-called. If false
-     * then OutOfMemoryErrors are caught and thrown.
-     */
-    public double getNearestValueDouble(
-            long cellRowIndex,
-            long cellColIndex,
-            boolean handleOutOfMemoryError) {
-        try {
-            double result = getNearestValueDouble(
-                    cellRowIndex,
-                    cellColIndex);
-            env.tryToEnsureThereIsEnoughMemoryToContinue(handleOutOfMemoryError);
-            return result;
-        } catch (OutOfMemoryError a_OutOfMemoryError) {
-            if (handleOutOfMemoryError) {
-                env.clear_MemoryReserve();
-                ChunkID a_ChunkID = new ChunkID(
-                        this._NChunkCols,
-                        getChunkRowIndex(cellRowIndex),
-                        getChunkColIndex(cellColIndex));
-                if (env.swapToFile_Grid2DSquareCellChunkExcept_Account(
-                        this,
-                        a_ChunkID) < 1L) {
-                    throw a_OutOfMemoryError;
-                }
-                env.init_MemoryReserve(
-                        this,
-                        a_ChunkID,
-                        handleOutOfMemoryError);
-                return getNearestValueDouble(
-                        cellRowIndex,
-                        cellColIndex,
-                        handleOutOfMemoryError);
-            } else {
-                throw a_OutOfMemoryError;
-            }
-        }
-    }
-
-    /**
-     * @param cellRowIndex The row index from which average of the nearest data
-     * values is returned.
-     * @param cellColIndex The column index from which average of the nearest
-     * data values is returned.
-     * @return the average of the nearest data values to position given by row
-     * index rowIndex, column index colIndex
-     */
-    protected double getNearestValueDouble(
-            long cellRowIndex,
-            long cellColIndex) {
-        double result = getCell(
-                cellRowIndex,
-                cellColIndex);
-        if (result == _NoDataValue) {
-            result = getNearestValueDouble(
-                    getCellXDouble(cellColIndex),
-                    getCellYDouble(cellRowIndex),
-                    cellRowIndex,
-                    cellColIndex,
-                    _NoDataValue);
-        }
-        return result;
-    }
-
-    /**
-     * @param noDataValue
-     * @return the average of the nearest data values to point given by
-     * x-coordinate x, y-coordinate y in position given by row index rowIndex,
-     * column index colIndex
-     * @param x the x-coordinate of the point
-     * @param y the y-coordinate of the point
-     * @param cellRowIndex the row index from which average of the nearest data
-     * values is returned
-     * @param cellColIndex the column index from which average of the nearest
-     * data values is returned
-     * @param handleOutOfMemoryError If true then OutOfMemoryErrors are caught,
-     * swap operations are initiated, then the method is re-called. If false
-     * then OutOfMemoryErrors are caught and thrown.
-     */
-    public double getNearestValueDouble(
-            double x,
-            double y,
-            long cellRowIndex,
-            long cellColIndex,
-            double noDataValue,
-            boolean handleOutOfMemoryError) {
-        try {
-            return getNearestValueDouble(
-                    x,
-                    y,
-                    cellRowIndex,
-                    cellColIndex,
-                    noDataValue);
-        } catch (OutOfMemoryError a_OutOfMemoryError) {
-            if (handleOutOfMemoryError) {
-                env.clear_MemoryReserve();
-                ChunkID a_ChunkID = new ChunkID(
-                        this._NChunkCols,
-                        getChunkRowIndex(cellRowIndex),
-                        getChunkColIndex(cellColIndex));
-                if (env.swapToFile_Grid2DSquareCellChunkExcept_Account(
-                        this,
-                        a_ChunkID) < 1L) {
-                    throw a_OutOfMemoryError;
-                }
-                env.init_MemoryReserve(
-                        this,
-                        a_ChunkID,
-                        handleOutOfMemoryError);
-                return getNearestValueDouble(
-                        x,
-                        y,
-                        cellRowIndex,
-                        cellColIndex,
-                        noDataValue,
-                        handleOutOfMemoryError);
-            } else {
-                throw a_OutOfMemoryError;
-            }
-        }
-    }
-
-    /**
-     * @param noDataValue
-     * @return the average of the nearest data values to point given by
-     * x-coordinate x, y-coordinate y in position given by row index rowIndex,
-     * column index colIndex
-     * @param x the x-coordinate of the point
-     * @param y the y-coordinate of the point
-     * @param cellRowIndex the row index from which average of the nearest data
-     * values is returned
-     * @param cellColIndex the column index from which average of the nearest
-     * data values is returned
-     */
-    protected double getNearestValueDouble(
-            double x,
-            double y,
-            long cellRowIndex,
-            long cellColIndex,
-            double noDataValue) {
-        CellID nearestCellID = getNearestCellID(
-                x,
-                y,
-                cellRowIndex,
-                cellColIndex);
-        double nearestValue = getCell(
-                cellRowIndex,
-                cellColIndex);
-        if (nearestValue == noDataValue) {
-            // Find a value Seeking outwards from nearestCellID
-            // Initialise visitedSet1
-            HashSet visitedSet = new HashSet();
-            HashSet visitedSet1 = new HashSet();
-            visitedSet.add(nearestCellID);
-            visitedSet1.add(nearestCellID);
-            // Initialise toVisitSet1
-            HashSet toVisitSet1 = new HashSet();
-            long row = Long.MIN_VALUE;
-            long col = Long.MIN_VALUE;
-            CellID cellID0 = new CellID();
-            boolean isInGrid = false;
-            for (row = -1; row < 2; row++) {
-                for (col = -1; col < 2; col++) {
-                    if (!(row == 0 && col == 0)) {
-                        isInGrid = isInGrid(
-                                cellRowIndex + row,
-                                cellColIndex + col);
-                        if (isInGrid) {
-                            cellID0 = new CellID(
-                                    _NCols,
-                                    cellRowIndex + row,
-                                    cellColIndex + col);
-                            toVisitSet1.add(cellID0);
-                        }
-                    }
-                }
-            }
-            // Seek
-            boolean foundValue = false;
-            double value;
-            HashSet values = new HashSet();
-            HashSet visitedSet2;
-            HashSet toVisitSet2;
-            Iterator iterator;
-            CellID cellID1;
-            while (!foundValue) {
-                visitedSet2 = new HashSet();
-                toVisitSet2 = new HashSet();
-                iterator = toVisitSet1.iterator();
-                while (iterator.hasNext()) {
-                    cellID0 = (CellID) iterator.next();
-                    visitedSet2.add(cellID0);
-                    value = getCell(cellID0, env.HandleOutOfMemoryErrorTrue);
-                    if (value != noDataValue) {
-                        foundValue = true;
-                        values.add(cellID0);
-                    } else {
-                        // Add neighbours to toVisitSet2
-                        for (row = -1; row < 2; row++) {
-                            for (col = -1; col < 2; col++) {
-                                if (!(row == 0 && col == 0)) {
-                                    isInGrid = isInGrid(
-                                            cellID0._CellRowIndex + row,
-                                            cellID0._CellColIndex + col);
-                                    if (isInGrid) {
-                                        cellID1 = new CellID(
-                                                _NCols,
-                                                cellID0._CellRowIndex + row,
-                                                cellID0._CellColIndex + col);
-                                        toVisitSet2.add(cellID1);
-                                    }
-                                }
-                            }
-                        }
-                    }
-                }
-                toVisitSet2.removeAll(visitedSet1);
-                toVisitSet2.removeAll(visitedSet2);
-                visitedSet.addAll(visitedSet2);
-                visitedSet1 = visitedSet2;
-                toVisitSet1 = toVisitSet2;
-            }
-            double distance;
-            double minDistance = Integer.MAX_VALUE;
-            // Go through values and find the closest
-            HashSet closest = new HashSet();
-            iterator = values.iterator();
-            while (iterator.hasNext()) {
-                cellID0 = (CellID) iterator.next();
-                distance = Grids_Utilities.distance(
-                        x,
-                        y,
-                        getCellXDouble(cellID0),
-                        getCellYDouble(cellID0));
-                if (distance < minDistance) {
-                    closest.clear();
-                    closest.add(cellID0);
-                } else {
-                    if (distance == minDistance) {
-                        closest.add(cellID0);
-                    }
-                }
-                minDistance = Math.min(
-                        minDistance,
-                        distance);
-            }
-            // Get cellIDs that are within distance of discovered value
-            CellID[] cellIDs = getCellIDs(
-                    x,
-                    y,
-                    minDistance);
-            for (CellID cellID : cellIDs) {
-                if (!visitedSet.contains(cellID)) {
-                    if (getCell(cellID, env.HandleOutOfMemoryErrorTrue) != noDataValue) {
-                        distance = Grids_Utilities.distance(x, y, getCellXDouble(cellID), getCellYDouble(cellID));
-                        if (distance < minDistance) {
-                            closest.clear();
-                            closest.add(cellID);
-                        } else {
-                            if (distance == minDistance) {
-                                closest.add(cellID);
-                            }
-                        }
-                        minDistance = Math.min(
-                                minDistance,
-                                distance);
-                    }
-                }
-            }
-            // Go through the closest and calculate the average.
-            value = 0;
-            iterator = closest.iterator();
-            while (iterator.hasNext()) {
-                cellID0 = (CellID) iterator.next();
-                value += getCell(cellID0, env.HandleOutOfMemoryErrorTrue);
-            }
-            nearestValue = value / (double) closest.size();
-        }
-        return nearestValue;
-    }
-
-    /**
-     * @return a CellID[] - The CellIDs of the nearest cells with data values to
-     * point given by x-coordinate x, y-coordinate y.
-     * @param x The x-coordinate of the point.
-     * @param y The y-coordinate of the point.
-     * @param handleOutOfMemoryError If true then OutOfMemoryErrors are caught,
-     * swap operations are initiated, then the method is re-called. If false
-     * then OutOfMemoryErrors are caught and thrown.
-     */
-    public CellID[] getNearestValuesCellIDs(
-            double x,
-            double y,
-            boolean handleOutOfMemoryError) {
-        try {
-            CellID[] result = getNearestValuesCellIDs(
-                    x,
-                    y);
-            env.tryToEnsureThereIsEnoughMemoryToContinue(handleOutOfMemoryError);
-            return result;
-        } catch (OutOfMemoryError a_OutOfMemoryError) {
-            if (handleOutOfMemoryError) {
-                env.clear_MemoryReserve();
-                ChunkID a_ChunkID = new ChunkID(
-                        this._NChunkCols,
-                        getChunkRowIndex(y),
-                        getChunkColIndex(x));
-                if (env.swapToFile_Grid2DSquareCellChunkExcept_Account(
-                        this,
-                        a_ChunkID) < 1L) {
-                    throw a_OutOfMemoryError;
-                }
-                env.init_MemoryReserve(
-                        this,
-                        a_ChunkID,
-                        handleOutOfMemoryError);
-                return getNearestValuesCellIDs(
-                        x,
-                        y,
-                        handleOutOfMemoryError);
-            } else {
-                throw a_OutOfMemoryError;
-            }
-        }
-    }
-
-    /**
-     * @return a CellID[] - The CellIDs of the nearest cells with data values to
-     * point given by x-coordinate x, y-coordinate y.
-     * @param x The x-coordinate of the point.
-     * @param y The y-coordinate of the point.
-     */
-    protected CellID[] getNearestValuesCellIDs(
-            double x,
-            double y) {
-        double value = getCell(
-                x,
-                y);
-        if (value == _NoDataValue) {
-            return getNearestValuesCellIDs(
-                    x,
-                    y,
-                    getCellRowIndex(y),
-                    getCellColIndex(x),
-                    _NoDataValue);
-        }
-        CellID[] cellIDs = new CellID[1];
-        cellIDs[0] = getCellID(
-                x,
-                y);
-        return cellIDs;
-    }
-
-    /**
-     * @return a CellID[] - The CellIDs of the nearest cells with data values to
-     * position given by row index rowIndex, column index colIndex.
-     * @param cellRowIndex The row index from which the cell IDs of the nearest
-     * cells with data values are returned.
-     * @param cellColIndex The column index from which the cell IDs of the
-     * nearest cells with data values are returned.
-     * @param handleOutOfMemoryError If true then OutOfMemoryErrors are caught,
-     * swap operations are initiated, then the method is re-called. If false
-     * then OutOfMemoryErrors are caught and thrown.
-     */
-    public CellID[] getNearestValuesCellIDs(
-            long cellRowIndex,
-            long cellColIndex,
-            boolean handleOutOfMemoryError) {
-        try {
-            CellID[] result = getNearestValuesCellIDs(
-                    cellRowIndex,
-                    cellColIndex);
-            env.tryToEnsureThereIsEnoughMemoryToContinue(handleOutOfMemoryError);
-            return result;
-        } catch (OutOfMemoryError a_OutOfMemoryError) {
-            if (handleOutOfMemoryError) {
-                env.clear_MemoryReserve();
-                ChunkID a_ChunkID = new ChunkID(
-                        this._NChunkCols,
-                        getChunkRowIndex(cellRowIndex),
-                        getChunkColIndex(cellColIndex));
-                if (env.swapToFile_Grid2DSquareCellChunkExcept_Account(
-                        this,
-                        a_ChunkID) < 1L) {
-                    throw a_OutOfMemoryError;
-                }
-                env.init_MemoryReserve(
-                        this,
-                        a_ChunkID,
-                        handleOutOfMemoryError);
-                return getNearestValuesCellIDs(
-                        cellRowIndex,
-                        cellColIndex,
-                        handleOutOfMemoryError);
-            } else {
-                throw a_OutOfMemoryError;
-            }
-        }
-    }
-
-    /**
-     * @return a CellID[] - The CellIDs of the nearest cells with data values to
-     * position given by row index rowIndex, column index colIndex.
-     * @param cellRowIndex The row index from which the cell IDs of the nearest
-     * cells with data values are returned.
-     * @param cellColIndex The column index from which the cell IDs of the
-     * nearest cells with data values are returned.
-     */
-    protected CellID[] getNearestValuesCellIDs(
-            long cellRowIndex,
-            long cellColIndex) {
-        double value = getCell(
-                cellRowIndex,
-                cellColIndex);
-        if (value == _NoDataValue) {
-            return getNearestValuesCellIDs(
-                    getCellXDouble(cellColIndex),
-                    getCellYDouble(cellRowIndex),
-                    cellRowIndex,
-                    cellColIndex,
-                    _NoDataValue);
-        }
-        CellID[] cellIDs = new CellID[1];
-        cellIDs[0] = getCellID(
-                cellRowIndex,
-                cellColIndex);
-        return cellIDs;
-    }
-
-    /**
-     * @return a CellID[] - The CellIDs of the nearest cells with data values
-     * nearest to point with position given by: x-coordinate x, y-coordinate y;
-     * and, cell row index _CellRowIndex, cell column index _CellColIndex.
-     * @param x the x-coordinate of the point
-     * @param y the y-coordinate of the point
-     * @param cellRowIndex The row index from which the cell IDs of the nearest
-     * cells with data values are returned.
-     * @param cellColIndex The column index from which the cell IDs of the
-     * nearest cells with data values are returned.
-     * @param _NoDataValue the no data value of the grid
-     * @param handleOutOfMemoryError If true then OutOfMemoryErrors are caught,
-     * swap operations are initiated, then the method is re-called. If false
-     * then OutOfMemoryErrors are caught and thrown.
-     */
-    public CellID[] getNearestValuesCellIDs(
-            double x,
-            double y,
-            long cellRowIndex,
-            long cellColIndex,
-            double _NoDataValue,
-            boolean handleOutOfMemoryError) {
-        try {
-            CellID[] result = getNearestValuesCellIDs(
-                    x,
-                    y,
-                    cellRowIndex,
-                    cellColIndex,
-                    _NoDataValue);
-            env.tryToEnsureThereIsEnoughMemoryToContinue(handleOutOfMemoryError);
-            return result;
-        } catch (OutOfMemoryError a_OutOfMemoryError) {
-            if (handleOutOfMemoryError) {
-                env.clear_MemoryReserve();
-                ChunkID a_ChunkID = new ChunkID(
-                        this._NChunkCols,
-                        getChunkRowIndex(cellRowIndex),
-                        getChunkColIndex(cellColIndex));
-                if (env.swapToFile_Grid2DSquareCellChunkExcept_Account(
-                        this,
-                        a_ChunkID) < 1L) {
-                    throw a_OutOfMemoryError;
-                }
-                env.init_MemoryReserve(
-                        this,
-                        a_ChunkID,
-                        handleOutOfMemoryError);
-                return getNearestValuesCellIDs(
-                        x,
-                        y,
-                        cellRowIndex,
-                        cellColIndex,
-                        _NoDataValue,
-                        handleOutOfMemoryError);
-            } else {
-                throw a_OutOfMemoryError;
-            }
-        }
-    }
-
-    /**
-     * @return a CellID[] - The CellIDs of the nearest cells with data values
-     * nearest to point with position given by: x-coordinate x, y-coordinate y;
-     * and, cell row index _CellRowIndex, cell column index _CellColIndex.
-     * @param x the x-coordinate of the point
-     * @param y the y-coordinate of the point
-     * @param cellRowIndex The row index from which the cell IDs of the nearest
-     * cells with data values are returned.
-     * @param cellColIndex The column index from which the cell IDs of the
-     * nearest cells with data values are returned.
-     * @param _NoDataValue the no data value of the grid
-     */
-    protected CellID[] getNearestValuesCellIDs(
-            double x,
-            double y,
-            long cellRowIndex,
-            long cellColIndex,
-            double _NoDataValue) {
-        CellID[] nearestCellIDs = new CellID[1];
-        nearestCellIDs[0] = getNearestCellID(
-                x,
-                y,
-                cellRowIndex,
-                cellColIndex);
-        double nearestCellValue = getCell(
-                cellRowIndex,
-                cellColIndex);
-        if (nearestCellValue == _NoDataValue) {
-            // Find a value Seeking outwards from nearestCellID
-            // Initialise visitedSet1
-            HashSet visitedSet = new HashSet();
-            HashSet visitedSet1 = new HashSet();
-            visitedSet.add(nearestCellIDs[0]);
-            visitedSet1.add(nearestCellIDs[0]);
-            // Initialise toVisitSet1
-            HashSet toVisitSet1 = new HashSet();
-            long row;
-            long col;
-            boolean isInGrid;
-            CellID cellID;
-            for (row = -1; row < 2; row++) {
-                for (col = -1; col < 2; col++) {
-                    if (!(row == 0 && col == 0)) {
-                        isInGrid = isInGrid(
-                                cellRowIndex + row,
-                                cellColIndex + col);
-                        if (isInGrid) {
-                            cellID = getCellID(
-                                    cellRowIndex + row,
-                                    cellColIndex + col);
-                            toVisitSet1.add(cellID);
-                        }
-                    }
-                }
-            }
-            // Seek
-            boolean foundValue = false;
-            double value;
-            HashSet values = new HashSet();
-            HashSet visitedSet2;
-            HashSet toVisitSet2;
-            Iterator iterator;
-            while (!foundValue) {
-                visitedSet2 = new HashSet();
-                toVisitSet2 = new HashSet();
-                iterator = toVisitSet1.iterator();
-                while (iterator.hasNext()) {
-                    cellID = (CellID) iterator.next();
-                    visitedSet2.add(cellID);
-                    value = getCell(
-                            cellID,
-                            env.HandleOutOfMemoryErrorTrue);
-                    if (value != _NoDataValue) {
-                        foundValue = true;
-                        values.add(cellID);
-                    } else {
-                        // Add neighbours to toVisitSet2
-                        for (row = -1; row < 2; row++) {
-                            for (col = -1; col < 2; col++) {
-                                if (!(row == 0 && col == 0)) {
-                                    isInGrid = isInGrid(
-                                            cellID._CellRowIndex + row,
-                                            cellID._CellColIndex + col);
-                                    if (isInGrid) {
-                                        cellID = getCellID(
-                                                cellID._CellRowIndex + row,
-                                                cellID._CellColIndex + col);
-                                        toVisitSet2.add(cellID);
-                                    }
-                                }
-                            }
-                        }
-                    }
-                }
-                toVisitSet2.removeAll(visitedSet1);
-                toVisitSet2.removeAll(visitedSet2);
-                visitedSet.addAll(visitedSet2);
-                visitedSet1 = visitedSet2;
-                toVisitSet1 = toVisitSet2;
-            }
-            double distance;
-            double minDistance = Double.MAX_VALUE;
-            // Go through values and find the closest
-            HashSet closest = new HashSet();
-            iterator = values.iterator();
-            while (iterator.hasNext()) {
-                cellID = (CellID) iterator.next();
-                distance = Grids_Utilities.distance(
-                        x,
-                        y,
-                        getCellXDouble(cellID),
-                        getCellYDouble(cellID));
-                if (distance < minDistance) {
-                    closest.clear();
-                    closest.add(cellID);
-                } else {
-                    if (distance == minDistance) {
-                        closest.add(cellID);
-                    }
-                }
-                minDistance = Math.min(
-                        minDistance,
-                        distance);
-            }
-            // Get cellIDs that are within distance of discovered value
-            CellID[] cellIDs = getCellIDs(
-                    x,
-                    y,
-                    minDistance);
-            for (CellID cellID1 : cellIDs) {
-                if (!visitedSet.contains(cellID1)) {
-                    if (getCell(cellID1, env.HandleOutOfMemoryErrorTrue) != _NoDataValue) {
-                        distance = Grids_Utilities.distance(x, y, getCellXDouble(cellID1), getCellYDouble(cellID1));
-                        if (distance < minDistance) {
-                            closest.clear();
-                            closest.add(cellID1);
-                        } else {
-                            if (distance == minDistance) {
-                                closest.add(cellID1);
-                            }
-                        }
-                        minDistance = Math.min(
-                                minDistance,
-                                distance);
-                    }
-                }
-            }
-            // Go through the closest and put into an array
-            nearestCellIDs = new CellID[closest.size()];
-            iterator = closest.iterator();
-            int counter = 0;
-            while (iterator.hasNext()) {
-                nearestCellIDs[counter] = (CellID) iterator.next();
-                counter++;
-            }
-        }
-        return nearestCellIDs;
-    }
-
-    /**
-     * @return the distance to the nearest data value from point given by
-     * x-coordinate x, y-coordinate y as a double.
-     * @param x The x-coordinate of the point.
-     * @param y The y-coordinate of the point.
-     * @param handleOutOfMemoryError If true then OutOfMemoryErrors are caught,
-     * swap operations are initiated, then the method is re-called. If false
-     * then OutOfMemoryErrors are caught and thrown.
-     */
-    public double getNearestValueDoubleDistance(
-            double x,
-            double y,
-            boolean handleOutOfMemoryError) {
-        try {
-            double result = getNearestValueDoubleDistance(
-                    x,
-                    y);
-            env.tryToEnsureThereIsEnoughMemoryToContinue(handleOutOfMemoryError);
-            return result;
-        } catch (OutOfMemoryError a_OutOfMemoryError) {
-            if (handleOutOfMemoryError) {
-                env.clear_MemoryReserve();
-                ChunkID a_ChunkID = new ChunkID(
-                        this._NChunkCols,
-                        getChunkRowIndex(y),
-                        getChunkColIndex(x));
-                if (env.swapToFile_Grid2DSquareCellChunkExcept_Account(
-                        this,
-                        a_ChunkID) < 1L) {
-                    throw a_OutOfMemoryError;
-                }
-                env.init_MemoryReserve(
-                        this,
-                        a_ChunkID,
-                        handleOutOfMemoryError);
-                return getNearestValueDoubleDistance(
-                        x,
-                        y,
-                        handleOutOfMemoryError);
-            } else {
-                throw a_OutOfMemoryError;
-            }
-        }
-    }
-
-    /**
-     * @return the distance to the nearest data value from point given by
-     * x-coordinate x, y-coordinate y as a double.
-     * @param x The x-coordinate of the point.
-     * @param y The y-coordinate of the point.
-     */
-    protected double getNearestValueDoubleDistance(
-            double x,
-            double y) {
-        double result = getCell(
-                x,
-                y);
-        if (result == _NoDataValue) {
-            result = getNearestValueDoubleDistance(
-                    x,
-                    y,
-                    getCellRowIndex(y),
-                    getCellColIndex(x),
-                    _NoDataValue);
-        }
-        return result;
-    }
-
-    /**
-     * @return the distance to the nearest data value from position given by row
-     * index rowIndex, column index colIndex as a double.
-     * @param cellRowIndex The cell row index of the cell from which the
-     * distance nearest to the nearest cell value is returned.
-     * @param cellColIndex The cell column index of the cell from which the
-     * distance nearest to the nearest cell value is returned.
-     * @param handleOutOfMemoryError If true then OutOfMemoryErrors are caught,
-     * swap operations are initiated, then the method is re-called. If false
-     * then OutOfMemoryErrors are caught and thrown.
-     */
-    public double getNearestValueDoubleDistance(
-            long cellRowIndex,
-            long cellColIndex,
-            boolean handleOutOfMemoryError) {
-        try {
-            double result = getNearestValueDoubleDistance(
-                    cellRowIndex,
-                    cellColIndex);
-            env.tryToEnsureThereIsEnoughMemoryToContinue(handleOutOfMemoryError);
-            return result;
-        } catch (OutOfMemoryError a_OutOfMemoryError) {
-            if (handleOutOfMemoryError) {
-                env.clear_MemoryReserve();
-                ChunkID a_ChunkID = new ChunkID(
-                        this._NChunkCols,
-                        getChunkRowIndex(cellRowIndex),
-                        getChunkColIndex(cellColIndex));
-                if (env.swapToFile_Grid2DSquareCellChunkExcept_Account(
-                        this,
-                        a_ChunkID) < 1L) {
-                    throw a_OutOfMemoryError;
-                }
-                env.init_MemoryReserve(
-                        this,
-                        a_ChunkID,
-                        handleOutOfMemoryError);
-                return getNearestValueDoubleDistance(
-                        cellRowIndex,
-                        cellColIndex,
-                        handleOutOfMemoryError);
-            } else {
-                throw a_OutOfMemoryError;
-            }
-        }
-    }
-
-    /**
-     * @return the distance to the nearest data value from position given by row
-     * index rowIndex, column index colIndex as a double.
-     * @param cellRowIndex The cell row index of the cell from which the
-     * distance nearest to the nearest cell value is returned.
-     * @param cellColIndex The cell column index of the cell from which the
-     * distance nearest to the nearest cell value is returned.
-     */
-    protected double getNearestValueDoubleDistance(
-            long cellRowIndex,
-            long cellColIndex) {
-        double result = getCell(
-                cellRowIndex,
-                cellColIndex);
-        if (result == _NoDataValue) {
-            result = getNearestValueDoubleDistance(
-                    getCellXDouble(cellColIndex),
-                    getCellYDouble(cellRowIndex),
-                    cellRowIndex,
-                    cellColIndex,
-                    _NoDataValue);
-        }
-        return result;
-    }
-
-    /**
-     * @param noDataValue
-     * @return the distance to the nearest data value from: point given by
-     * x-coordinate x, y-coordinate y in position given by row index rowIndex,
-     * column index colIndex as a double.
-     * @param x The x-coordinate of the point.
-     * @param y The y-coordinate of the point.
-     * @param cellRowIndex The cell row index of the cell from which the
-     * distance nearest to the nearest cell value is returned.
-     * @param cellColIndex The cell column index of the cell from which the
-     * distance nearest to the nearest cell value is returned.
-     * @param handleOutOfMemoryError If true then OutOfMemoryErrors are caught,
-     * swap operations are initiated, then the method is re-called. If false
-     * then OutOfMemoryErrors are caught and thrown.
-     */
-    public double getNearestValueDoubleDistance(
-            double x,
-            double y,
-            long cellRowIndex,
-            long cellColIndex,
-            double noDataValue,
-            boolean handleOutOfMemoryError) {
-        try {
-            double result = getNearestValueDoubleDistance(
-                    x,
-                    y,
-                    cellRowIndex,
-                    cellColIndex,
-                    noDataValue);
-            env.tryToEnsureThereIsEnoughMemoryToContinue(handleOutOfMemoryError);
-            return result;
-        } catch (OutOfMemoryError a_OutOfMemoryError) {
-            if (handleOutOfMemoryError) {
-                env.clear_MemoryReserve();
-                ChunkID a_ChunkID = new ChunkID(
-                        this._NChunkCols,
-                        getChunkRowIndex(cellRowIndex),
-                        getChunkColIndex(cellColIndex));
-                if (env.swapToFile_Grid2DSquareCellChunkExcept_Account(
-                        this,
-                        a_ChunkID) < 1L) {
-                    throw a_OutOfMemoryError;
-                }
-                env.init_MemoryReserve(
-                        this,
-                        a_ChunkID,
-                        handleOutOfMemoryError);
-                return getNearestValueDoubleDistance(
-                        x,
-                        y,
-                        cellRowIndex,
-                        cellColIndex,
-                        noDataValue,
-                        handleOutOfMemoryError);
-            } else {
-                throw a_OutOfMemoryError;
-            }
-        }
-    }
-
-    /**
-     * @param noDataValue
-     * @return the distance to the nearest data value from: point given by
-     * x-coordinate x, y-coordinate y in position given by row index rowIndex,
-     * column index colIndex as a double.
-     * @param x The x-coordinate of the point.
-     * @param y The y-coordinate of the point.
-     * @param cellRowIndex The cell row index of the cell from which the
-     * distance nearest to the nearest cell value is returned.
-     * @param cellColIndex The cell column index of the cell from which the
-     * distance nearest to the nearest cell value is returned.
-     */
-    protected double getNearestValueDoubleDistance(
-            double x,
-            double y,
-            long cellRowIndex,
-            long cellColIndex,
-            double noDataValue) {
-        double result = getCell(
-                cellRowIndex,
-                cellColIndex);
-        if (result == noDataValue) {
-            // Initialisation
-            long long0 = Long.MIN_VALUE;
-            long long1 = Long.MIN_VALUE;
-            long longMinus1 = -1;
-            long longTwo = 2;
-            long longZero = 0;
-            boolean boolean0 = false;
-            boolean boolean1 = false;
-            boolean boolean2 = false;
-            double double0 = Double.NEGATIVE_INFINITY;
-            double double1 = Double.NEGATIVE_INFINITY;
-            CellID nearestCellID = getNearestCellID(
-                    x,
-                    y,
-                    cellRowIndex,
-                    cellColIndex);
-            HashSet visitedSet = new HashSet();
-            HashSet visitedSet1 = new HashSet();
-            visitedSet.add(nearestCellID);
-            visitedSet1.add(nearestCellID);
-            HashSet toVisitSet1 = new HashSet();
-            long row = Long.MIN_VALUE;
-            long col = Long.MIN_VALUE;
-            boolean isInGrid = false;
-            CellID cellID = new CellID();
-            boolean foundValue = false;
-            double value = Double.NEGATIVE_INFINITY;
-            HashSet values = new HashSet();
-            HashSet visitedSet2 = new HashSet();
-            HashSet toVisitSet2 = new HashSet();
-            Iterator iterator = toVisitSet1.iterator();
-            double distance = Double.NEGATIVE_INFINITY;
-            double minDistance = Double.MAX_VALUE;
-            HashSet closest = new HashSet();
-            // Find a value Seeking outwards from nearestCellID
-            // Initialise toVisitSet1
-            for (row = longMinus1; row < longTwo; row++) {
-                for (col = longMinus1; col < longTwo; col++) {
-                    boolean0 = (row == longZero);
-                    boolean1 = (col == longZero);
-                    boolean2 = !(boolean0 && boolean1);
-                    if (boolean2) {
-                        long0 = cellRowIndex + row;
-                        long1 = cellColIndex + col;
-                        isInGrid = isInGrid(
-                                long0,
-                                long1,
-                                env.HandleOutOfMemoryErrorTrue);
-                        if (isInGrid) {
-                            cellID = getCellID(
-                                    long0,
-                                    long1,
-                                    env.HandleOutOfMemoryErrorTrue);
-                            toVisitSet1.add(cellID);
-                        }
-                    }
-                }
-            }
-            // Seek
-            while (!foundValue) {
-                visitedSet2 = new HashSet();
-                toVisitSet2 = new HashSet();
-                iterator = toVisitSet1.iterator();
-                while (iterator.hasNext()) {
-                    cellID = (CellID) iterator.next();
-                    visitedSet2.add(cellID);
-                    value = getCell(
-                            cellID,
-                            env.HandleOutOfMemoryErrorTrue);
-                    if (value != noDataValue) {
-                        foundValue = true;
-                        values.add(cellID);
-                    } else {
-                        // Add neighbours to toVisitSet2
-                        for (row = longMinus1; row < longTwo; row++) {
-                            for (col = longMinus1; col < longTwo; col++) {
-                                boolean0 = (row == longZero);
-                                boolean1 = (col == longZero);
-                                boolean2 = !(boolean0 && boolean1);
-                                if (boolean2) {
-                                    long0 = cellID._CellRowIndex + row;
-                                    long1 = cellID._CellColIndex + col;
-                                    isInGrid = isInGrid(
-                                            long0,
-                                            long1,
-                                            env.HandleOutOfMemoryErrorTrue);
-                                    if (isInGrid) {
-                                        cellID = getCellID(
-                                                long0,
-                                                long1,
-                                                env.HandleOutOfMemoryErrorTrue);
-                                        toVisitSet2.add(cellID);
-                                    }
-                                }
-                            }
-                        }
-                    }
-                }
-                toVisitSet2.removeAll(visitedSet1);
-                toVisitSet2.removeAll(visitedSet2);
-                visitedSet.addAll(visitedSet2);
-                visitedSet1 = visitedSet2;
-                toVisitSet1 = toVisitSet2;
-            }
-            // Go through values and find the closest
-            iterator = values.iterator();
-            while (iterator.hasNext()) {
-                cellID = (CellID) iterator.next();
-                double0 = getCellXDouble(
-                        cellID,
-                        env.HandleOutOfMemoryErrorTrue);
-                double1 = getCellYDouble(
-                        cellID,
-                        env.HandleOutOfMemoryErrorTrue);
-                distance = Grids_Utilities.distance(
-                        x,
-                        y,
-                        double0,
-                        double1);
-                if (distance < minDistance) {
-                    closest.clear();
-                    closest.add(cellID);
-                } else {
-                    if (distance == minDistance) {
-                        closest.add(cellID);
-                    }
-                }
-                minDistance = Math.min(
-                        minDistance,
-                        distance);
-            }
-            // Get cellIDs that are within distance of discovered value
-            CellID[] cellIDs = getCellIDs(
-                    x,
-                    y,
-                    minDistance);
-            for (CellID cellID1 : cellIDs) {
-                if (!visitedSet.contains(cellID1)) {
-                    if (getCell(cellID1, env.HandleOutOfMemoryErrorTrue) != noDataValue) {
-                        distance = Grids_Utilities.distance(x, y, getCellXDouble(cellID1), getCellYDouble(cellID1));
-                        minDistance = Math.min(
-                                minDistance,
-                                distance);
-                    }
-                }
-            }
-            result = minDistance;
-        } else {
-            result = 0.0d;
-        }
-        return result;
-    }
-
-    /**
-     * @return current value of cell containing the point given by x-coordinate
-     * x, y-coordinate y, and adds valueToAdd to that cell.
-     * @param x the x-coordinate of the point
-     * @param y the y-coordinate of the point
-     * @param valueToAdd the value to be added to the cell containing the point
-     * @param handleOutOfMemoryError If true then OutOfMemoryErrors are caught,
-     * swap operations are initiated, then the method is re-called. If false
-     * then OutOfMemoryErrors are caught and thrown.
-     */
-    public double addToCell(
-            double x,
-            double y,
-            double valueToAdd,
-            boolean handleOutOfMemoryError) {
-        try {
-            double result = addToCell(
-                    x,
-                    y,
-                    valueToAdd);
-            env.tryToEnsureThereIsEnoughMemoryToContinue(handleOutOfMemoryError);
-            return result;
-        } catch (OutOfMemoryError a_OutOfMemoryError) {
-            if (handleOutOfMemoryError) {
-                env.clear_MemoryReserve();
-                ChunkID a_ChunkID = new ChunkID(
-                        this._NChunkCols,
-                        getChunkRowIndex(y),
-                        getChunkColIndex(x));
-                if (env.swapToFile_Grid2DSquareCellChunkExcept_Account(
-                        this,
-                        a_ChunkID) < 1L) {
-                    throw a_OutOfMemoryError;
-                }
-                env.init_MemoryReserve(
-                        this,
-                        a_ChunkID,
-                        handleOutOfMemoryError);
-                return addToCell(
-                        x,
-                        y,
-                        valueToAdd,
-                        handleOutOfMemoryError);
-            } else {
-                throw a_OutOfMemoryError;
-            }
-        }
-    }
-
-    /**
-     * @return current value of cell containing the point given by x-coordinate
-     * x, y-coordinate y, and adds valueToAdd to that cell.
-     * @param x the x-coordinate of the point
-     * @param y the y-coordinate of the point
-     * @param valueToAdd the value to be added to the cell containing the point
-     */
-    protected double addToCell(
-            double x,
-            double y,
-            double valueToAdd) {
-        return addToCell(
-                getCellRowIndex(y),
-                getCellColIndex(x),
-                valueToAdd);
-    }
-
-    /**
-     * @return Value of the cell with cell ID cellID and adds valueToAdd to that
-     * cell.
-     * @param cellID the CellID of the cell.
-     * @param valueToAdd the value to be added to the cell containing the point
-     * @param handleOutOfMemoryError If true then OutOfMemoryErrors are caught,
-     * swap operations are initiated, then the method is re-called. If false
-     * then OutOfMemoryErrors are caught and thrown.
-     */
-    public double addToCell(
-            CellID cellID,
-            double valueToAdd,
-            boolean handleOutOfMemoryError) {
-        try {
-            double result = addToCell(
-                    cellID,
-                    valueToAdd);
-            env.tryToEnsureThereIsEnoughMemoryToContinue(handleOutOfMemoryError);
-            return result;
-        } catch (OutOfMemoryError a_OutOfMemoryError) {
-            if (handleOutOfMemoryError) {
-                env.clear_MemoryReserve();
-                ChunkID a_ChunkID = new ChunkID(
-                        this._NChunkCols,
-                        getChunkRowIndex(cellID._CellRowIndex),
-                        getChunkColIndex(cellID._CellColIndex));
-                if (env.swapToFile_Grid2DSquareCellChunkExcept_Account(
-                        this,
-                        a_ChunkID) < 1L) {
-                    throw a_OutOfMemoryError;
-                }
-                env.init_MemoryReserve(
-                        this,
-                        a_ChunkID,
-                        handleOutOfMemoryError);
-                return addToCell(
-                        cellID,
-                        valueToAdd,
-                        handleOutOfMemoryError);
-            } else {
-                throw a_OutOfMemoryError;
-            }
-        }
-    }
-
-    /**
-     * @return Value of the cell with cell ID cellID and adds valueToAdd to that
-     * cell.
-     * @param cellID the CellID of the cell.
-     * @param valueToAdd the value to be added to the cell containing the point
-     */
-    protected double addToCell(
-            CellID cellID,
-            double valueToAdd) {
-        return addToCell(
-                cellID._CellRowIndex,
-                cellID._CellColIndex,
-                valueToAdd);
-    }
-
-    /**
-     * @return current value of cell with row index rowIndex and column index
-     * colIndex and adds valueToAdd to that cell.
-     * @param cellRowIndex the row index of the cell.
-     * @param cellColIndex the column index of the cell.
-     * @param valueToAdd the value to be added to the cell.
-     * @param handleOutOfMemoryError If true then OutOfMemoryErrors are caught,
-     * swap operations are initiated, then the method is re-called. If false
-     * then OutOfMemoryErrors are caught and thrown. NB1. If cell is not
-     * contained in this then then returns _NoDataValue. NB2. Adding to
-     * _NoDataValue is done as if adding to a cell with value of 0. TODO: Check
-     * Arithmetic
-     */
-    public double addToCell(
-            long cellRowIndex,
-            long cellColIndex,
-            double valueToAdd,
-            boolean handleOutOfMemoryError) {
-        try {
-            double result = addToCell(
-                    cellRowIndex,
-                    cellColIndex,
-                    valueToAdd);
-            env.tryToEnsureThereIsEnoughMemoryToContinue(handleOutOfMemoryError);
-            return result;
-        } catch (OutOfMemoryError a_OutOfMemoryError) {
-            if (handleOutOfMemoryError) {
-                env.clear_MemoryReserve();
-                ChunkID a_ChunkID = new ChunkID(
-                        this._NChunkCols,
-                        getChunkRowIndex(cellRowIndex),
-                        getChunkColIndex(cellColIndex));
-                if (env.swapToFile_Grid2DSquareCellChunkExcept_Account(
-                        this,
-                        a_ChunkID) < 1L) {
-                    throw a_OutOfMemoryError;
-                }
-                env.init_MemoryReserve(
-                        this,
-                        a_ChunkID,
-                        handleOutOfMemoryError);
-                return addToCell(
-                        cellRowIndex,
-                        cellColIndex,
-                        valueToAdd,
-                        handleOutOfMemoryError);
-            } else {
-                throw a_OutOfMemoryError;
-            }
-        }
-    }
-
-    /**
-     * @return current value of cell with row index rowIndex and column index
-     * colIndex and adds valueToAdd to that cell.
-     * @param cellRowIndex the row index of the cell.
-     * @param cellColIndex the column index of the cell.
-     * @param valueToAdd the value to be added to the cell. NB1. If cell is not
-     * contained in this then then returns _NoDataValue. NB2. Adding to
-     * _NoDataValue is done as if adding to a cell with value of 0. TODO: Check
-     * Arithmetic
-     */
-    protected double addToCell(
-            long cellRowIndex,
-            long cellColIndex,
-            double valueToAdd) {
-        boolean isInGrid = isInGrid(
-                cellRowIndex,
-                cellColIndex);
-        if (isInGrid) {
-            double currentValue = getCell(
-                    cellRowIndex,
-                    cellColIndex);
-            if (currentValue != _NoDataValue) {
-                if (valueToAdd != _NoDataValue) {
-                    return setCell(
-                            cellRowIndex,
-                            cellColIndex,
-                            currentValue + valueToAdd);
-                }
-            } else {
-                if (valueToAdd != _NoDataValue) {
-                    return setCell(
-                            cellRowIndex,
-                            cellColIndex,
-                            valueToAdd);
-                }
-            }
-        }
-        return _NoDataValue;
-    }
-
-    /**
-     *
-     * @param value
-     * @param handleOutOfMemoryError
-     */
-    public void init_Cells(
-            double value,
-            boolean handleOutOfMemoryError) {
-        try {
-            init_Cells(value);
-            env.tryToEnsureThereIsEnoughMemoryToContinue(handleOutOfMemoryError);
-        } catch (OutOfMemoryError a_OutOfMemoryError) {
-            if (handleOutOfMemoryError) {
-                env.clear_MemoryReserve();
-                if (env.swapToFile_Grid2DSquareCellChunk_Account() < 1L) {
-                    throw a_OutOfMemoryError;
-                }
-                env.init_MemoryReserve(handleOutOfMemoryError);
-                init_Cells(
-                        value,
-                        handleOutOfMemoryError);
-            } else {
-                throw a_OutOfMemoryError;
-            }
-        }
-    }
-
-    /**
-     *
-     * @param value
-     */
-    protected void init_Cells(double value) {
-        Iterator<ChunkID> a_Iterator = this._ChunkID_AbstractGrid2DSquareCellChunk_HashMap.keySet().iterator();
-        int nChunks = this._ChunkID_AbstractGrid2DSquareCellChunk_HashMap.size();
-        Grids_AbstractGrid2DSquareCellDoubleChunk a_Grid2DSquareCellDoubleChunk;
-        int chunkNRows = 0;
-        int chunkNCols = 0;
-        int row = 0;
-        int col = 0;
-        ChunkID a_ChunkID = new ChunkID();
-        int counter = 0;
-        boolean handleOutOfMemoryError = true;
-        while (a_Iterator.hasNext()) {
-            env.tryToEnsureThereIsEnoughMemoryToContinue(handleOutOfMemoryError);
-            System.out.println(
-                    "Initialising Chunk " + counter
-                    + " out of " + nChunks);
-            counter++;
-            a_ChunkID = a_Iterator.next();
-            a_Grid2DSquareCellDoubleChunk = (Grids_AbstractGrid2DSquareCellDoubleChunk) this._ChunkID_AbstractGrid2DSquareCellChunk_HashMap.get(a_ChunkID);
-            chunkNRows = getChunkNRows(a_ChunkID, handleOutOfMemoryError);
-            chunkNCols = getChunkNCols(a_ChunkID, handleOutOfMemoryError);
-            for (row = 0; row <= chunkNRows; row++) {
-                for (col = 0; col <= chunkNCols; col++) {
-                    a_Grid2DSquareCellDoubleChunk.setCell(
-                            chunkNRows,
-                            chunkNCols,
-                            col,
-                            col,
-                            handleOutOfMemoryError);
-                }
-            }
-        }
-    }
-
-    /**
-     * @return A Grids_Grid2DSquareCellDoubleIterator for iterating over the
-     * cell values in this.
-     * @param handleOutOfMemoryError If true then OutOfMemoryErrors are caught,
-     * swap operations are initiated, then the method is re-called. If false
-     * then OutOfMemoryErrors are caught and thrown.
-     */
-    @Override
-    public Iterator<Double> iterator(
-            boolean handleOutOfMemoryError) {
-        try {
-            Iterator result = new Grids_Grid2DSquareCellDoubleIterator(this);
-            env.tryToEnsureThereIsEnoughMemoryToContinue(handleOutOfMemoryError);
-            return result;
-        } catch (OutOfMemoryError a_OutOfMemoryError) {
-            if (handleOutOfMemoryError) {
-                env.clear_MemoryReserve();
-                if (env.swapToFile_Grid2DSquareCellChunk_Account() < 1L) {
-                    throw a_OutOfMemoryError;
-                }
-                env.init_MemoryReserve(handleOutOfMemoryError);
-                return iterator(
-                        handleOutOfMemoryError);
-            } else {
-                throw a_OutOfMemoryError;
-            }
-        }
-    }
-}
->>>>>>> c93de861
+}