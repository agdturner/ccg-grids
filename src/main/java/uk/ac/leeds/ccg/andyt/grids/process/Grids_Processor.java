/**
 * Version 1.0 is to handle single variable 2DSquareCelled raster data.
 * Copyright (C) 2005 Andy Turner, CCG, University of Leeds, UK.
 *
 * This library is free software; you can redistribute it and/or modify it under
 * the terms of the GNU Lesser General Public License as published by the Free
 * Software Foundation; either version 2.1 of the License, or (at your option)
 * any later version.
 *
 * This library is distributed in the hope that it will be useful, but WITHOUT
 * ANY WARRANTY; without even the implied warranty of MERCHANTABILITY or FITNESS
 * FOR A PARTICULAR PURPOSE. See the GNU Lesser General Public License for more
 * details.
 *
 * You should have received a copy of the GNU Lesser General Public License
 * along with this library; if not, write to the Free Software Foundation, Inc.,
 * 59 Temple Place, Suite 330, Boston, MA 02111-1307 USA.
 */
package uk.ac.leeds.ccg.andyt.grids.process;

import java.io.File;
import java.io.BufferedInputStream;
import java.io.BufferedOutputStream;
import java.io.IOException;
import java.io.PrintWriter;
import java.io.StreamTokenizer;
import java.math.BigDecimal;
import java.util.Calendar;
import java.util.HashSet;
import java.util.Iterator;
import java.util.logging.Level;
import java.util.logging.Logger;
import uk.ac.leeds.ccg.andyt.generic.io.Generic_StaticIO;
import uk.ac.leeds.ccg.andyt.generic.utilities.Generic_Time;
import uk.ac.leeds.ccg.andyt.grids.core.Grids_2D_ID_int;
import uk.ac.leeds.ccg.andyt.grids.core.Grids_2D_ID_long;
import uk.ac.leeds.ccg.andyt.grids.core.Grids_Dimensions;
import uk.ac.leeds.ccg.andyt.grids.core.grid.Grids_GridDouble;
import uk.ac.leeds.ccg.andyt.grids.core.grid.Grids_AbstractGridNumber;
import uk.ac.leeds.ccg.andyt.grids.core.grid.chunk.Grids_AbstractGridChunkDoubleFactory;
import uk.ac.leeds.ccg.andyt.grids.core.grid.Grids_GridDoubleFactory;
import uk.ac.leeds.ccg.andyt.grids.core.grid.chunk.Grids_AbstractGridChunkDouble;
import uk.ac.leeds.ccg.andyt.grids.core.grid.chunk.Grids_GridChunkDoubleArrayFactory;
import uk.ac.leeds.ccg.andyt.grids.core.grid.chunk.Grids_GridChunkDoubleMapFactory;
import uk.ac.leeds.ccg.andyt.grids.core.grid.Grids_GridInt;
import uk.ac.leeds.ccg.andyt.grids.core.grid.chunk.Grids_AbstractGridChunkInt;
import uk.ac.leeds.ccg.andyt.grids.core.grid.chunk.Grids_GridChunkIntArrayFactory;
import uk.ac.leeds.ccg.andyt.grids.core.grid.chunk.Grids_GridChunkIntMapFactory;
import uk.ac.leeds.ccg.andyt.grids.core.grid.Grids_GridIntFactory;
import uk.ac.leeds.ccg.andyt.grids.core.Grids_Environment;
import uk.ac.leeds.ccg.andyt.grids.core.Grids_Object;
import uk.ac.leeds.ccg.andyt.grids.core.grid.chunk.Grids_AbstractGridChunkIntFactory;
import uk.ac.leeds.ccg.andyt.grids.core.grid.chunk.Grids_GridChunkDoubleFactory;
import uk.ac.leeds.ccg.andyt.grids.core.grid.chunk.Grids_GridChunkIntFactory;
import uk.ac.leeds.ccg.andyt.grids.core.grid.statistics.Grids_AbstractGridNumberStatistics;
import uk.ac.leeds.ccg.andyt.grids.core.grid.statistics.Grids_GridDoubleStatistics;
import uk.ac.leeds.ccg.andyt.grids.core.grid.statistics.Grids_GridDoubleStatisticsNotUpdated;
import uk.ac.leeds.ccg.andyt.grids.core.grid.statistics.Grids_GridIntStatistics;
import uk.ac.leeds.ccg.andyt.grids.core.grid.statistics.Grids_GridIntStatisticsNotUpdated;
import uk.ac.leeds.ccg.andyt.grids.io.Grids_ESRIAsciiGridExporter;
import uk.ac.leeds.ccg.andyt.grids.io.Grids_Files;
import uk.ac.leeds.ccg.andyt.grids.io.Grids_ImageExporter;
import uk.ac.leeds.ccg.andyt.grids.utilities.Grids_Utilities;

/**
 * A class holding methods for processing individual or multiple grids.
 */
public class Grids_Processor extends Grids_Object {

    /**
     * For storing the start time of the processing.
     */
    public final long StartTime;

    /**
     * The Log for recording progress and information about the processing.
     */
    protected PrintWriter Log;

    /**
     * The Log indentation (how many spaces before a Log message line is
     * output).
     */
    protected int LogIndentation;

    /**
     * Workspace directory for the processing.
     */
    protected File Directory;

    /**
     * Grids_AbstractGridChunkIntFactory
     */
    public Grids_AbstractGridChunkIntFactory DefaultGridChunkIntFactory;

    /**
     * Grids_GridChunkIntFactory
     */
    public Grids_GridChunkIntFactory GridChunkIntFactory;

    /**
     * Grids_GridChunkIntArrayFactory
     */
    public Grids_GridChunkIntArrayFactory GridChunkIntArrayFactory;

    /**
     * Grids_GridChunkIntMapFactory
     */
    public Grids_GridChunkIntMapFactory GridChunkIntMapFactory;

    /**
     * Grids_GridIntFactory
     */
    public Grids_GridIntFactory GridIntFactory;

    /**
     * Grids_AbstractGridChunkDoubleFactory
     */
    public Grids_AbstractGridChunkDoubleFactory DefaultGridChunkDoubleFactory;

    /**
     * Grids_GridChunkDoubleFactory
     */
    public Grids_GridChunkDoubleFactory GridChunkDoubleFactory;

    /**
     * Grids_GridChunkDoubleArrayFactory
     */
    public Grids_GridChunkDoubleArrayFactory GridChunkDoubleArrayFactory;

    /**
     * Grids_GridChunkDoubleMapFactory
     */
    public Grids_GridChunkDoubleMapFactory GridChunkDoubleMapFactory;

    /**
     * Grids_GridDoubleFactory
     */
    public Grids_GridDoubleFactory GridDoubleFactory;

    /**
     * Grids_GridDoubleStatistics
     */
    public Grids_GridDoubleStatistics GridDoubleStatistics;

    /**
     * Grids_GridDoubleStatisticsNotUpdated
     */
    public Grids_GridDoubleStatisticsNotUpdated GridDoubleStatisticsNotUpdated;

    /**
     * Grids_GridIntStatistics
     */
    public Grids_GridIntStatistics GridIntStatistics;

    /**
     * Grids_GridIntStatisticsNotUpdated
     */
    public Grids_GridIntStatisticsNotUpdated GridIntStatisticsNotUpdated;

    protected Grids_Processor() {
        StartTime = System.currentTimeMillis();
    }

    /*
     * Creates a new instance of Grids_Processor.
     **/
    public Grids_Processor(
            Grids_Environment ge) {
        this(ge,
                new File(ge.getDirectory(),
                        "Grids_Processor"));
    }

    /**
     * Creates a new instance of Grids_Processor. The Log file in directory will
     * be overwritten if appendToLogFile is false.
     *
     * @param ge
     * @param directory
     */
    public Grids_Processor(
            Grids_Environment ge,
            File directory) {
        super(ge);
        StartTime = System.currentTimeMillis();
        File logFile;
        Directory = directory;
        if (!Directory.exists()) {
            Directory.mkdirs();
        }
        logFile = new File(Directory, "log.txt");
        if (!logFile.exists()) {
            try {
                logFile.createNewFile();
            } catch (IOException ex) {
                Logger.getLogger(Grids_Processor.class.getName()).log(Level.SEVERE, null, ex);
            }
        }
        Log = Generic_StaticIO.getPrintWriter(logFile, true);
        LogIndentation = 0;
        log(LogIndentation,
                this.getClass().getName() + " set up " + Generic_Time.getTime(StartTime),
                ge.HandleOutOfMemoryErrorTrue);
        initFactories();
    }

    /**
     * Initialises factories.
     */
    private void initFactories() {
        initChunkFactories();
        Grids_Files gf;
        gf = ge.getFiles();
        GridIntFactory = new Grids_GridIntFactory(
                ge,
                gf.getGeneratedGridIntDir(),
                GridChunkIntFactory,
                DefaultGridChunkIntFactory,
                512,
                512);
        GridDoubleFactory = new Grids_GridDoubleFactory(
                ge,
                gf.getGeneratedGridDoubleDir(),
                GridChunkDoubleFactory,
                DefaultGridChunkDoubleFactory,
                512,
                512);
        initGridStatistics();
    }

    /**
     * Initialises chunk Factories.
     */
    private void initChunkFactories() {
        GridChunkIntArrayFactory = new Grids_GridChunkIntArrayFactory();
        GridChunkIntMapFactory = new Grids_GridChunkIntMapFactory();
        GridChunkIntFactory = new Grids_GridChunkIntFactory(Integer.MIN_VALUE);
        DefaultGridChunkIntFactory = GridChunkIntArrayFactory;
        GridChunkDoubleArrayFactory = new Grids_GridChunkDoubleArrayFactory();
        GridChunkDoubleMapFactory = new Grids_GridChunkDoubleMapFactory();
        GridChunkDoubleFactory = new Grids_GridChunkDoubleFactory(-Double.MAX_VALUE);
        DefaultGridChunkDoubleFactory = GridChunkDoubleArrayFactory;
    }

    /**
     * Initialises Statistics.
     */
    private void initGridStatistics() {
        GridDoubleStatistics = new Grids_GridDoubleStatistics(ge);
        GridDoubleStatisticsNotUpdated = new Grids_GridDoubleStatisticsNotUpdated(ge);
        GridIntStatistics = new Grids_GridIntStatistics(ge);
        GridIntStatisticsNotUpdated = new Grids_GridIntStatisticsNotUpdated(ge);
    }

    /**
     * Returns a copy of StartTime.
     *
     * @return
     */
    protected long getTime0() {
        return StartTime;
    }

    /**
     * @return A copy of StartTime.
     * @param handleOutOfMemoryError If true then OutOfMemoryErrors are caught
     * in this method then swap operations are initiated prior to retrying. If
     * false then OutOfMemoryErrors are caught and thrown.
     */
    public long getTime0(
            boolean handleOutOfMemoryError) {
        try {
            long result = getTime0();
            ge.checkAndMaybeFreeMemory(handleOutOfMemoryError);
            return result;
        } catch (OutOfMemoryError e) {
            if (handleOutOfMemoryError) {
                ge.clearMemoryReserve();
                if (!ge.swapChunk(ge.HandleOutOfMemoryErrorFalse)) {
                    throw e;
                }
                ge.initMemoryReserve(handleOutOfMemoryError);
                return getTime0(handleOutOfMemoryError);
            } else {
                throw e;
            }
        }
    }

    /**
     * Returns a copy of Directory
     *
     * @param handleOutOfMemoryError
     * @return
     */
    public File getDirectory(
            boolean handleOutOfMemoryError) {
        try {
            File result = new File(Directory.toString());
            ge.checkAndMaybeFreeMemory(handleOutOfMemoryError);
            return result;
        } catch (OutOfMemoryError e) {
            if (handleOutOfMemoryError) {
                ge.clearMemoryReserve();
                if (!ge.swapChunk(ge.HandleOutOfMemoryErrorFalse)) {
                    throw e;
                }
                ge.initMemoryReserve(handleOutOfMemoryError);
                return getDirectory(handleOutOfMemoryError);
            } else {
                throw e;
            }
        }
    }

    /**
     * Changes Directory to that passed in if it can be created. By default this
     * does not copy the logfile from the existing Directory when it sets up a
     * Log in the new location. To do this use: setDirectory( Directory, true )
     *
     *
     * @param directory The Directory to change to.
     * @param handleOutOfMemoryError If true then OutOfMemoryErrors are caught
     * in this method then swap operations are initiated prior to retrying. If
     * false then OutOfMemoryErrors are caught and thrown.
     */
    protected void setDirectory(
            File directory,
            boolean handleOutOfMemoryError) {
        try {
            setDirectory(directory);
        } catch (OutOfMemoryError e) {
            if (handleOutOfMemoryError) {
                ge.clearMemoryReserve();
                if (!ge.swapChunk(ge.HandleOutOfMemoryErrorFalse)) {
                    throw e;
                }
                ge.initMemoryReserve(handleOutOfMemoryError);
                setDirectory(
                        directory,
                        handleOutOfMemoryError);
            } else {
                throw e;
            }
        }
    }

    /**
     * Changes Directory, GridDoubleFactory.Directory, GridIntFactory.Directory
     * to Directory. Does not copy the logfile from the existing Directory. To
     * do this use: setDirectory( Directory, true )
     *
     * @param directory The Directory to change to.
     */
    protected void setDirectory(
            File directory) {
        Directory = directory;
        GridDoubleFactory.setDirectory(directory);
        GridIntFactory.setDirectory(directory);
    }

    /**
     * Changes Directory to that passed in if it can be created. If copyLogFile
     * is true, this copies the logfile from the existing Directory and sets up
     * the Log to append in the new location.
     *
     * @param directory The Directory to change to.
     * @param copyLogFile
     * @param handleOutOfMemoryError If true then OutOfMemoryErrors are caught
     * in this method then swap operations are initiated prior to retrying. If
     * false then OutOfMemoryErrors are caught and thrown.
     */
    public void setDirectory(
            File directory,
            boolean copyLogFile,
            boolean handleOutOfMemoryError) {
        try {
//            boolean mkdirSuccess = false;
            File newLog = new File(directory, "log.txt");
            try {
                if (!directory.exists()) {
//                    mkdirSuccess = directory.mkdir();
                    if (copyLogFile) {
                        copyAndSetUpNewLog(newLog, handleOutOfMemoryError);
                    } else {
                        newLog.createNewFile();
                        Log = Generic_StaticIO.getPrintWriter(newLog, true);
                    }
                } else {
                    if (!newLog.exists()) {
                        newLog.createNewFile();
                        Log = Generic_StaticIO.getPrintWriter(newLog, true);
                    } else {
                        if (copyLogFile) {
                            Log = Generic_StaticIO.getPrintWriter(newLog, true);
                        } else {
                            Log = Generic_StaticIO.getPrintWriter(newLog, false);
                        }
                    }
                }
            } catch (IOException ioe0) {
                System.err.println(ioe0.getMessage());
                //ioe0.printStackTrace();
            }
            Directory = directory;
            GridDoubleFactory.setDirectory(directory);
            GridIntFactory.setDirectory(directory);
        } catch (OutOfMemoryError e) {
            if (handleOutOfMemoryError) {
                ge.clearMemoryReserve();
                if (!ge.swapChunk(ge.HandleOutOfMemoryErrorFalse)) {
                    throw e;
                }
                ge.initMemoryReserve(handleOutOfMemoryError);
                setDirectory(
                        directory,
                        copyLogFile,
                        handleOutOfMemoryError);
                return;
            }
            throw e;
        }
    }

    /**
     * Copies and sets up a new Log.
     *
     * @param newLog
     * @param handleOutOfMemoryError If true then OutOfMemoryErrors are caught
     * in this method then swap operations are initiated prior to retrying. If
     * false then OutOfMemoryErrors are caught and thrown.
     * @throws java.io.IOException
     */
    public void copyAndSetUpNewLog(
            File newLog,
            boolean handleOutOfMemoryError)
            throws IOException {
        try {
            Log.flush();
            Log.close();
            File workspace = getDirectory(handleOutOfMemoryError);
            File oldLog = new File(workspace, "log.txt");
            BufferedInputStream bis;
            bis = Generic_StaticIO.getBufferedInputStream(oldLog);
            BufferedOutputStream bos;
            bos = Generic_StaticIO.getBufferedOutputStream(newLog);
            for (int i = 0; i < oldLog.length(); i++) {
                bos.write(bis.read());
            }
            bos.flush();
            bos.close();
            bis.close();
            Log = Generic_StaticIO.getPrintWriter(newLog, true);
            log("log file copied from " + oldLog.toString() + " " + Calendar.getInstance().toString(),
                    handleOutOfMemoryError);
            ge.checkAndMaybeFreeMemory(handleOutOfMemoryError);
        } catch (OutOfMemoryError e) {
            if (handleOutOfMemoryError) {
                ge.clearMemoryReserve();
                if (!ge.swapChunk(ge.HandleOutOfMemoryErrorFalse)) {
                    throw e;
                }
                ge.initMemoryReserve(handleOutOfMemoryError);
                copyAndSetUpNewLog(
                        newLog,
                        handleOutOfMemoryError);
            } else {
                throw e;
            }
        }
    }

    /**
     * Writes string to Log file and the console (standard output)
     *
     * @param string The message to Log.
     * @param handleOutOfMemoryError If true then OutOfMemoryErrors are caught
     * in this method then swap operations are initiated prior to retrying. If
     * false then OutOfMemoryErrors are caught and thrown.
     */
    public void log(
            String string,
            boolean handleOutOfMemoryError) {
        try {
            log(LogIndentation,
                    string,
                    handleOutOfMemoryError);
            ge.checkAndMaybeFreeMemory(handleOutOfMemoryError);
        } catch (OutOfMemoryError e) {
            if (handleOutOfMemoryError) {
                ge.clearMemoryReserve();
                if (!ge.swapChunk(ge.HandleOutOfMemoryErrorFalse)) {
                    throw e;
                }
                ge.initMemoryReserve(handleOutOfMemoryError);
                log(string,
                        handleOutOfMemoryError);
            } else {
                throw e;
            }
        }
    }

    /**
     * Writes string to Log file and the console (standard output) indenting
     * string by LogIndentation amount of white-space.
     *
     * @param logIndentation The indentation of string.
     * @param string The message to Log.
     * @param handleOutOfMemoryError If true then OutOfMemoryErrors are caught
     * in this method then swap operations are initiated prior to retrying. If
     * false then OutOfMemoryErrors are caught and thrown.
     */
    public final void log(
            int logIndentation,
            String string,
            boolean handleOutOfMemoryError) {
        try {
            log(logIndentation,
                    string);
            ge.checkAndMaybeFreeMemory(handleOutOfMemoryError);
        } catch (OutOfMemoryError e) {
            if (handleOutOfMemoryError) {
                ge.clearMemoryReserve();
                if (!ge.swapChunk(ge.HandleOutOfMemoryErrorFalse)) {
                    throw e;
                }
                ge.initMemoryReserve(handleOutOfMemoryError);
                log(logIndentation,
                        string,
                        handleOutOfMemoryError);
            } else {
                throw e;
            }
        }
    }

    /**
     * Writes string to Log file and the console (standard output) indenting
     * string by LogIndentation amount of white-space.
     *
     * @param logIndentation The indentation of string.
     * @param string The message to Log.
     */
    protected void log(
            int logIndentation,
            String string) {
        if (string.endsWith("}")) {
            logIndentation--;
            LogIndentation--;
        }
        for (int i = 0; i < logIndentation; i++) {
            System.out.print(" ");
            Log.write(" ");
        }
        Log.write(string);
        Log.write(System.getProperty("line.separator"));
        Log.flush();
        if (string.endsWith("{")) {
            LogIndentation++;
        }
    }

    /**
     * Returns the distance between a pair of coordinates
     *
     * @param x1 The x coordinate of one point.
     * @param y1 The y coordinate of one point.
     * @param x2 The x coordinate of another point.
     * @param y2 The y coordinate of another point.
     * @param handleOutOfMemoryError If true then OutOfMemoryErrors are caught
     * in this method then swap operations are initiated prior to retrying. If
     * false then OutOfMemoryErrors are caught and thrown.
     * @return
     */
    public final double distance(
            double x1,
            double y1,
            double x2,
            double y2,
            boolean handleOutOfMemoryError) {
        try {
            double result = distance(x1, y1, x2, y2);
            ge.checkAndMaybeFreeMemory(handleOutOfMemoryError);
            return result;
        } catch (OutOfMemoryError e) {
            if (handleOutOfMemoryError) {
                ge.clearMemoryReserve();
                if (!ge.swapChunk(ge.HandleOutOfMemoryErrorFalse)) {
                    throw e;
                }
                ge.initMemoryReserve(handleOutOfMemoryError);
                return distance(x1, y1, x2, y2, handleOutOfMemoryError);
            } else {
                throw e;
            }
        }
    }

    /**
     * Returns the distance between a pair of coordinates.
     *
     * @param x1 The x coordinate of one point.
     * @param y1 The y coordinate of one point.
     * @param x2 The x coordinate of another point.
     * @param y2 The y coordinate of another point.
     * @param chunkCols The number of Grid2DSquareCellChunkAbstract columns in
     * theAbstractGrid2DSquareCelll that'Statistics
     * Grid2DSquareCellChunkAbstract could be swapped if an OutOfMemoryError is
     * thrown.
     * @param chunkRowIndex The chunk row index of the
     * Grid2DSquareCellChunkAbstract not to be swapped if an OutOfMemoryError is
     * thrown.
     * @param chunkColIndex The chunk column index of the
     * Grid2DSquareCellChunkAbstract not to be swapped if an OutOfMemoryError is
     * thrown.
     * @param handleOutOfMemoryError If true then OutOfMemoryErrors are caught
     * in this method then swap operations are initiated prior to retrying. If
     * false then OutOfMemoryErrors are caught and thrown.
     * @return
     */
    public final double distance(
            double x1,
            double y1,
            double x2,
            double y2,
            int chunkCols,
            int chunkRowIndex,
            int chunkColIndex,
            boolean handleOutOfMemoryError) {
        try {
            double result = distance(x1, y1, x2, y2);
            ge.checkAndMaybeFreeMemory(handleOutOfMemoryError);
            return result;
        } catch (OutOfMemoryError e) {
            if (handleOutOfMemoryError) {
                ge.clearMemoryReserve();
                if (!ge.swapChunk(ge.HandleOutOfMemoryErrorFalse)) {
                    throw e;
                }
                ge.initMemoryReserve(handleOutOfMemoryError);
                return distance(
                        x1, y1, x2, y2,
                        chunkCols,
                        chunkRowIndex,
                        chunkColIndex,
                        handleOutOfMemoryError);
            } else {
                throw e;
            }
        }
    }

    /**
     * Returns the distance between a pair of coordinates.
     *
     * @param x1 The x coordinate of one point.
     * @param y1 The y coordinate of one point.
     * @param x2 The x coordinate of another point.
     * @param y2 The y coordinate of another point.
     * @return
     */
    protected final double distance(
            double x1,
            double y1,
            double x2,
            double y2) {
        return Math.sqrt(Math.pow(x1 - x2, 2.0d) + Math.pow(y1 - y2, 2.0d));
    }

    /**
     * Returns the clockwise angle in radians to the y axis of the line from
     * (x1,y1) to (x2,y2).
     *
     * @param x1 The x coordinate of one point.
     * @param y1 The y coordinate of one point.
     * @param x2 The x coordinate of another point.
     * @param y2 The y coordinate of another point.
     * @param handleOutOfMemoryError If true then OutOfMemoryErrors are caught
     * in this method and swap operations are initiated prior to retrying. If
     * false then OutOfMemoryErrors are caught and thrown.
     * @return
     */
    public final double angle(
            double x1,
            double y1,
            double x2,
            double y2,
            boolean handleOutOfMemoryError) {
        try {
            double result = angle(x1, y1, x2, y2);
            ge.checkAndMaybeFreeMemory(handleOutOfMemoryError);
            return result;
        } catch (OutOfMemoryError e) {
            if (handleOutOfMemoryError) {
                ge.clearMemoryReserve();
                if (!ge.swapChunk(ge.HandleOutOfMemoryErrorFalse)) {
                    throw e;
                }
                ge.initMemoryReserve(handleOutOfMemoryError);
                return angle(x1, y1, x2, y2, handleOutOfMemoryError);
            } else {
                throw e;
            }
        }
    }

    /**
     * Returns the clockwise angle in radians to the y axis of the line from
     * (x1,y1) to (x2,y2).
     *
     * @param x1 The x coordinate of one point.
     * @param y1 The y coordinate of one point.
     * @param x2 The x coordinate of another point.
     * @param y2 The y coordinate of another point.
     * @param chunkCols The number of columns in the chunk that is not to be
     * swapped if an OutOfMemoryError is thrown.
     * @param chunkRowIndex The chunk row index of the chunk not to be swapped
     * if an OutOfMemoryError is thrown.
     * @param chunkColIndex The chunk column index of the chunk not to be
     * swapped if an OutOfMemoryError is thrown.
     * @param handleOutOfMemoryError If true then OutOfMemoryErrors are caught
     * in this method and swap operations are initiated prior to retrying. If
     * false then OutOfMemoryErrors are caught and thrown.
     * @return
     */
    public final double angle(
            double x1,
            double y1,
            double x2,
            double y2,
            int chunkCols,
            int chunkRowIndex,
            int chunkColIndex,
            boolean handleOutOfMemoryError) {
        try {
            double result = angle(x1, y1, x2, y2);
            ge.checkAndMaybeFreeMemory(handleOutOfMemoryError);
            return result;
        } catch (OutOfMemoryError e) {
            if (handleOutOfMemoryError) {
                ge.clearMemoryReserve();
                if (!ge.swapChunk(ge.HandleOutOfMemoryErrorFalse)) {
                    throw e;
                }
                ge.initMemoryReserve(handleOutOfMemoryError);
                return angle(
                        x1, y1, x2, y2,
                        chunkCols,
                        chunkRowIndex,
                        chunkColIndex,
                        handleOutOfMemoryError);
            } else {
                throw e;
            }
        }
    }

    /**
     * Returns the clockwise angle in radians to the y axis of the line from
     * (x1,y1) to (x2,y2).
     *
     * @param x1 The x coordinate of one point.
     * @param y1 The y coordinate of one point.
     * @param x2 The x coordinate of another point.
     * @param y2 The y coordinate of another point.
     * @return
     */
    protected final double angle(
            double x1,
            double y1,
            double x2,
            double y2) {
        double xdiff = x1 - x2;
        double ydiff = y1 - y2;
        double angle;
        if (xdiff == 0.0d && ydiff == 0.0d) {
            angle = -1.0d;
        } else {
            if (xdiff <= 0.0d) {
                if (xdiff == 0.0d) {
                    if (ydiff <= 0.0d) {
                        angle = 0.0d;
                    } else {
                        angle = Math.PI;
                    }
                } else {
                    if (ydiff <= 0.0d) {
                        if (ydiff == 0.0d) {
                            angle = Math.PI / 2.0d;
                        } else {
                            angle = Math.atan(Math.abs(xdiff / ydiff));
                        }
                    } else {
                        angle = Math.PI - Math.atan(Math.abs(xdiff / ydiff));
                    }
                }
            } else {
                if (ydiff <= 0.0d) {
                    if (ydiff == 0.0d) {
                        angle = 3.0d * Math.PI / 2.0d;
                    } else {
                        angle = (2.0d * Math.PI) - Math.atan(Math.abs(xdiff / ydiff));
                    }
                } else {
                    angle = Math.PI + Math.atan(Math.abs(xdiff / ydiff));
                }
            }
        }
        return angle;
    }

    /**
     * Modifies grid by setting to grid.noDataValue those cells coincident with
     * mask.noDataValue cells. Warning!!! The grid and mask are assumed to be
     * coincident have the same origin and the same chunk structure. @TODO add
     * flexibility so the mask can have a different chunk structure to g.
     *
     * @param g The Grids_AbstractGridNumber that the mask will be applied to.
     * @param mask The Grids_AbstractGridNumber to use as a mask.
     * @param handleOutOfMemoryError
     */
    public void mask(
            Grids_AbstractGridNumber g,
            Grids_AbstractGridNumber mask,
            boolean handleOutOfMemoryError) {
        try {
            ge.checkAndMaybeFreeMemory(handleOutOfMemoryError);
            ge.getGrids().add(g);
            ge.getGrids().add(mask);
            Grids_2D_ID_int chunkID;
            int chunkNRows;
            int chunkNCols;
            int chunkRow;
            int chunkCol;
            int chunkCellRow;
            int chunkCellCol;
            if (g instanceof Grids_GridInt) {
                Grids_GridInt grid = (Grids_GridInt) g;
                int noDataValue = grid.getNoDataValue(handleOutOfMemoryError);
                if (mask instanceof Grids_GridInt) {
                    Grids_GridInt maskInt;
                    maskInt = (Grids_GridInt) mask;
                    int maskNoDataValue = maskInt.getNoDataValue(handleOutOfMemoryError);
                    int value;
                    Iterator ite = maskInt.iterator(handleOutOfMemoryError);
                    Grids_AbstractGridChunkInt maskIntChunk;
                    while (ite.hasNext()) {
                        maskIntChunk = (Grids_AbstractGridChunkInt) ite.next();
                        chunkID = maskIntChunk.getChunkID(handleOutOfMemoryError);
                        ge.addToNotToSwap(g, chunkID);
                        ge.addToNotToSwap(mask, chunkID);
                        ge.checkAndMaybeFreeMemory(handleOutOfMemoryError);
                        chunkNRows = maskInt.getChunkNRows(
                                chunkID,
                                handleOutOfMemoryError);
                        chunkNCols = maskInt.getChunkNCols(
                                chunkID,
                                handleOutOfMemoryError);
                        chunkRow = chunkID.getRow();
                        chunkCol = chunkID.getCol();
                        for (chunkCellRow = 0; chunkCellRow < chunkNRows; chunkCellRow++) {
                            for (chunkCellCol = 0; chunkCellCol < chunkNCols; chunkCellCol++) {
                                value = maskIntChunk.getCell(
                                        chunkCellRow,
                                        chunkCellCol,
                                        handleOutOfMemoryError,
                                        chunkID);
                                if (value == maskNoDataValue) {
                                    grid.setCell(
                                            ((long) chunkRow * (long) chunkNRows) + (long) chunkCellRow,
                                            ((long) chunkCol * (long) chunkNCols) + (long) chunkCellCol,
                                            noDataValue,
                                            handleOutOfMemoryError);
                                }
                            }
                        }
                        ge.removeFromNotToSwap(g, chunkID);
                        ge.removeFromNotToSwap(mask, chunkID);
                    }
                } else {
                    // ( mask.getClass() == Grids_GridDouble.class )
                    Grids_GridDouble maskDouble;
                    maskDouble = (Grids_GridDouble) mask;
                    double maskNoDataValue = maskDouble.getNoDataValue(
                            handleOutOfMemoryError);
                    double value;
                    Iterator ite = maskDouble.iterator(handleOutOfMemoryError);
                    Grids_AbstractGridChunkDouble maskChunk;
                    while (ite.hasNext()) {
                        maskChunk = (Grids_AbstractGridChunkDouble) ite.next();
                        chunkID = maskChunk.getChunkID(handleOutOfMemoryError);
                        ge.addToNotToSwap(g, chunkID);
                        ge.addToNotToSwap(mask, chunkID);
                        ge.checkAndMaybeFreeMemory(handleOutOfMemoryError);
                        chunkNRows = maskDouble.getChunkNRows(chunkID,
                                handleOutOfMemoryError);
                        chunkNCols = maskDouble.getChunkNCols(
                                chunkID,
                                handleOutOfMemoryError);
                        chunkRow = chunkID.getRow();
                        chunkCol = chunkID.getCol();
                        for (chunkCellRow = 0; chunkCellRow < chunkNRows; chunkCellRow++) {
                            for (chunkCellCol = 0; chunkCellCol < chunkNCols; chunkCellCol++) {
                                value = maskChunk.getCell(
                                        chunkCellRow,
                                        chunkCellCol,
                                        handleOutOfMemoryError);
                                if (value == maskNoDataValue) {
                                    grid.setCell(
                                            ((long) chunkRow * (long) chunkNRows) + (long) chunkCellRow,
                                            ((long) chunkCol * (long) chunkNCols) + (long) chunkCellCol,
                                            noDataValue,
                                            handleOutOfMemoryError);
                                }
                            }
                        }
                        ge.removeFromNotToSwap(g, chunkID);
                        ge.removeFromNotToSwap(mask, chunkID);
                    }
                }
            } else {
                Grids_GridDouble grid = (Grids_GridDouble) g;
                double resultNoDataValue;
                resultNoDataValue = grid.getNoDataValue(handleOutOfMemoryError);
                if (mask.getClass() == Grids_GridInt.class) {
                    Grids_GridInt maskInt = (Grids_GridInt) mask;
                    int maskNoDataValue = maskInt.getNoDataValue(handleOutOfMemoryError);
                    int value;
                    Iterator iterator = maskInt.iterator(handleOutOfMemoryError);
                    Grids_AbstractGridChunkInt maskChunk;
                    while (iterator.hasNext()) {
                        maskChunk = (Grids_AbstractGridChunkInt) iterator.next();
                        chunkID = maskChunk.getChunkID(handleOutOfMemoryError);
                        ge.addToNotToSwap(g, chunkID);
                        ge.addToNotToSwap(mask, chunkID);
                        ge.checkAndMaybeFreeMemory(handleOutOfMemoryError);
                        chunkNRows = maskInt.getChunkNRows(
                                chunkID,
                                handleOutOfMemoryError);
                        chunkNCols = maskInt.getChunkNCols(
                                chunkID,
                                handleOutOfMemoryError);
                        chunkRow = chunkID.getRow();
                        chunkCol = chunkID.getCol();
                        for (chunkCellRow = 0; chunkCellRow < chunkNRows; chunkCellRow++) {
                            for (chunkCellCol = 0; chunkCellCol < chunkNCols; chunkCellCol++) {
                                value = maskChunk.getCell(
                                        chunkCellRow,
                                        chunkCellCol,
                                        handleOutOfMemoryError,
                                        chunkID);
                                if (value == maskNoDataValue) {
                                    grid.setCell(
                                            ((long) chunkRow * (long) chunkNRows) + (long) chunkCellRow,
                                            ((long) chunkCol * (long) chunkNCols) + (long) chunkCellCol,
                                            resultNoDataValue, handleOutOfMemoryError);
                                }
                            }
                        }
                        ge.removeFromNotToSwap(g, chunkID);
                        ge.removeFromNotToSwap(mask, chunkID);
                    }
                } else {
                    // ( mask.getClass() == Grids_GridDouble.class )
                    Grids_GridDouble maskDouble = (Grids_GridDouble) mask;
                    double maskNoDataValue = maskDouble.getNoDataValue(handleOutOfMemoryError);
                    double value;
                    Iterator ite = maskDouble.getChunkIDs(
                            handleOutOfMemoryError).iterator();
                    Grids_AbstractGridChunkDouble maskChunk;
                    while (ite.hasNext()) {
                        maskChunk = (Grids_AbstractGridChunkDouble) mask.getChunk(
                                (Grids_2D_ID_int) ite.next(),
                                handleOutOfMemoryError);
                        chunkID = maskChunk.getChunkID(handleOutOfMemoryError);
                        ge.addToNotToSwap(g, chunkID);
                        ge.addToNotToSwap(mask, chunkID);
                        ge.checkAndMaybeFreeMemory(handleOutOfMemoryError);
                        chunkNRows = maskDouble.getChunkNRows(
                                chunkID,
                                handleOutOfMemoryError);
                        chunkNCols = maskDouble.getChunkNCols(
                                chunkID,
                                handleOutOfMemoryError);
                        chunkRow = chunkID.getRow();
                        chunkCol = chunkID.getCol();
                        for (chunkCellRow = 0; chunkCellRow < chunkNRows; chunkCellRow++) {
                            for (chunkCellCol = 0; chunkCellCol < chunkNCols; chunkCellCol++) {
                                value = maskChunk.getCell(
                                        chunkCellRow,
                                        chunkCellCol,
                                        handleOutOfMemoryError);
                                if (value == maskNoDataValue) {
                                    grid.setCell(
                                            ((long) chunkRow * (long) chunkNRows) + (long) chunkCellRow,
                                            ((long) chunkCol * (long) chunkNCols) + (long) chunkCellCol,
                                            resultNoDataValue,
                                            handleOutOfMemoryError);
                                }
                            }
                        }
                        ge.removeFromNotToSwap(g, chunkID);
                        ge.removeFromNotToSwap(mask, chunkID);
                    }
                }
            }
            ge.checkAndMaybeFreeMemory(handleOutOfMemoryError);
        } catch (OutOfMemoryError e) {
            if (handleOutOfMemoryError) {
                ge.clearMemoryReserve();
                if (!ge.swapChunk(ge.HandleOutOfMemoryErrorFalse)) {
                    throw e;
                }
                ge.initMemoryReserve(handleOutOfMemoryError);
                mask(g, mask, handleOutOfMemoryError);
            } else {
                throw e;
            }
        }
    }

    /**
     * Modifies grid with the values of cells in the range [min,max] set to its
     * g. (Existing noDataValue cells in grid remain as noDataValue.)
     *
     * @param g The Grids_GridDouble to be masked.
     * @param min The minimum value in the range.
     * @param max The maximum value in the range.
     * @param handleOutOfMemoryError If true then OutOfMemoryErrors are caught
     * in this method then swap operations are initiated prior to retrying. If
     * false then OutOfMemoryErrors are caught and thrown.
     */
    public void mask(
            Grids_AbstractGridNumber g,
            double min,
            double max,
            boolean handleOutOfMemoryError) {
        try {
            ge.getGrids().add(g);
            ge.checkAndMaybeFreeMemory(handleOutOfMemoryError);
            int cellRow;
            int cellCol;
            int chunkNRows;
            int chunkNCols;
            Grids_2D_ID_int chunkID;
            if (g.getClass() == Grids_GridInt.class) {
                Grids_GridInt gridInt = (Grids_GridInt) g;
                int noDataValue = gridInt.getNoDataValue(true);
                int value;
                Iterator ite = gridInt.iterator(handleOutOfMemoryError);
                Grids_AbstractGridChunkInt chunk;
                while (ite.hasNext()) {
                    chunk = (Grids_AbstractGridChunkInt) ite.next();
                    chunkID = chunk.getChunkID(handleOutOfMemoryError);
                    ge.addToNotToSwap(g, chunkID);
                    ge.checkAndMaybeFreeMemory(handleOutOfMemoryError);
                    chunkNRows = gridInt.getChunkNRows(chunkID, handleOutOfMemoryError);
                    chunkNCols = gridInt.getChunkNCols(chunkID, handleOutOfMemoryError);
                    for (cellRow = 0; cellRow < chunkNRows; cellRow++) {
                        for (cellCol = 0; cellCol < chunkNCols; cellCol++) {
                            value = gridInt.getCell(
                                    chunk,
                                    cellRow,
                                    cellCol,
                                    handleOutOfMemoryError);
                            if (value >= min && value <= max) {
                                gridInt.setCell(
                                        chunk,
                                        cellRow,
                                        cellCol,
                                        noDataValue,
                                        handleOutOfMemoryError);
                            }
                        }
                    }
                    ge.removeFromNotToSwap(g, chunkID);
                }
            } else {
                // ( grid.getClass() == Grids_GridDouble.class )
                Grids_GridDouble gridDouble = (Grids_GridDouble) g;
                double noDataValue = gridDouble.getNoDataValue(handleOutOfMemoryError);
                double value;
                Iterator iterator = g.iterator(handleOutOfMemoryError);
                Grids_AbstractGridChunkDouble gridChunk;
                //Iterator gridChunkIterator;
                while (iterator.hasNext()) {
                    gridChunk = (Grids_AbstractGridChunkDouble) iterator.next();
                    chunkID = gridChunk.getChunkID(handleOutOfMemoryError);
                    ge.addToNotToSwap(g, chunkID);
                    ge.checkAndMaybeFreeMemory(handleOutOfMemoryError);
                    chunkNRows = g.getChunkNRows(chunkID, handleOutOfMemoryError);
                    chunkNCols = g.getChunkNCols(chunkID, handleOutOfMemoryError);
                    for (cellRow = 0; cellRow < chunkNRows; cellRow++) {
                        for (cellCol = 0; cellCol < chunkNCols; cellCol++) {
                            value = gridDouble.getCell(
                                    gridChunk,
                                    cellRow,
                                    cellCol,
                                    handleOutOfMemoryError);
                            if (value >= min && value <= max) {
                                gridDouble.setCell(
                                        gridChunk,
                                        cellRow,
                                        cellCol,
                                        noDataValue,
                                        handleOutOfMemoryError);
                            }
                        }
                    }
                    ge.removeFromNotToSwap(g, chunkID);
                }
            }
            //grid.setName( grid.getName() + "_mask" );
            ge.checkAndMaybeFreeMemory(handleOutOfMemoryError);
        } catch (OutOfMemoryError e) {
            if (handleOutOfMemoryError) {
                ge.clearMemoryReserve();
                if (!ge.swapChunk(ge.HandleOutOfMemoryErrorFalse)) {
                    throw e;
                }
                ge.initMemoryReserve(handleOutOfMemoryError);
                mask(g, min, max, handleOutOfMemoryError);
            }
            throw e;
        }
    }

    /**
     * @param g
     * @return a new Grids_GridDouble Values are either linearly rescaled into
     * the range [min,max]. Or some Log rescaling is done
     * @param type If type == null then a linear rescale is done. If type ==
     * "Log" then a Log rescale is done.
     * @param min The minimum value in the rescaled range.
     * @param max The maximum value in the rescaled range.
     * @param handleOutOfMemoryError If true then OutOfMemoryErrors are caught
     * in this method then swap operations are initiated prior to retrying. If
     * false then OutOfMemoryErrors are caught and thrown.
     *
     * @TODO Improve Memory Handling
     */
    public Grids_GridDouble rescale(
            Grids_AbstractGridNumber g,
            String type,
            double min,
            double max,
            boolean handleOutOfMemoryError) {
        try {
            ge.checkAndMaybeFreeMemory(handleOutOfMemoryError);
            if (g instanceof Grids_GridDouble) {
                return rescale((Grids_GridDouble) g, type, min, max);
            } else {
                if (!(g instanceof Grids_GridInt)) {
                    throw new UnsupportedOperationException();
                }
                return rescale((Grids_GridInt) g, type, min, max);
            }
        } catch (OutOfMemoryError e) {
            if (handleOutOfMemoryError) {
                ge.clearMemoryReserve();
                if (!ge.swapChunk(ge.HandleOutOfMemoryErrorFalse)) {
                    throw e;
                }
                ge.initMemoryReserve(handleOutOfMemoryError);
                return rescale(g, type, min, max, handleOutOfMemoryError);
            } else {
                throw e;
            }
        }
    }

    /**
     * @param g
     * @return a new Grids_GridDouble Values are either linearly rescaled into
     * the range [min,max]. Or some Log rescaling is done
     * @param type If type == null then a linear rescale is done. If type ==
     * "Log" then a Log rescale is done.
     * @param min The minimum value in the rescaled range.
     * @param max The maximum value in the rescaled range.
     * @TODO Log rescaling implementation is not brilliant and could be
     * parametrised.
     */
    protected Grids_GridDouble rescale(
            Grids_GridDouble g,
            String type,
            double min,
            double max) {
        Grids_GridDouble result;
        boolean handleOutOfMemoryError = ge.HandleOutOfMemoryError;
        ge.checkAndMaybeFreeMemory(handleOutOfMemoryError);
        ge.getGrids().add(g);
        long nrows = g.getNRows(handleOutOfMemoryError);
        long ncols = g.getNCols(handleOutOfMemoryError);
        int nChunkCols = g.getNChunkCols(handleOutOfMemoryError);
        int nChunkRows = g.getNChunkRows(handleOutOfMemoryError);
        int chunkNCols;
        int chunkNRows;
        double noDataValue = g.getNoDataValue(handleOutOfMemoryError);
        double range = max - min;
        Grids_AbstractGridNumberStatistics stats = g.getStatistics(handleOutOfMemoryError);
        double minGrid = stats.getMin(true, handleOutOfMemoryError).doubleValue();
        double maxGrid = stats.getMax(true, handleOutOfMemoryError).doubleValue();
        double rangeGrid = maxGrid - minGrid;
        double value;
        //outputGrid = (Grids_GridDouble) GridDoubleFactory.create(grid);
        result = (Grids_GridDouble) GridDoubleFactory.create(
                new File(Directory, "Rescaled"), g, 0, 0, nrows - 1, ncols - 1,
                handleOutOfMemoryError);
//        System.out.println("NoDataValue " + result.getNoDataValue(handleOutOfMemoryError));
//        System.out.println("r.getCell(0L, 0L) " + result.getCell(0L, 0L, handleOutOfMemoryError));
        result.setName(g.getName(handleOutOfMemoryError), handleOutOfMemoryError);
        System.out.println(result.toString(handleOutOfMemoryError));
        ge.getGrids().add(result);
        int chunkRow;
        int chunkCol;
        int cellRow;
        int cellCol;
        if (type == null) {
            // if range of either input or output range is zero return min for all non noDataValues
            if (rangeGrid == 0.0d || range == 0.0d) {
                // Better to go through chunks rather than rows. Though it 
                // does assume that the structure of the grid and outputGrid 
                // are the same.
                for (chunkRow = 0; chunkRow < nChunkRows; chunkRow++) {
                    chunkNRows = g.getChunkNRows(
                            chunkRow, handleOutOfMemoryError);
                    for (chunkCol = 0; chunkCol < nChunkCols; chunkCol++) {
                        Grids_2D_ID_int chunkID = new Grids_2D_ID_int(
                                chunkRow, chunkCol);
                        ge.addToNotToSwap(g, chunkID);
                        ge.addToNotToSwap(result, chunkID);
                        ge.checkAndMaybeFreeMemory(handleOutOfMemoryError);
                        chunkNCols = g.getChunkNCols(
                                chunkCol, handleOutOfMemoryError, chunkID);
                        Grids_AbstractGridChunkDouble gridChunk;
                        gridChunk = (Grids_AbstractGridChunkDouble) g.getGridChunk(
                                chunkID, handleOutOfMemoryError);
                        Grids_AbstractGridChunkDouble resultChunk;
                        resultChunk = (Grids_AbstractGridChunkDouble) result.getGridChunk(
                                chunkID, handleOutOfMemoryError);
                        for (cellRow = 0; cellRow < chunkNRows; cellRow++) {
                            for (cellCol = 0; cellCol < chunkNCols; cellCol++) {
                                value = gridChunk.getCell(
                                        cellRow,
                                        cellCol,
                                        handleOutOfMemoryError);
                                if (value != noDataValue) {
                                    result.setCell(
                                            resultChunk,
                                            cellRow,
                                            cellCol,
                                            min,
                                            handleOutOfMemoryError);
                                }
                            }
                        }
                    }
                }
            } else {
                // Better to go through chunks rather than rows. Though it 
                // does assume that the structure of the grid and outputGrid 
                // are the same.
                for (chunkRow = 0; chunkRow < nChunkRows; chunkRow++) {
                    chunkNRows = g.getChunkNRows(
                            chunkRow, handleOutOfMemoryError);
                    for (chunkCol = 0; chunkCol < nChunkCols; chunkCol++) {
                        Grids_2D_ID_int chunkID = new Grids_2D_ID_int(
                                chunkRow, chunkCol);
                        ge.addToNotToSwap(g, chunkID);
                        ge.addToNotToSwap(result, chunkID);
                        ge.checkAndMaybeFreeMemory(handleOutOfMemoryError);
                        chunkNCols = g.getChunkNCols(
                                chunkCol, handleOutOfMemoryError, chunkID);
                        Grids_AbstractGridChunkDouble gridChunk;
                        gridChunk = (Grids_AbstractGridChunkDouble) g.getGridChunk(
                                chunkID, handleOutOfMemoryError);
                        Grids_AbstractGridChunkDouble resultChunk;
                        resultChunk = (Grids_AbstractGridChunkDouble) result.getGridChunk(
                                chunkID, handleOutOfMemoryError);
                        for (cellRow = 0; cellRow < chunkNRows; cellRow++) {
                            for (cellCol = 0; cellCol < chunkNCols; cellCol++) {
                                value = gridChunk.getCell(
                                        cellRow,
                                        cellCol,
                                        handleOutOfMemoryError);
                                if (value != noDataValue) {
                                    result.setCell(
                                            resultChunk,
                                            cellRow,
                                            cellCol,
                                            (((value - minGrid) / rangeGrid) * range) + min,
                                            handleOutOfMemoryError);
                                }
                            }
                        }
                    }
                }
            }
            result.setName(g.getName(handleOutOfMemoryError) + "_linearRescale", handleOutOfMemoryError);
            ge.checkAndMaybeFreeMemory(handleOutOfMemoryError);
        } else {
            // @TODO this is not a brilliant implementation it could perhaps 
            // do with parameterising the range etc...
            int row;
            int col;
            if (type.equalsIgnoreCase("log")) {
                result = rescale(
                        result,
                        null,
                        1.0d,
                        1000000.0d,
                        handleOutOfMemoryError);
                // Probably better to do this by chunks
                for (row = 0; row < nrows; row++) {
                    for (col = 0; col < ncols; col++) {
                        value = g.getCell(
                                row,
                                col,
                                handleOutOfMemoryError);
                        if (value != noDataValue) {
                            result.setCell(
                                    row,
                                    col,
                                    Math.log(value),
                                    handleOutOfMemoryError);
                        }
                    }
                }
                result = rescale(
                        result,
                        null,
                        min,
                        max,
                        handleOutOfMemoryError);
                result.setName(g.getName(handleOutOfMemoryError) + "_logRescale", handleOutOfMemoryError);
                ge.checkAndMaybeFreeMemory(handleOutOfMemoryError);
            } else {
                System.out.println("Unable to rescale: type " + type + "not recognised. Returning a Grid2DSquareCellDouble of _InputGrid.");
            }
        }
        return result;
    }

    /**
     * @param g
     * @return a new Grids_GridDouble Values are either linearly rescaled into
     * the range [min,max]. Or some Log rescaling is done
     * @param type If type == null then a linear rescale is done. If type ==
     * "Log" then a Log rescale is done.
     * @param min The minimum value in the rescaled range.
     * @param max The maximum value in the rescaled range.
     * @TODO Log rescaling implementation is not brilliant and could be
     * parametrised.
     */
    public Grids_GridDouble rescale(
            Grids_GridInt g,
            String type,
            double min,
            double max) {
        boolean handleOutOfMemoryError = true;
        ge.checkAndMaybeFreeMemory(handleOutOfMemoryError);
        ge.getGrids().add(g);
        long nrows = g.getNRows(handleOutOfMemoryError);
        long ncols = g.getNCols(handleOutOfMemoryError);
        int nChunkCols = g.getNChunkCols(handleOutOfMemoryError);
        int nChunkRows = g.getNChunkCols(handleOutOfMemoryError);
        int noDataValue = g.getNoDataValue(handleOutOfMemoryError);
        double range = max - min;
        Grids_AbstractGridNumberStatistics stats = g.getStatistics(handleOutOfMemoryError);
        double minGrid = stats.getMin(true, handleOutOfMemoryError).doubleValue();
        double maxGrid = stats.getMax(true, handleOutOfMemoryError).doubleValue();
        double rangeGrid = maxGrid - minGrid;
        double value;
        Grids_GridDouble outputGrid;
        outputGrid = (Grids_GridDouble) GridDoubleFactory.create(g);
        outputGrid.setName(g.getName(handleOutOfMemoryError), handleOutOfMemoryError);
        ge.getGrids().add(outputGrid);
        int chunkRow;
        int chunkCol;
        int cellRow;
        int cellCol;
        if (type == null) {
            // if range of either input or output range is zero return min for all non noDataValues
            if (rangeGrid == 0.0d || range == 0.0d) {
                // Better to go through chunks rather than rows. Though it 
                // does assume that the structure of the grid and outputGrid 
                // are the same.
                for (chunkRow = 0; chunkRow < nChunkRows; chunkRow++) {
                    for (chunkCol = 0; chunkCol < nChunkCols; chunkCol++) {
                        Grids_2D_ID_int chunkID = new Grids_2D_ID_int(
                                chunkRow, chunkCol);
                        ge.addToNotToSwap(g, chunkID);
                        ge.addToNotToSwap(outputGrid, chunkID);
                        ge.checkAndMaybeFreeMemory(handleOutOfMemoryError);
                        int chunkNCols = g.getChunkNCols(
                                chunkCol, handleOutOfMemoryError, chunkID);
                        int chunkNRows = g.getChunkNRows(
                                chunkRow, handleOutOfMemoryError);
                        Grids_AbstractGridChunkInt gridChunk;
                        gridChunk = (Grids_AbstractGridChunkInt) g.getGridChunk(
                                chunkID, handleOutOfMemoryError);
                        Grids_AbstractGridChunkDouble outputGridChunk;
                        outputGridChunk = (Grids_AbstractGridChunkDouble) outputGrid.getGridChunk(
                                chunkID, handleOutOfMemoryError);
                        for (cellRow = 0; cellRow < chunkNRows; cellRow++) {
                            for (cellCol = 0; cellCol < chunkNCols; cellCol++) {
                                value = gridChunk.getCell(
                                        cellRow,
                                        cellCol,
                                        handleOutOfMemoryError,
                                        chunkID);
                                if (value != noDataValue) {
                                    outputGrid.setCell(
                                            outputGridChunk,
                                            cellRow,
                                            cellCol,
                                            min,
                                            handleOutOfMemoryError);
                                }
                            }
                        }
                        ge.removeFromNotToSwap(g, chunkID);
                        ge.removeFromNotToSwap(outputGrid, chunkID);
                        ge.checkAndMaybeFreeMemory(handleOutOfMemoryError);
                    }
                }
            } else {
                // Better to go through chunks rather than rows. Though it 
                // does assume that the structure of the grid and outputGrid 
                // are the same.
                for (chunkRow = 0; chunkRow < nChunkRows; chunkRow++) {
                    for (chunkCol = 0; chunkCol < nChunkCols; chunkCol++) {
                        Grids_2D_ID_int chunkID = new Grids_2D_ID_int(
                                chunkRow, chunkCol);
                        ge.addToNotToSwap(g, chunkID);
                        ge.addToNotToSwap(outputGrid, chunkID);
                        ge.checkAndMaybeFreeMemory(handleOutOfMemoryError);
                        int chunkNCols = g.getChunkNCols(
                                chunkCol, handleOutOfMemoryError, chunkID);
                        int chunkNRows = g.getChunkNRows(
                                chunkRow, handleOutOfMemoryError);
                        Grids_AbstractGridChunkInt gridChunk;
                        gridChunk = (Grids_AbstractGridChunkInt) g.getGridChunk(
                                chunkID, handleOutOfMemoryError);
                        Grids_AbstractGridChunkDouble outputGridChunk;
                        outputGridChunk = (Grids_AbstractGridChunkDouble) outputGrid.getGridChunk(
                                chunkID, handleOutOfMemoryError);
                        for (cellRow = 0; cellRow < chunkNRows; cellRow++) {
                            for (cellCol = 0; cellCol < chunkNCols; cellCol++) {
                                value = gridChunk.getCell(
                                        cellRow,
                                        cellCol,
                                        handleOutOfMemoryError,
                                        chunkID);
                                if (value != noDataValue) {
                                    outputGrid.setCell(
                                            outputGridChunk,
                                            cellRow,
                                            cellCol,
                                            (((value - minGrid) / rangeGrid) * range) + min,
                                            handleOutOfMemoryError);
                                }
                            }
                        }
                        ge.removeFromNotToSwap(g, chunkID);
                        ge.removeFromNotToSwap(outputGrid, chunkID);
                        ge.checkAndMaybeFreeMemory(handleOutOfMemoryError);
                    }
                }
            }
            outputGrid.setName(g.getName(handleOutOfMemoryError) + "_linearRescale", handleOutOfMemoryError);
            ge.checkAndMaybeFreeMemory(handleOutOfMemoryError);
        } else {
            // @TODO this is not a brilliant implementation
            if (type.equalsIgnoreCase("log")) {
                outputGrid = rescale(
                        outputGrid,
                        null,
                        1.0d,
                        1000000.0d,
                        handleOutOfMemoryError);
                long row;
                long col;
                for (row = 0; row < nrows; row++) {
                    for (col = 0; col < ncols; col++) {
                        value = g.getCell(
                                row,
                                col,
                                handleOutOfMemoryError);
                        if (value != noDataValue) {
                            outputGrid.setCell(
                                    row,
                                    col,
                                    Math.log(value),
                                    handleOutOfMemoryError);
                        }
                    }
                }
                outputGrid = rescale(
                        outputGrid,
                        null,
                        min,
                        max);
                //grid.setName( grid.getName() + "_logRescale" );
                ge.checkAndMaybeFreeMemory(handleOutOfMemoryError);
            } else {
                System.out.println("Unable to rescale: type " + type + "not recognised. Returning a Grid2DSquareCellDouble of _InputGrid.");
            }
        }
        return outputGrid;
    }

    /**
     * Modifies grid so value of cells with CellIDs in _CellIDs are set to a
     * value a little bit larger.
     *
     * @param grid The Grids_GridDouble to be processed.
     * @param _CellIDs The CellIDs of the cells to be processed.
     * @param handleOutOfMemoryError If true then OutOfMemoryErrors are caught
     * in this method then swap operations are initiated prior to retrying. If
     * false then OutOfMemoryErrors are caught and thrown.
     */
    public void setValueALittleBitLarger(
            Grids_GridDouble grid,
            HashSet _CellIDs,
            boolean handleOutOfMemoryError) {
        try {
            Grids_2D_ID_long cellID;
            double noDataValue = grid.getNoDataValue(handleOutOfMemoryError);
            Iterator iterator1 = _CellIDs.iterator();
            double thisValue;
            int counter = 0;
            while (iterator1.hasNext()) {
                cellID = ((Grids_2D_ID_long) iterator1.next());
                thisValue = grid.getCell(
                        cellID.getRow(),
                        cellID.getCol(),
                        handleOutOfMemoryError);
                if (thisValue != noDataValue) {
                    grid.setCell(cellID,
                            Grids_Utilities.getValueALittleBitLarger(thisValue),
                            handleOutOfMemoryError);
                }
            }
            ge.checkAndMaybeFreeMemory(handleOutOfMemoryError);
        } catch (OutOfMemoryError a_OutOfMemoryError) {
            if (handleOutOfMemoryError) {
                ge.clearMemoryReserve();
                if (!ge.swapChunk(ge.HandleOutOfMemoryErrorFalse)) {
                    throw a_OutOfMemoryError;
                }
                ge.initMemoryReserve(handleOutOfMemoryError);
                setValueALittleBitLarger(
                        grid,
                        _CellIDs,
                        handleOutOfMemoryError);
            } else {
                throw a_OutOfMemoryError;
            }
        }
    }

    /**
     * Modifies grid so value of cells with CellIDs in _CellIDs are set to a
     * value a little bit smaller.
     *
     * @param grid The Grids_GridDouble to be processed.
     * @param _CellIDs The CellIDs of the cells to be processed.
     * @param handleOutOfMemoryError If true then OutOfMemoryErrors are caught
     * in this method then swap operations are initiated prior to retrying. If
     * false then OutOfMemoryErrors are caught and thrown.
     */
    public void setValueALittleBitSmaller(
            Grids_GridDouble grid,
            HashSet _CellIDs,
            boolean handleOutOfMemoryError) {
        try {
            Grids_2D_ID_long cellID;
            double noDataValue = grid.getNoDataValue(handleOutOfMemoryError);
            Iterator iterator1 = _CellIDs.iterator();
            double thisValue;
            while (iterator1.hasNext()) {
                cellID = (Grids_2D_ID_long) iterator1.next();
                thisValue = grid.getCell(cellID.getRow(), cellID.getCol(), handleOutOfMemoryError);
                if (thisValue != noDataValue) {
                    grid.setCell(cellID, Grids_Utilities.getValueALittleBitSmaller(thisValue), handleOutOfMemoryError);
                }
            }
            ge.checkAndMaybeFreeMemory(handleOutOfMemoryError);
        } catch (OutOfMemoryError e) {
            if (handleOutOfMemoryError) {
                ge.clearMemoryReserve();
                if (!ge.swapChunk(ge.HandleOutOfMemoryErrorFalse)) {
                    throw e;
                }
                ge.initMemoryReserve(handleOutOfMemoryError);
                setValueALittleBitSmaller(
                        grid,
                        _CellIDs,
                        handleOutOfMemoryError);
            } else {
                throw e;
            }
        }
    }

    /**
     * Adds value to grid for cells with CellID in _CellIDs
     *
     * @param grid The Grids_GridDouble to be processed
     * @param cellIDs A HashSet containing CellIDs.
     * @param value The value to be added.
     * @param handleOutOfMemoryError If true then OutOfMemoryErrors are caught
     * in this method then swap operations are initiated prior to retrying. If
     * false then OutOfMemoryErrors are caught and thrown.
     */
    public void addToGrid(
            Grids_GridDouble grid,
            HashSet cellIDs,
            double value,
            boolean handleOutOfMemoryError) {
        try {
            ge.getGrids().add(grid);
            Iterator iterator1 = cellIDs.iterator();
            while (iterator1.hasNext()) {
                //grid.addToCell( ( CellID ) iterator1.next(), value );
                Grids_2D_ID_long cellID = (Grids_2D_ID_long) iterator1.next();
                if (cellID != null) {
                    grid.addToCell(
                            cellID,
                            value,
                            handleOutOfMemoryError);
                }
            }
            ge.checkAndMaybeFreeMemory(handleOutOfMemoryError);
        } catch (OutOfMemoryError a_OutOfMemoryError) {
            if (handleOutOfMemoryError) {
                ge.clearMemoryReserve();
                if (!ge.swapChunk(ge.HandleOutOfMemoryErrorFalse)) {
                    throw a_OutOfMemoryError;
                }
                ge.initMemoryReserve(handleOutOfMemoryError);
                addToGrid(
                        grid,
                        cellIDs,
                        value,
                        handleOutOfMemoryError);
            } else {
                throw a_OutOfMemoryError;
            }
        }
    }

    /**
     * Adds value to every cell of grid.
     *
     * @param grid The Grids_GridDouble to be processed
     * @param value The value to be added
     * @param handleOutOfMemoryError If true then OutOfMemoryErrors are caught
     * in this method then swap operations are initiated prior to retrying. If
     * false then OutOfMemoryErrors are caught and thrown.
     */
    public void addToGrid(
            Grids_GridDouble grid,
            double value,
            boolean handleOutOfMemoryError) {
        try {
            ge.getGrids().add(grid);
            long nrows = grid.getNRows(handleOutOfMemoryError);
            long ncols = grid.getNCols(handleOutOfMemoryError);
            long row;
            long col;
            for (row = 0; row < nrows; row++) {
                for (col = 0; col < ncols; col++) {
                    grid.addToCell(
                            row,
                            col,
                            value, handleOutOfMemoryError);
                }
            }
            ge.checkAndMaybeFreeMemory(handleOutOfMemoryError);
        } catch (OutOfMemoryError e) {
            if (handleOutOfMemoryError) {
                ge.clearMemoryReserve();
                if (!ge.swapChunk(ge.HandleOutOfMemoryErrorFalse)) {
                    throw e;
                }
                ge.initMemoryReserve(handleOutOfMemoryError);
                addToGrid(
                        grid,
                        value,
                        handleOutOfMemoryError);
            } else {
                throw e;
            }
        }
    }

    /**
     * Adds value to grid for cells with CellID in _CellIDs
     *
     * @param grid The Grids_GridDouble to be processed
     * @param cellIDs Array of CellIDs.
     * @param value The value to be added.
     * @param handleOutOfMemoryError If true then OutOfMemoryErrors are caught
     * in this method then swap operations are initiated prior to retrying. If
     * false then OutOfMemoryErrors are caught and thrown.
     */
    public void addToGrid(
            Grids_GridDouble grid,
            Grids_2D_ID_long[] cellIDs,
            double value,
            boolean handleOutOfMemoryError) {
        try {
            ge.getGrids().add(grid);
            for (Grids_2D_ID_long cellID : cellIDs) {
                grid.addToCell(cellID.getRow(), cellID.getCol(), value, handleOutOfMemoryError);
            }
            ge.checkAndMaybeFreeMemory(handleOutOfMemoryError);
        } catch (OutOfMemoryError e) {
            if (handleOutOfMemoryError) {
                ge.clearMemoryReserve();
                if (!ge.swapChunk(ge.HandleOutOfMemoryErrorFalse)) {
                    throw e;
                }
                ge.initMemoryReserve(handleOutOfMemoryError);
                addToGrid(
                        grid,
                        cellIDs,
                        value,
                        handleOutOfMemoryError);
            } else {
                throw e;
            }
        }
    }

    /**
     * Add gridToAdd to grid
     *
     * @param grid The Grids_GridDouble to be processed/modified.
     * @param gridToAdd The Grids_GridDouble from which values are added.
     * @param handleOutOfMemoryError If true then OutOfMemoryErrors are caught
     * in this method then swap operations are initiated prior to retrying. If
     * false then OutOfMemoryErrors are caught and thrown.
     */
    public void addToGrid(
            Grids_GridDouble grid,
            Grids_GridDouble gridToAdd,
            boolean handleOutOfMemoryError) {
        try {
            ge.getGrids().add(grid);
            ge.getGrids().add(gridToAdd);
            addToGrid(
                    grid,
                    gridToAdd,
                    1.0d,
                    handleOutOfMemoryError);
            ge.checkAndMaybeFreeMemory(handleOutOfMemoryError);
        } catch (OutOfMemoryError e) {
            if (handleOutOfMemoryError) {
                ge.clearMemoryReserve();
                if (!ge.swapChunk(ge.HandleOutOfMemoryErrorFalse)) {
                    throw e;
                }
                ge.initMemoryReserve(handleOutOfMemoryError);
                addToGrid(
                        grid,
                        gridToAdd,
                        handleOutOfMemoryError);
            } else {
                throw e;
            }
        }
    }

    /**
     * Add gridToAdd to grid with values from gridToAdd multiplied by weight.
     *
     * @param grid The Grids_GridDouble to be processed/modified.
     * @param gridToAdd The Grids_GridDouble from which values are added.
     * @param weight The value gridToAdd values are multiplied by.
     * @param handleOutOfMemoryError If true then OutOfMemoryErrors are caught
     * in this method then swap operations are initiated prior to retrying. If
     * false then OutOfMemoryErrors are caught and thrown.
     */
    public void addToGrid(
            Grids_GridDouble grid,
            Grids_GridDouble gridToAdd,
            double weight,
            boolean handleOutOfMemoryError) {
        try {
            ge.getGrids().add(grid);
            ge.getGrids().add(gridToAdd);
            addToGrid(
                    grid,
                    gridToAdd,
                    0L,
                    0L,
                    gridToAdd.getNRows(handleOutOfMemoryError) - 1L,
                    gridToAdd.getNCols(handleOutOfMemoryError) - 1L,
                    weight,
                    handleOutOfMemoryError);
<<<<<<< HEAD
            ge.checkAndMaybeFreeMemory(handleOutOfMemoryError);
        } catch (OutOfMemoryError a_OutOfMemoryError) {
            if (handleOutOfMemoryError) {
                ge.clearMemoryReserve();
                if (!ge.swapChunk(ge.HandleOutOfMemoryErrorFalse)) {
                    throw a_OutOfMemoryError;
=======
            ge.tryToEnsureThereIsEnoughMemoryToContinue(handleOutOfMemoryError);
        } catch (OutOfMemoryError e) {
            if (handleOutOfMemoryError) {
                ge.clearMemoryReserve();
                if (ge.swapChunk_Account(handleOutOfMemoryError) < 1L) {
                    throw e;
>>>>>>> 1512b957
                }
                ge.initMemoryReserve(handleOutOfMemoryError);
                addToGrid(
                        grid,
                        gridToAdd,
                        weight,
                        handleOutOfMemoryError);
            } else {
                throw e;
            }
        }
    }

    /**
     * Add gridToAdd to grid with values from gridToAdd multiplied by weight.
     * Only values of gridToAdd with row index between startRowIndex and
     * endRowIndex, and column index between startColIndex and endColIndex are
     * added.
     *
     * @param grid The Grids_GridDouble to be processed.
     * @param gridToAdd The Grids_GridDouble from which values are added.
     * @param startRowIndex The index of the first row from which gridToAdd
     * values are added.
     * @param startColIndex the index of the first column from which gridToAdd
     * values are added.
     * @param endRowIndex the index of the final row from which gridToAdd values
     * are added.
     * @param endColIndex the index of the final column from which gridToAdd
     * values are added.
     * @param weight The value gridToAdd values are multiplied by.
     * @param handleOutOfMemoryError If true then OutOfMemoryErrors are caught
     * in this method then swap operations are initiated prior to retrying. If
     * false then OutOfMemoryErrors are caught and thrown.
     */
    public void addToGrid(
            Grids_GridDouble grid,
            Grids_GridDouble gridToAdd,
            long startRowIndex,
            long startColIndex,
            long endRowIndex,
            long endColIndex,
            double weight,
            boolean handleOutOfMemoryError) {
        try {
            ge.getGrids().add(grid);
            ge.getGrids().add(gridToAdd);
            Grids_Dimensions dimensions = gridToAdd.getDimensions(handleOutOfMemoryError);
            BigDecimal xMin;
            BigDecimal yMin;
            BigDecimal cellsize;
            cellsize = dimensions.getCellsize();
            xMin = dimensions.getXMin();
            yMin = dimensions.getYMin();
            BigDecimal[] dimensionConstraints = new BigDecimal[5];
            dimensionConstraints[1] = xMin.add(new BigDecimal(startColIndex).multiply(cellsize));
            dimensionConstraints[2] = yMin.add(new BigDecimal(startRowIndex).multiply(cellsize));
            dimensionConstraints[3] = xMin.add(new BigDecimal(endColIndex - startColIndex + 1L).multiply(cellsize));
            dimensionConstraints[4] = yMin.add(new BigDecimal(endRowIndex - startRowIndex + 1L).multiply(cellsize));
            addToGrid(
                    grid,
                    gridToAdd,
                    startRowIndex,
                    startColIndex,
                    endRowIndex,
                    endColIndex,
                    dimensionConstraints,
                    weight,
                    handleOutOfMemoryError);
            ge.checkAndMaybeFreeMemory(handleOutOfMemoryError);
        } catch (OutOfMemoryError a_OutOfMemoryError) {
            if (handleOutOfMemoryError) {
                ge.clearMemoryReserve();
                if (!ge.swapChunk(ge.HandleOutOfMemoryErrorFalse)) {
                    throw a_OutOfMemoryError;
                }
                ge.initMemoryReserve(handleOutOfMemoryError);
                addToGrid(
                        grid,
                        gridToAdd,
                        startRowIndex,
                        startColIndex,
                        endRowIndex,
                        endColIndex,
                        weight,
                        handleOutOfMemoryError);
            } else {
                throw a_OutOfMemoryError;
            }
        }
    }

    /**
     * Returns a Grids_GridDouble with values of grid added with values from
     * gridToAdd (with row index between startRowIndex, endRowIndex and column
     * index between startColIndex, endColIndex) multiplied by weight.
     *
     * @param grid The Grids_GridDouble to be processed.
     * @param gridToAdd The Grids_GridDouble from which values are added.
     * @param startRowIndex The index of the first row from which gridToAdd
     * values are added.
     * @param startColIndex The index of the first column from which gridToAdd
     * values are added.
     * @param endRowIndex The index of the final row from which gridToAdd values
     * are added.
     * @param endColIndex The index of the final column from which gridToAdd
     * values are added.
     * @param dimensionConstraints
     * @param weight The value gridToAdd values are multiplied by.
     * @param handleOutOfMemoryError If true then OutOfMemoryErrors are caught
     * in this method then swap operations are initiated prior to retrying. If
     * false then OutOfMemoryErrors are caught and thrown. TODO: Check that
     * reasonable answers are returned for intersections and aggregations.
     *
     * @todo work needed to handle OutOfMemoryErrors...
     */
    public void addToGrid(
            Grids_GridDouble grid,
            Grids_GridDouble gridToAdd,
            long startRowIndex,
            long startColIndex,
            long endRowIndex,
            long endColIndex,
            BigDecimal[] dimensionConstraints,
            double weight,
            boolean handleOutOfMemoryError) {
        try {
            ge.getGrids().add(grid);
            ge.getGrids().add(gridToAdd);
            long nrows = grid.getNRows(handleOutOfMemoryError);
            long ncols = grid.getNCols(handleOutOfMemoryError);
            double noDataValue = grid.getNoDataValue(handleOutOfMemoryError);
            Grids_Dimensions gridDimensions = grid.getDimensions(handleOutOfMemoryError);
            double gridToAddNoDataValue = gridToAdd.getNoDataValue(handleOutOfMemoryError);
            Grids_Dimensions gridToAddDimensions = gridToAdd.getDimensions(handleOutOfMemoryError);
            Grids_GridDoubleFactory gridFactory;
            gridFactory = new Grids_GridDoubleFactory(
                    ge,
                    ge.getFiles().getGeneratedGridDoubleDir(),
                    GridChunkDoubleFactory,
                    DefaultGridChunkDoubleFactory,
                    grid.getChunkNCols(handleOutOfMemoryError),
                    grid.getChunkNRows(handleOutOfMemoryError));
            if ((dimensionConstraints[1].compareTo(gridDimensions.getXMax()) == 1)
                    || (dimensionConstraints[3].compareTo(gridDimensions.getXMin()) == -1)
                    || (dimensionConstraints[2].compareTo(gridDimensions.getYMax()) == 1)
                    || (dimensionConstraints[4].compareTo(gridDimensions.getYMin()) == -1)) {
                return;
            }
            BigDecimal gridToAddCellsize;
            BigDecimal gridCellsize;
            BigDecimal gridToAddHalfCellsize;
            BigDecimal gridHalfCellsize;
            gridToAddCellsize = gridToAddDimensions.getCellsize();
            gridCellsize = gridDimensions.getCellsize();
            gridToAddHalfCellsize = gridToAddDimensions.getHalfCellsize();
            gridHalfCellsize = gridDimensions.getHalfCellsize();
            if (gridToAddCellsize.compareTo(gridCellsize) == -1) {
                throw new UnsupportedOperationException();
            } else {
                // If gridToAddCellsize is the same and the _AbstractGrid2DSquareCell_HashSet align
                if ((gridToAddCellsize.compareTo(gridCellsize) == 0)
                        && ((gridToAddDimensions.getXMin().remainder(gridCellsize)).compareTo((gridDimensions.getXMin().remainder(gridCellsize))) == 0)
                        && ((gridToAddDimensions.getYMin().remainder(gridCellsize)).compareTo((gridDimensions.getYMin().remainder(gridCellsize))) == 0)) {
                    //println( "Grids Align!" );
                    double x;
                    double y;
                    double value;
                    long row;
                    long col;
                    // TODO:
                    // Make more robust if necessary using xBigDecimal and yBigDecimal
                    // rather than using x and y?
                    // The necessity can be calculated given the precision and size of
                    // the double and the grid cellsize.
                    for (row = startRowIndex; row <= endRowIndex; row++) {
                        y = gridToAdd.getCellYDouble(row, handleOutOfMemoryError);
                        for (col = startColIndex; col <= endColIndex; col++) {
                            x = gridToAdd.getCellXDouble(col, handleOutOfMemoryError);
                            value = gridToAdd.getCell(row, col, handleOutOfMemoryError);
                            if (value != gridToAddNoDataValue) {
                                grid.addToCell(
                                        x,
                                        y,
                                        value * weight,
                                        handleOutOfMemoryError);
                            }
                        }
                    }
                    return;
                } else {
                    // println("Intersection!!!!");
                    // Need to intersect
                    // TODO:
                    // Clipping gridToAdd might improve matters here.
                    // Check
                    Grids_GridDouble tempGrid1;
                    Grids_GridDouble tempGrid2;
                    tempGrid1 = (Grids_GridDouble) gridFactory.create(
                            nrows, ncols, gridDimensions);
                    tempGrid2 = (Grids_GridDouble) gridFactory.create(
                            nrows, ncols, gridDimensions);
                    // TODO:
                    // Check scale and rounding appropriate
                    int scale = 324;
                    int roundingMode = BigDecimal.ROUND_HALF_EVEN;
                    BigDecimal gridToAddCellsizeSquared = gridToAddCellsize.multiply(gridToAddCellsize);
                    double[] bounds;
                    Grids_2D_ID_long cellID1;
                    Grids_2D_ID_long cellID2;
                    Grids_2D_ID_long cellID3;
                    Grids_2D_ID_long cellID4;
                    double d1;
                    double d2;
                    double d3;
                    double d4;
                    double x;
                    double y;
                    long row;
                    long col;
                    double areaProportion;
                    double halfCellsize = grid.getCellsizeDouble(handleOutOfMemoryError) / 2.0d;
                    // TODO:
                    // precision checking and use of BigDecimal?
                    for (row = 0; row < nrows; row++) {
                        for (col = 0; col < ncols; col++) {
                            bounds = grid.getCellBoundsDoubleArray(halfCellsize, row, col, handleOutOfMemoryError);
                            x = grid.getCellXDouble(col, handleOutOfMemoryError);
                            y = grid.getCellYDouble(row, handleOutOfMemoryError);
                            cellID1 = gridToAdd.getCellID(bounds[0], bounds[3], handleOutOfMemoryError);
                            cellID2 = gridToAdd.getCellID(bounds[2], bounds[3], handleOutOfMemoryError);
                            cellID3 = gridToAdd.getCellID(bounds[0], bounds[1], handleOutOfMemoryError);
                            cellID4 = gridToAdd.getCellID(bounds[2], bounds[1], handleOutOfMemoryError);
                            if (cellID1.equals(cellID2) && cellID2.equals(cellID3)) {
                                d1 = gridToAdd.getCell(cellID1, handleOutOfMemoryError);
                                if (d1 != gridToAddNoDataValue) {
                                    areaProportion = (gridCellsize.multiply(gridCellsize).divide(gridToAddCellsizeSquared, scale, roundingMode)).doubleValue();
                                    tempGrid1.addToCell(row, col, d1 * areaProportion, handleOutOfMemoryError);
                                    tempGrid2.addToCell(row, col, areaProportion, handleOutOfMemoryError);
                                }
                            } else {
                                d1 = gridToAdd.getCell(cellID1, handleOutOfMemoryError);
                                d2 = gridToAdd.getCell(cellID2, handleOutOfMemoryError);
                                d3 = gridToAdd.getCell(cellID3, handleOutOfMemoryError);
                                d4 = gridToAdd.getCell(cellID4, handleOutOfMemoryError);

                                if (!gridToAdd.isInGrid(cellID1, handleOutOfMemoryError) && d1 != gridToAddNoDataValue) {
                                    if (cellID1.equals(cellID2) || cellID1.equals(cellID3)) {
                                        if (cellID1.equals(cellID2)) {
                                            //areaProportion = ( Math.abs( bounds[3] - ( gridToAdd.getCellYDouble( cellID1 ) - gridToAddCellsizeDividedBy2 ) ) * cellsize ) / ( gridToAddCellsize * gridToAddCellsize );
                                            areaProportion = Math.abs(((BigDecimal.valueOf(bounds[3]).subtract(
                                                    gridToAdd.getCellYBigDecimal(cellID1, handleOutOfMemoryError).subtract(
                                                            gridToAddHalfCellsize)).multiply(gridCellsize)).divide(
                                                    gridToAddCellsizeSquared, scale, roundingMode)).doubleValue());
                                        } else {
                                            //areaProportion = ( Math.abs( ( gridToAdd.getCellXDouble( cellID1 ) + gridToAddCellsizeDividedBy2 ) - bounds[0] ) * cellsize ) / ( gridToAddCellsize * gridToAddCellsize );
                                            areaProportion = Math.abs(((((gridToAdd.getCellXBigDecimal(cellID1, handleOutOfMemoryError).add(
                                                    gridToAddHalfCellsize)).subtract(BigDecimal.valueOf(bounds[0]))).multiply(
                                                    gridCellsize)).divide(gridToAddCellsizeSquared, scale, roundingMode)).doubleValue());
                                        }
                                    } else {
                                        //areaProportion = ( ( Math.abs( bounds[3] - ( gridToAdd.getCellYDouble( cellID1 ) - gridToAddCellsizeDividedBy2 ) ) * Math.abs( ( gridToAdd.getCellXDouble( cellID1 ) + ( gridToAddCellsize / 2.0d ) ) - bounds[0] ) ) / ( gridToAddCellsize * gridToAddCellsize ) );
                                        areaProportion = Math.abs(((BigDecimal.valueOf(bounds[3]).subtract(gridToAdd.getCellYBigDecimal(cellID1, handleOutOfMemoryError).subtract(gridToAddHalfCellsize))).multiply((gridToAdd.getCellXBigDecimal(cellID1, handleOutOfMemoryError).add(gridToAddHalfCellsize.subtract(BigDecimal.valueOf(bounds[0])))).divide(gridToAddCellsizeSquared, scale, roundingMode))).doubleValue());
                                    }
                                    tempGrid1.addToCell(row, col, d1 * areaProportion, handleOutOfMemoryError);
                                    tempGrid2.addToCell(row, col, areaProportion, handleOutOfMemoryError);
                                }
                                if (!gridToAdd.isInGrid(cellID2, handleOutOfMemoryError) && d2 != gridToAddNoDataValue) {
                                    if (cellID2.equals(cellID1)) {
                                        if (cellID2.equals(cellID4)) {
                                            //areaProportion = ( Math.abs( bounds[2] - ( gridToAdd.getCellXDouble( cellID2 ) - gridToAddCellsizeDividedBy2 ) ) * cellsize ) / ( gridToAddCellsize * gridToAddCellsize );
                                            areaProportion = Math.abs((((BigDecimal.valueOf(bounds[2]).subtract(
                                                    gridToAdd.getCellXBigDecimal(cellID2, handleOutOfMemoryError).subtract(
                                                            gridToAddHalfCellsize))).multiply(gridCellsize)).divide(
                                                    gridToAddCellsizeSquared, scale, roundingMode)).doubleValue());
                                        } else {
                                            //areaProportion = ( ( Math.abs( bounds[3] - ( gridToAdd.getCellYDouble( cellID2 ) - gridToAddCellsizeDividedBy2 ) ) * Math.abs( bounds[2] - ( gridToAdd.getCellXDouble( cellID2 ) - ( gridToAddCellsize / 2.0d ) ) ) ) / ( gridToAddCellsize * gridToAddCellsize ) );
                                            areaProportion = Math.abs(((BigDecimal.valueOf(bounds[3]).subtract(
                                                    gridToAdd.getCellYBigDecimal(cellID2, handleOutOfMemoryError).subtract(
                                                            gridToAddHalfCellsize))).multiply(BigDecimal.valueOf(bounds[2]).subtract(
                                                            gridToAdd.getCellXBigDecimal(cellID2, handleOutOfMemoryError).subtract(
                                                                    gridToAddHalfCellsize))).divide(gridToAddCellsizeSquared, scale, roundingMode)).doubleValue());
                                        }
                                        tempGrid1.addToCell(row, col, d2 * areaProportion, handleOutOfMemoryError);
                                        tempGrid2.addToCell(row, col, areaProportion, handleOutOfMemoryError);
                                    }
                                }
                                if (!gridToAdd.isInGrid(cellID3, handleOutOfMemoryError) && d3 != gridToAddNoDataValue) {
                                    if (!cellID3.equals(cellID1)) {
                                        if (cellID3.equals(cellID4)) {
                                            //areaProportion = ( Math.abs( ( gridToAdd.getCellYDouble( cellID3 ) + ( gridToAddCellsize / 2.0d ) ) - bounds[1] ) * cellsize ) / ( gridToAddCellsize * gridToAddCellsize );
                                            areaProportion = Math.abs(((((gridToAdd.getCellYBigDecimal(cellID3, handleOutOfMemoryError).add(
                                                    gridToAddHalfCellsize)).subtract(BigDecimal.valueOf(bounds[1]))).multiply(
                                                    gridCellsize)).divide(gridToAddCellsizeSquared, scale, roundingMode)).doubleValue());
                                        } else {
                                            //areaProportion = ( ( Math.abs( ( gridToAdd.getCellYDouble( cellID3 ) + ( gridToAddCellsize / 2.0d ) ) - bounds[1] ) * Math.abs( ( gridToAdd.getCellXDouble( cellID3 ) + ( gridToAddCellsize / 2.0d ) ) - bounds[0] ) ) / ( gridToAddCellsize * gridToAddCellsize ) );
                                            areaProportion = Math.abs(((((gridToAdd.getCellYBigDecimal(cellID3, handleOutOfMemoryError).add(
                                                    gridToAddHalfCellsize)).subtract(BigDecimal.valueOf(bounds[1]))).multiply((gridToAdd.getCellXBigDecimal(cellID3, handleOutOfMemoryError).add(
                                                    gridToAddHalfCellsize)).subtract(BigDecimal.valueOf(bounds[0])))).divide(
                                                    gridToAddCellsizeSquared, scale, roundingMode)).doubleValue());
                                        }
                                        tempGrid1.addToCell(row, col, d3 * areaProportion, handleOutOfMemoryError);
                                        tempGrid2.addToCell(row, col, areaProportion, handleOutOfMemoryError);
                                    }
                                }
                                if (!gridToAdd.isInGrid(cellID4, handleOutOfMemoryError) && d4 != gridToAddNoDataValue) {
                                    if (cellID4 != cellID2 && cellID4 != cellID3) {
                                        //areaProportion = ( ( Math.abs( ( gridToAdd.getCellYDouble( cellID4 ) + ( gridToAddCellsize / 2.0d ) ) - bounds[1] ) * Math.abs( bounds[2] - ( gridToAdd.getCellXDouble( cellID4 ) - ( gridToAddCellsize / 2.0d ) ) ) ) / ( gridToAddCellsize * gridToAddCellsize ) );
                                        areaProportion = Math.abs(((((gridToAdd.getCellYBigDecimal(cellID4, handleOutOfMemoryError).add(gridToAddHalfCellsize)).subtract(BigDecimal.valueOf(bounds[1]))).multiply(BigDecimal.valueOf(bounds[2]).subtract((gridToAdd.getCellXBigDecimal(cellID4, handleOutOfMemoryError)).subtract(gridToAddHalfCellsize)))).divide(gridToAddCellsizeSquared, scale, roundingMode)).doubleValue());
                                        tempGrid1.addToCell(row, col, d4 * areaProportion, handleOutOfMemoryError);
                                        tempGrid2.addToCell(row, col, areaProportion, handleOutOfMemoryError);
                                    }
                                }
                                //// Check
                                // Check fails due to rounding errors!
                                //if ( cellID1 != Integer.MIN_VALUE && cellID2 != Integer.MIN_VALUE && cellID3 != Integer.MIN_VALUE && cellID4 != Integer.MIN_VALUE && totalArea != 1.0 ) { println( "id = " + i + " : totalArea = " + totalArea + " (cellID1,cellID2,cellID3,cellID4) = (" + cellID1 + "," + cellID2 + "," + cellID3 + "," + cellID4 + ")" ); System.exit(0);}
                            }
                        }
                    }
                    // The values are normalised by dividing the aggregate Grid sum by the proportion of cells with grid values.
                    for (row = 0; row <= nrows; row++) {
                        for (col = 0; col <= ncols; col++) {
                            d1 = tempGrid2.getCell(row, col, handleOutOfMemoryError);
                            if (!(d1 == 0.0d || d1 == noDataValue)) {
                                //setCell( i, tempGrid2.getCell( i ) );
                                grid.addToCell(row, col, weight * tempGrid1.getCell(row, col, handleOutOfMemoryError) / d1, handleOutOfMemoryError);
                                //addToCell( i, tempGrid1.getCell( i ) / ( Math.pow( ( gridToAddCellsize / cellsize ), 2.0d ) / d1 ) );
                            }
                        }
                    }
                    //                tempGrid1.clear();
                    //                tempGrid2.clear();
                }
            }
            ge.checkAndMaybeFreeMemory(handleOutOfMemoryError);
        } catch (OutOfMemoryError e) {
            if (handleOutOfMemoryError) {
                ge.clearMemoryReserve();
                if (!ge.swapChunk(ge.HandleOutOfMemoryErrorFalse)) {
                    throw e;
                }
                ge.initMemoryReserve(handleOutOfMemoryError);
                addToGrid(
                        grid,
                        gridToAdd,
                        startRowIndex,
                        startColIndex,
                        endRowIndex,
                        endColIndex,
                        dimensionConstraints,
                        weight,
                        handleOutOfMemoryError);
            } else {
                throw e;
            }
        }
    }

    /**
     * Returns grid with values added from a file.
     *
     * @param grid the Grids_GridDouble to be processed
     * @param file the file contining values to be added.
     * @param type the type of file. Supported types include "xyv", "xy", "idxy"
     * )
     * @param handleOutOfMemoryError If true then OutOfMemoryErrors are caught
     * in this method then swap operations are initiated prior to retrying. If
     * false then OutOfMemoryErrors are caught and thrown.
     */
    public void addToGrid(
            Grids_GridDouble grid,
            File file,
            String type,
            boolean handleOutOfMemoryError) {
        try {
            ge.getGrids().add(grid);
            if (type.equalsIgnoreCase("xyv")) {
                try {
                    StreamTokenizer st;
                    st = new StreamTokenizer(Generic_StaticIO.getBufferedReader(file));
                    st.eolIsSignificant(false);
                    st.parseNumbers();
                    st.whitespaceChars(',', ',');
                    st.wordChars('"', '"');
                    int tokenType = st.nextToken();
                    String alternator = "x";
                    double x = 0.0d;
                    double y = 0.0d;
                    double value = 0.0d;
                    while (tokenType != StreamTokenizer.TT_EOF) {
                        switch (tokenType) {
                            case StreamTokenizer.TT_NUMBER:
                                switch (alternator) {
                                    case "x":
                                        x = st.nval;
                                        alternator = "y";
                                        break;
                                    case "y":
                                        y = st.nval;
                                        alternator = "value";
                                        break;
                                    default:
                                        grid.addToCell(x, y, st.nval, handleOutOfMemoryError);
                                        alternator = "x";
                                        break;
                                }
                                break;
                            default:
                                break;
                        }
                        tokenType = st.nextToken();
                    }
                } catch (java.io.IOException e) {
                    e.printStackTrace(System.err);
                }
            }
            if (type.equalsIgnoreCase("xy")) {
                try {
                    StreamTokenizer st = new StreamTokenizer(Generic_StaticIO.getBufferedReader(file));
                    st.eolIsSignificant(false);
                    st.parseNumbers();
                    st.whitespaceChars(',', ',');
                    st.wordChars('"', '"');
                    int tokenType = st.nextToken();
                    String alternator = "x";
                    double x = 0.0d;
                    double y;
                    while (tokenType != StreamTokenizer.TT_EOF) {
                        switch (tokenType) {
                            case StreamTokenizer.TT_NUMBER:
                                if (alternator.equals("x")) {
                                    x = st.nval;
                                    alternator = "y";
                                } else {
                                    y = st.nval;
                                    grid.addToCell(x, y, 1.0d, handleOutOfMemoryError);
                                    alternator = "x";
                                }
                                break;
                            default:
                                break;
                        }
                        tokenType = st.nextToken();
                    }
                } catch (java.io.IOException e) {
                    e.printStackTrace(System.err);
                }
            }
            if (type.equalsIgnoreCase("idxy")) {
                try {
                    StreamTokenizer st = new StreamTokenizer(Generic_StaticIO.getBufferedReader(file));
                    st.eolIsSignificant(false);
                    st.parseNumbers();
                    st.ordinaryChar('e');
                    st.ordinaryChar('d');
                    st.ordinaryChar('E');
                    st.ordinaryChar('D');
                    int tokenType = st.nextToken();
                    int nextTokenType;
                    String alternator = "id";
                    double x = 0.0d;
                    double y;
                    while (tokenType != StreamTokenizer.TT_EOF) {
                        switch (tokenType) {
                            case StreamTokenizer.TT_NUMBER:
                                if (alternator.equals("id")) {
                                    //id = (int) st.nval;
                                    alternator = "x";
                                } else {
                                    if (alternator.equals("x")) {
                                        x = st.nval;
                                        nextTokenType = st.nextToken();
                                        if (nextTokenType != StreamTokenizer.TT_NUMBER) {
                                            st.nextToken();
                                            st.nextToken();
                                            x = x * Math.pow(10.0, st.nval);
                                        } else {
                                            st.pushBack();
                                        }
                                        alternator = "y";
                                    } else {
                                        y = st.nval;
                                        nextTokenType = st.nextToken();
                                        if (nextTokenType != StreamTokenizer.TT_NUMBER) {
                                            st.nextToken();
                                            st.nextToken();
                                            y = y * Math.pow(10.0, st.nval);
                                        } else {
                                            st.pushBack();
                                        }
                                        alternator = "id";
                                        //println( " x, y = " + x + ", " + y );
                                        grid.addToCell(x, y, 1.0d, handleOutOfMemoryError);
                                    }
                                }
                                break;
                            default:
                                break;
                        }
                        tokenType = st.nextToken();
                    }
                } catch (java.io.IOException e) {
                    e.printStackTrace(System.err);
                }
            }
            ge.checkAndMaybeFreeMemory(handleOutOfMemoryError);
        } catch (OutOfMemoryError e) {
            e.printStackTrace(System.err);
            if (handleOutOfMemoryError) {
                ge.clearMemoryReserve();
                if (!ge.swapChunk(ge.HandleOutOfMemoryErrorFalse)) {
                    throw e;
                }
                ge.initMemoryReserve(handleOutOfMemoryError);
                addToGrid(
                        grid,
                        file,
                        type,
                        handleOutOfMemoryError);
            } else {
                throw e;
            }
        }
    }

    /**
     * Returns an Grids_GridDouble at a lower level of resolution than grid. The
     * result values are either the sum, mean, max or min of values in grid
     * depending on statistic.
     *
     * @param grid the Grids_GridDouble to be processed
     * @param cellFactor the number of times wider/higher the aggregated grid
     * cells are to be
     * @param statistic "sum", "mean", "max", or "min" depending on what
     * aggregate of values are wanted
     * @param rowOffset the number of rows above or below the origin of grid
     * where the aggregation is to start. > 0 result yllcorner will be above
     * grid yllcorner < 0 result yllcorner will be below grid yllcorner @param
     * colOffset the number of columns ab ove or below the origin of grid where
     * the aggregation is to start. > 0 result xllcorner will be right of grid
     * xllcorner < 0 result xllcorner will be left of grid xllcorner @param
     * gridFactory the Abstract2DSquareCell DoubleFactory used to create result
     * and temporary AbstractGrid2DSquareCellDoubles. @param colOffset @param
     * gridFactory @param handleOutOfMemoryError If true then OutOfMemoryErrors
     * are caught in this method then swap operations are initiated prior to ret
     * r y ing. If false then OutOfMemoryErrors are caught and thrown. NB. In
     * the calculation of the sum and the mean if there is a cell in grid which
     * has a data value then the result which incorporates that cell has a data
     * value. For this result cell, any of the cells in grid which have
     * noDataValues their value is taken as that of the average of its nearest
     * cells with a value. In the calculation of the max and the min
     * noDataValues are simply ignored. Formerly noDataValues were treated as
     * the average of values within a result cell. TODO: implement median, mode
     * and variance aggregations. @return @param colOffset @param gridFactory
     * @param colOffset @param gridFactory @param handleOutOfMemoryError @return
     */
    public Grids_GridDouble aggregate(
            Grids_AbstractGridNumber grid,
            int cellFactor,
            String statistic,
            int rowOffset,
            int colOffset,
            Grids_GridDoubleFactory gridFactory,
            boolean handleOutOfMemoryError) {
        try {
            ge.getGrids().add(grid);
            int _MessageLength = 1000;
            // Initial tests
            if (cellFactor <= 0) {
                System.err.println("Warning!!! cellFactor <= 0 : Returning!");
                return null;
            }
            // Initialisation
            long nrows = grid.getNRows(handleOutOfMemoryError);
            long ncols = grid.getNCols(handleOutOfMemoryError);
            Grids_Dimensions dimensions = grid.getDimensions(handleOutOfMemoryError);
            BigDecimal cellsize = dimensions.getCellsize();
            BigDecimal xMin = dimensions.getXMin();
            BigDecimal yMin = dimensions.getYMin();
            BigDecimal xMax = dimensions.getXMax();
            BigDecimal yMax = dimensions.getYMax();
            double noDataValue = Double.NEGATIVE_INFINITY;
            if (grid.getClass() == Grids_GridInt.class) {
                noDataValue = (double) ((Grids_GridInt) grid).getNoDataValue(handleOutOfMemoryError);
            } else {
                if (grid.getClass() == Grids_GridDouble.class) {
                    noDataValue = ((Grids_GridDouble) grid).getNoDataValue(handleOutOfMemoryError);
                } else {
                    System.err.println("Grid2DSquareCellAbstract not recognised in aggregate( Grid2DSquareCellAbstract( " + grid.toString(handleOutOfMemoryError) + ", cellFactor( " + cellFactor + " ), statistic( " + statistic + " ), rowOffset( " + rowOffset + " ), colOffset( " + colOffset + " ), gridFactory( " + gridFactory + " ),  handleOutOfMemoryError( " + handleOutOfMemoryError + " ) )");
                }
            }
            BigDecimal resultCellsize = cellsize.multiply(new BigDecimal(Integer.toString(cellFactor)));
            BigDecimal resultXMin = xMin.add(cellsize.multiply(new BigDecimal(Integer.toString(colOffset))));
            BigDecimal resultYMin = yMin.add(cellsize.multiply(new BigDecimal(Integer.toString(rowOffset))));

            //double resultCellsize = cellsize * ( double ) cellFactor;
            //double width = cellsize * ncols;
            //double height = cellsize * nrows;
            //double resultXllcorner = xllcorner + ( colOffset * cellsize );
            //double resultYllcorner = yllcorner + ( rowOffset * cellsize );
            // Calculate resultNrows and resultHeight
            long resultNrows = 1L;
            BigDecimal resultHeight = new BigDecimal(resultCellsize.toString());
            //double resultHeight = resultCellsize;
            while (resultYMin.add(resultHeight).compareTo(yMax) == -1) {
                resultNrows++;
                resultHeight = resultHeight.add(resultCellsize);
            }
            //while ( ( resultYllcorner + resultHeight ) < ( yllcorner + height ) ) {
            //    resultNrows ++;
            //    resultHeight += resultCellsize;
            //}
            // Calculate resultNcols and resultWidth
            long resultNcols = 1L;
            BigDecimal resultWidth = new BigDecimal(resultCellsize.toString());
            //double resultWidth = resultCellsize;
            while (resultXMin.add(resultWidth).compareTo(xMax) == -1) {
                resultNrows++;
                resultWidth = resultWidth.add(resultCellsize);
            }
            //while ( ( resultXllcorner + resultWidth ) < ( xllcorner + width ) ) {
            //    resultNcols ++;
            //    resultWidth += resultCellsize;
            //}
            BigDecimal resultXMax = resultXMin.add(resultWidth);
            BigDecimal resultYMax = resultYMin.add(resultHeight);
            Grids_Dimensions resultDimensions = new Grids_Dimensions(
                    resultXMin,
                    resultXMax,
                    resultYMin,
                    resultYMax,
                    resultCellsize);
            // Initialise result
            gridFactory.setNoDataValue(noDataValue);
            Grids_GridDouble result = (Grids_GridDouble) gridFactory.create(
                    resultNrows, resultNcols, resultDimensions);

            long row;
            long col;
            double x;
            double y;
            double value;

            // sum
            if (statistic.equalsIgnoreCase("sum")) {
                Grids_GridDouble count = (Grids_GridDouble) gridFactory.create(resultNrows, resultNcols, resultDimensions);
                Grids_GridDouble normaliser = (Grids_GridDouble) gridFactory.create(resultNrows, resultNcols, resultDimensions);
                for (row = 0; row < nrows; row++) {
                    for (col = 0; col < ncols; col++) {
                        x = grid.getCellXDouble(col, handleOutOfMemoryError);
                        y = grid.getCellYDouble(row, handleOutOfMemoryError);
                        if (result.isInGrid(x, y, handleOutOfMemoryError)) {
                            value = grid.getCellDouble(row, col, handleOutOfMemoryError);
                            if (value != noDataValue) {
                                count.addToCell(x, y, 1.0d, handleOutOfMemoryError);
                                result.addToCell(x, y, value, handleOutOfMemoryError);
                            }
                            normaliser.addToCell(x, y, 1.0d, handleOutOfMemoryError);
                        }
                    }
                }
                //            // Add the nearest values for the noDataValues so long as there is a value
                //            for ( row = 0; row < nrows; row ++ ) {
                //                for ( col = 0; col < ncols; col ++ ) {
                //                    x = grid.getCellXDouble( col, handleOutOfMemoryError );
                //                    y = grid.getCellYDouble( row, handleOutOfMemoryError );
                //                    if ( result.inGrid( x, y, handleOutOfMemoryError ) ) {
                //                        if ( dataCount.getCell( x, y, handleOutOfMemoryError ) != noDataValue ) {
                //                            result.addToCell( x, y, grid.getNearestValueDouble( row, col, handleOutOfMemoryError ), handleOutOfMemoryError );
                //                        }
                //                    }
                //                }
                //            }
                // Normalise
                double count0;
                for (row = 0; row < resultNrows; row++) {
                    for (col = 0; col < resultNcols; col++) {
                        count0 = count.getCell(row, col, handleOutOfMemoryError);
                        if (count0 != 0.0d) {
                            result.setCell(row, col, ((result.getCell(row, col, handleOutOfMemoryError) * normaliser.getCell(row, col, handleOutOfMemoryError)) / count0), handleOutOfMemoryError);
                        }
                    }
                }
            }

            // mean
            if (statistic.equalsIgnoreCase("mean")) {
                Grids_GridDouble numerator = (Grids_GridDouble) gridFactory.create(resultNrows, resultNcols, resultDimensions);
                Grids_GridDouble denominator = (Grids_GridDouble) gridFactory.create(resultNrows, resultNcols, resultDimensions);
                for (row = 0; row < nrows; row++) {
                    for (col = 0; col < ncols; col++) {
                        x = grid.getCellXDouble(col, handleOutOfMemoryError);
                        y = grid.getCellYDouble(row, handleOutOfMemoryError);
                        if (result.isInGrid(x, y, handleOutOfMemoryError)) {
                            value = grid.getCellDouble(row, col, handleOutOfMemoryError);
                            if (value != noDataValue) {
                                numerator.addToCell(x, y, value, handleOutOfMemoryError);
                                denominator.addToCell(x, y, 1.0d, handleOutOfMemoryError);
                            }
                        }
                    }
                }
                for (row = 0; row < resultNrows; row++) {
                    for (col = 0; col < resultNcols; col++) {
                        value = numerator.getCell(row, col, handleOutOfMemoryError);
                        if (value != noDataValue) {
                            result.setCell(row, col, value / denominator.getCell(row, col, handleOutOfMemoryError), handleOutOfMemoryError);
                        }
                    }
                }
            }

            // min
            if (statistic.equalsIgnoreCase("min")) {
                double min;
                for (row = 0; row < nrows; row++) {
                    for (col = 0; col < ncols; col++) {
                        x = grid.getCellXDouble(col, handleOutOfMemoryError);
                        y = grid.getCellYDouble(row, handleOutOfMemoryError);
                        if (result.isInGrid(x, y, handleOutOfMemoryError)) {
                            value = grid.getCellDouble(row, col, handleOutOfMemoryError);
                            if (value != noDataValue) {
                                min = result.getCell(x, y, handleOutOfMemoryError);
                                if (min != noDataValue) {
                                    result.setCell(x, y, Math.min(min, value), handleOutOfMemoryError);
                                } else {
                                    result.setCell(x, y, value, handleOutOfMemoryError);
                                }
                            }
                        }
                    }
                }
            }

            // max
            if (statistic.equalsIgnoreCase("max")) {
                double max;
                for (row = 0; row < nrows; row++) {
                    for (col = 0; col < ncols; col++) {
                        x = grid.getCellXDouble(col, handleOutOfMemoryError);
                        y = grid.getCellYDouble(row, handleOutOfMemoryError);
                        if (result.isInGrid(x, y, handleOutOfMemoryError)) {
                            value = grid.getCellDouble(row, col, handleOutOfMemoryError);
                            if (value != noDataValue) {
                                max = result.getCell(x, y, handleOutOfMemoryError);
                                if (max != noDataValue) {
                                    result.setCell(x, y, Math.max(max, value), handleOutOfMemoryError);
                                } else {
                                    result.setCell(x, y, value, handleOutOfMemoryError);
                                }
                            }
                        }
                    }
                }
            }
            return result;
        } catch (OutOfMemoryError a_OutOfMemoryError) {
            if (handleOutOfMemoryError) {
                ge.clearMemoryReserve();
                if (!ge.swapChunk(ge.HandleOutOfMemoryErrorFalse)) {
                    throw a_OutOfMemoryError;
                }
                ge.initMemoryReserve(handleOutOfMemoryError);
                return aggregate(
                        grid,
                        cellFactor,
                        statistic,
                        rowOffset,
                        colOffset,
                        gridFactory,
                        handleOutOfMemoryError);
            } else {
                throw a_OutOfMemoryError;
            }

        }
    }

    //    /**
    //     * Returns an Grids_GridDouble at a lower level of resolution than grid.  The result values
    //     * are either the sum, mean, max or min of values in grid depending on statistic.
    //     * @param grid - the Grids_GridDouble to be processed
    //     * @param resultCellsize - output grid cellsize
    //     * @param statistic - "sum", "mean", "max", or "min" depending on what aggregate of values are wanted
    //     * @param resultXllcorner - the x-coordinate of the aggregate grid lower left corner
    //     * @param resultYllcorner - the y-coordinate of the aggregate grid lower left corner
    //     * Use this aggregate method to force origin of the result to be ( resultXllcorner, resultYllcorner ) and
    //     * if resultCellsize is not an integer multiple of cellsize.
    //     * NB. In the calculation of the sum and the mean if there is a cell in grid which has a data value then
    //     *     the result which incorporates that cell has a data value.  For this result cell, any of the cells in
    //     *     grid which have noDataValues their value is taken as that of the average of its nearest cells with
    //     *     a value.
    //     *     In the calculation of the max and the min noDataValues are simply ignored.
    //     *     Formerly noDataValues were treated as the average of values within a result cell.
    //     * TODO: implement median, mode and variance aggregations.
    //     */
    //    public Grids_GridDouble aggregate( Grids_GridDouble grid, double resultCellsize, String statistic, double resultXllcorner, double resultYllcorner ) {
    //        try {
    //            return aggregate( grid, resultCellsize, statistic, resultXllcorner, resultYllcorner, new Grids_GridDoubleFactory() );
    //        } catch ( OutOfMemoryError e ) {
    //            return aggregate( grid, resultCellsize, statistic, resultXllcorner, resultYllcorner, new Grid2DSquareCellDoubleFileFactory() );
    //        }
    //    }
    /**
     * Returns an Grids_GridDouble at a lower level of resolution than grid. The
     * result values are either the sum, mean, max or min of values in grid
     * depending on statistic.
     *
     * @param grid The Grids_GridDouble to be processed
     * @param statistic "sum", "mean", "max", or "min" depending on what
     * aggregate of values are wanted
     * @param resultDimensions
     * @param gridFactory The Abstract2DSquareCellDoubleFactory used to create
     * _AbstractGrid2DSquareCell_HashSet
     * @param handleOutOfMemoryError If true then OutOfMemoryErrors are caught
     * in this method then swap operations are initiated prior to retrying. If
     * false then OutOfMemoryErrors are caught and thrown. Use this aggregate
     * method if result is to have a new spatial frame. NB. In the calculation
     * of the sum and the mean if there is a cell in grid which has a data value
     * then the result which incorporates that cell has a data value. For this
     * result cell, any of the cells in grid which have noDataValues their value
     * is taken as that of the average of its nearest cells with a value. In the
     * calculation of the max and the min noDataValues are simply ignored.
     * Formerly noDataValues were treated as the average of values within a
     * result cell. TODO: implement median, mode and variance aggregations.
     * <a name="aggregate(AbstractGrid2DSquareCell,
     * String,BigDecimal[],Grid2DSquareCellDoubleFactory,boolean)"></a>
     * @return
     */
    public Grids_GridDouble aggregate(
            Grids_AbstractGridNumber grid,
            String statistic,
            Grids_Dimensions resultDimensions,
            Grids_GridDoubleFactory gridFactory,
            boolean handleOutOfMemoryError) {
        try {
            ge.getGrids().add(grid);
            int scale = 325;
            // Initialistaion
            long nrows = grid.getNRows(handleOutOfMemoryError);
            long ncols = grid.getNCols(handleOutOfMemoryError);
            Grids_Dimensions dimensions = grid.getDimensions(handleOutOfMemoryError);
            double noDataValue = Double.NEGATIVE_INFINITY;
            if (grid.getClass() == Grids_GridInt.class) {
                noDataValue = (double) ((Grids_GridInt) grid).getNoDataValue(handleOutOfMemoryError);
            } else {
                if (grid.getClass() == Grids_GridDouble.class) {
                    noDataValue = ((Grids_GridDouble) grid).getNoDataValue(handleOutOfMemoryError);
                } else {
                    try {
                        throw new Exception();
                    } catch (Exception ex) {
                        Logger.getLogger(Grids_Processor.class.getName()).log(Level.SEVERE, null, ex);
                    }
                }
            }
            BigDecimal resultCellsize = resultDimensions.getCellsize();
            BigDecimal resultXMin = resultDimensions.getXMin();
            BigDecimal resultYMin = resultDimensions.getYMin();
            BigDecimal resultXMax = resultDimensions.getXMax();
            BigDecimal resultYMax = resultDimensions.getYMax();

            BigDecimal dimensionsCellsize = dimensions.getCellsize();
            BigDecimal dimensionsXMin = dimensions.getXMin();
            BigDecimal dimensionsYMin = dimensions.getYMin();
            BigDecimal dimensionsXMax = dimensions.getXMax();
            BigDecimal dimensionsYMax = dimensions.getYMax();
            //double width = cellsize * ncols;
            //double height = cellsize * nrows;
            // Test this is an aggregation
            if (resultCellsize.compareTo(dimensionsCellsize) != 1) {
                System.err.println(
                        "!!!Warning: Not an aggregation as "
                        + "resultCellsize < cellsize. Returning null!");
                return null;
            }
            // Test for intersection
            if ((resultXMin.compareTo(dimensionsXMin.add(dimensionsCellsize.multiply(new BigDecimal(Long.toString(ncols))))) == 1)
                    || (resultYMin.compareTo(dimensionsYMin.add(dimensionsCellsize.multiply(new BigDecimal(Long.toString(nrows))))) == 1)) {
                System.err.println(
                        "!!!Warning: No intersection for aggregation. Returning null!");
                return null;
            }
            // If resultCellsize is an integer multiple of cellsize and grid aligns with result then use
            // a cellFactor aggregation as it should be faster.
            //println("resultCellsize % cellsize == " + ( resultCellsize % cellsize ) );
            //println("resultXllcorner % cellsize = " + ( resultXllcorner % cellsize ) + ", xllcorner % cellsize = " + ( xllcorner % cellsize ) );
            //println("resultYllcorner % cellsize = " + ( resultYllcorner % cellsize ) + ", yllcorner % cellsize = " + ( yllcorner % cellsize ) );
            if (true) {
                BigDecimal t0 = resultCellsize.divide(
                        dimensionsCellsize,
                        Math.max(resultCellsize.scale(), dimensionsCellsize.scale()) + 2,
                        BigDecimal.ROUND_HALF_EVEN);
                BigDecimal t1 = resultXMin.divide(
                        dimensionsCellsize,
                        Math.max(resultXMin.scale(), dimensionsCellsize.scale()) + 2,
                        BigDecimal.ROUND_HALF_EVEN);
                BigDecimal t2 = dimensionsXMin.divide(
                        dimensionsCellsize,
                        Math.max(dimensionsXMin.scale(), dimensionsCellsize.scale()) + 2,
                        BigDecimal.ROUND_HALF_EVEN);
                BigDecimal t3 = resultYMin.divide(
                        dimensionsCellsize,
                        Math.max(resultYMin.scale(), dimensionsCellsize.scale()) + 2,
                        BigDecimal.ROUND_HALF_EVEN);
                BigDecimal t4 = dimensionsYMin.divide(
                        dimensionsCellsize,
                        Math.max(dimensionsYMin.scale(), dimensionsCellsize.scale()) + 2,
                        BigDecimal.ROUND_HALF_EVEN);
                if ((t0.compareTo(new BigDecimal(t0.toBigInteger().toString())) == 0)
                        && (t1.compareTo(new BigDecimal(t1.toBigInteger().toString())) == t2.compareTo(new BigDecimal(t2.toBigInteger().toString())))
                        && (t3.compareTo(new BigDecimal(t3.toBigInteger().toString())) == t4.compareTo(new BigDecimal(t4.toBigInteger().toString())))) {
                    int cellFactor = resultCellsize.divide(
                            dimensionsCellsize,
                            2,
                            BigDecimal.ROUND_UNNECESSARY).intValue();
                    int rowOffset = dimensionsYMin.subtract(
                            resultYMin.divide(
                                    dimensionsCellsize,
                                    scale,
                                    BigDecimal.ROUND_HALF_EVEN)).intValue();
                    int colOffset = dimensionsXMin.subtract(
                            resultXMin.divide(
                                    dimensionsCellsize,
                                    scale,
                                    BigDecimal.ROUND_HALF_EVEN)).intValue();
                    return aggregate(grid, cellFactor, statistic, rowOffset, colOffset, gridFactory, handleOutOfMemoryError);
                }
            }
            // Calculate resultNrows and resultHeight
            long resultNrows = 1L;
            BigDecimal resultHeight = new BigDecimal(resultCellsize.toString());
            //double resultHeight = resultCellsize;
            while (resultYMin.add(resultHeight).compareTo(dimensionsYMax) == -1) {
                resultNrows++;
                resultHeight = resultHeight.add(resultCellsize);
            }
            //while ( ( resultYllcorner + resultHeight ) < ( yllcorner + height ) ) {
            //    resultNrows ++;
            //    resultHeight += resultCellsize;
            //}
            // Calculate resultNcols and resultWidth
            long resultNcols = 1L;
            BigDecimal resultWidth = new BigDecimal(resultCellsize.toString());
            //double resultWidth = resultCellsize;
            while (resultXMin.add(resultWidth).compareTo(dimensionsXMax) == -1) {
                resultNrows++;
                resultWidth = resultWidth.add(resultCellsize);
            }
            //while ( ( resultXllcorner + resultWidth ) < ( xllcorner + width ) ) {
            //    resultNcols ++;
            //    resultWidth += resultCellsize;
            //}
            resultXMax = dimensionsXMin.add(resultWidth);
            resultYMax = dimensionsYMin.add(resultHeight);

            // Initialise result
            gridFactory.setNoDataValue(noDataValue);
            Grids_GridDouble result;
            result = (Grids_GridDouble) gridFactory.create(
                    resultNrows, resultNcols, resultDimensions);

            long row;
            long col;
            double x;
            double y;
            double value;

            double cellsize = dimensionsCellsize.doubleValue();
            double resultCellsized = resultCellsize.doubleValue();

            // sum
            if (statistic.equalsIgnoreCase("sum")) {
                Grids_GridDouble totalValueArea;
                totalValueArea = (Grids_GridDouble) gridFactory.create(
                        resultNrows, resultNcols, resultDimensions);
                double areaProportion;
                double[] bounds;
                Grids_2D_ID_long[] _CellIDs = new Grids_2D_ID_long[4];
                double halfCellsize = grid.getCellsizeDouble(handleOutOfMemoryError) / 2.0d;
                double count0;
                for (row = 0; row < nrows; row++) {
                    for (col = 0; col < ncols; col++) {
                        bounds = grid.getCellBoundsDoubleArray(halfCellsize, row, col, handleOutOfMemoryError);
                        _CellIDs[0] = result.getCellID(bounds[0], bounds[3], handleOutOfMemoryError);
                        _CellIDs[1] = result.getCellID(bounds[2], bounds[3], handleOutOfMemoryError);
                        _CellIDs[2] = result.getCellID(bounds[0], bounds[1], handleOutOfMemoryError);
                        _CellIDs[3] = result.getCellID(bounds[2], bounds[1], handleOutOfMemoryError);
                        value = grid.getCellDouble(row, col, handleOutOfMemoryError);
                        if (value != noDataValue) {
                            if (_CellIDs[0].equals(_CellIDs[1]) && _CellIDs[1].equals(_CellIDs[2])) {
                                result.addToCell(_CellIDs[0], value, handleOutOfMemoryError);
                                totalValueArea.addToCell(_CellIDs[0], 1.0d, handleOutOfMemoryError);
                            } else {
                                if (_CellIDs[0].equals(_CellIDs[1]) || _CellIDs[0].equals(_CellIDs[2])) {
                                    if (_CellIDs[0].equals(_CellIDs[1])) {
                                        areaProportion = (Math.abs(bounds[3]
                                                - (result.getCellYDouble(_CellIDs[0], handleOutOfMemoryError) - (resultCellsized / 2.0d))) * cellsize) / (cellsize * cellsize);
                                    } else {
                                        areaProportion = (Math.abs((result.getCellXDouble(_CellIDs[0], handleOutOfMemoryError) + (resultCellsized / 2.0d)) - bounds[0]) * cellsize) / (cellsize * cellsize);
                                    }
                                } else {
                                    areaProportion = ((Math.abs(bounds[3] - (result.getCellYDouble(_CellIDs[0], handleOutOfMemoryError) - (resultCellsized / 2.0d))) * Math.abs((result.getCellXDouble(_CellIDs[0], handleOutOfMemoryError) + (resultCellsized / 2.0d)) - bounds[0])) / (cellsize * cellsize));
                                }
                                result.addToCell(_CellIDs[0], value * areaProportion, handleOutOfMemoryError);
                                totalValueArea.addToCell(_CellIDs[0], areaProportion, handleOutOfMemoryError);
                            }
                            if (!_CellIDs[1].equals(_CellIDs[0])) {
                                if (_CellIDs[1].equals(_CellIDs[3])) {
                                    areaProportion = (Math.abs(bounds[2] - (result.getCellXDouble(_CellIDs[1], handleOutOfMemoryError) - (resultCellsized / 2.0d))) * cellsize) / (cellsize * cellsize);
                                } else {
                                    areaProportion = ((Math.abs(bounds[3] - (result.getCellYDouble(_CellIDs[1], handleOutOfMemoryError) - (resultCellsized / 2.0d))) * Math.abs(bounds[2] - (result.getCellXDouble(_CellIDs[1], handleOutOfMemoryError) - (resultCellsized / 2.0d)))) / (cellsize * cellsize));
                                }
                                result.addToCell(_CellIDs[1], value * areaProportion, handleOutOfMemoryError);
                                totalValueArea.addToCell(_CellIDs[0], areaProportion, handleOutOfMemoryError);
                            }
                            if (!_CellIDs[2].equals(_CellIDs[0])) {
                                if (!_CellIDs[2].equals(_CellIDs[3])) {
                                    areaProportion = (Math.abs((result.getCellYDouble(_CellIDs[2], handleOutOfMemoryError) + (resultCellsized / 2.0d)) - bounds[1]) * cellsize) / (cellsize * cellsize);
                                } else {
                                    areaProportion = ((Math.abs((result.getCellYDouble(_CellIDs[2], handleOutOfMemoryError) + (resultCellsized / 2.0d)) - bounds[1]) * Math.abs((result.getCellXDouble(_CellIDs[2], handleOutOfMemoryError) + (resultCellsized / 2.0d)) - bounds[0])) / (cellsize * cellsize));
                                }
                                result.addToCell(_CellIDs[2], value * areaProportion, handleOutOfMemoryError);
                            }
                            if (!_CellIDs[3].equals(_CellIDs[1]) && !_CellIDs[3].equals(_CellIDs[2])) {
                                areaProportion = ((Math.abs((result.getCellYDouble(_CellIDs[3], handleOutOfMemoryError) + (resultCellsized / 2.0d)) - bounds[1]) * Math.abs(bounds[2] - (result.getCellXDouble(_CellIDs[3], handleOutOfMemoryError) - (resultCellsized / 2.0d)))) / (cellsize * cellsize));
                                result.addToCell(_CellIDs[3], value * areaProportion, handleOutOfMemoryError);
                                totalValueArea.addToCell(_CellIDs[0], areaProportion, handleOutOfMemoryError);
                            }
                        }
                    }
                }
                // Normalise
                double totalValueArea0;
                for (row = 0; row < resultNrows; row++) {
                    for (col = 0; col < resultNcols; col++) {
                        totalValueArea0 = totalValueArea.getCell(row, col, handleOutOfMemoryError);
                        if (totalValueArea0 != 0.0d) {
                            result.setCell(row, col, ((result.getCell(row, col, handleOutOfMemoryError) * ((resultCellsized - cellsize) * (resultCellsized - cellsize))) / totalValueArea.getCell(row, col, handleOutOfMemoryError)), handleOutOfMemoryError);
                        }
                    }
                }

            }
            //        // Add the nearest values for the noDataValues so long as there is a value
            //            for ( int i = 0; i < nrows; i ++ ) {
            //                for ( int j = 0; j < ncols; j ++ ) {
            //                    bounds = grid.getCellBounds( i, j );
            //                    cellID1 = result.getCellID( bounds[ 0 ], bounds[ 3 ] );
            //                    cellID2 = result.getCellID( bounds[ 2 ], bounds[ 3 ] );
            //                    cellID3 = result.getCellID( bounds[ 0 ], bounds[ 1 ] );
            //                    cellID4 = result.getCellID( bounds[ 2 ], bounds[ 1 ] );
            //                    if ( dataCount.getCell( bounds[ 0 ], bounds[ 3 ] ) != noDataValue ||
            //                    dataCount.getCell( bounds[ 2 ], bounds[ 3 ] ) != noDataValue ||
            //                    dataCount.getCell( bounds[ 0 ], bounds[ 1 ] ) != noDataValue ||
            //                    dataCount.getCell( bounds[ 2 ], bounds[ 1 ] ) != noDataValue ) {
            //                        value = grid.getNearestValueDouble( i, j );
            //                        if ( cellID1 == cellID2 && cellID2 == cellID3 ) {
            //                            if ( cellID1 != Integer.MIN_VALUE ) {
            //                                result.addToCell( cellID1, value );
            //                            }
            //                        } else {
            //                            if ( cellID1 != Integer.MIN_VALUE ) {
            //                                if ( cellID1 == cellID2 || cellID1 == cellID3 ) {
            //                                    if ( cellID1 == cellID2 ) {
            //                                        areaProportion = ( Math.abs( bounds[3] - ( result.getCellYDouble( cellID1 ) - ( resultCellsize / 2.0d ) ) ) * cellsize ) / ( cellsize * cellsize );
            //                                    } else {
            //                                        areaProportion = ( Math.abs( ( result.getCellXDouble( cellID1 ) + ( resultCellsize / 2.0d ) ) - bounds[0] ) * cellsize ) / ( cellsize * cellsize );
            //                                    }
            //                                } else {
            //                                    areaProportion = ( ( Math.abs( bounds[3] - ( result.getCellYDouble( cellID1 ) - ( resultCellsize / 2.0d ) ) ) * Math.abs( ( result.getCellXDouble( cellID1 ) + ( resultCellsize / 2.0d ) ) - bounds[0] ) ) / ( cellsize * cellsize ) );
            //                                }
            //                                result.addToCell( cellID1, value * areaProportion );
            //                            }
            //                            if ( cellID2 != Integer.MIN_VALUE ) {
            //                                if ( cellID2 != cellID1 ) {
            //                                    if ( cellID2 == cellID4 ) {
            //                                        areaProportion = ( Math.abs( bounds[2] - ( result.getCellXDouble( cellID2 ) - ( resultCellsize / 2.0d ) ) ) * cellsize ) / ( cellsize * cellsize );
            //                                    } else {
            //                                        areaProportion = ( ( Math.abs( bounds[3] - ( result.getCellYDouble( cellID2 ) - ( resultCellsize / 2.0d ) ) ) * Math.abs( bounds[2] - ( result.getCellXDouble( cellID2 ) - ( resultCellsize / 2.0d ) ) ) ) / ( cellsize * cellsize ) );
            //                                    }
            //                                    result.addToCell( cellID2, value * areaProportion );
            //                                }
            //                            }
            //                            if ( cellID3 != Integer.MIN_VALUE ) {
            //                                if ( cellID3 != cellID1 ) {
            //                                    if ( cellID3 == cellID4 ) {
            //                                        areaProportion = ( Math.abs( ( result.getCellYDouble( cellID3 ) + ( resultCellsize / 2.0d ) ) - bounds[1] ) * cellsize ) / ( cellsize * cellsize );
            //                                    } else {
            //                                        areaProportion = ( ( Math.abs( ( result.getCellYDouble( cellID3 ) + ( resultCellsize / 2.0d ) ) - bounds[1] ) * Math.abs( ( result.getCellXDouble( cellID3 ) + ( resultCellsize / 2.0d) ) - bounds[0] ) ) / ( cellsize * cellsize ) );
            //                                    }
            //                                    result.addToCell( cellID3, value * areaProportion );
            //                                }
            //                            }
            //                            if ( cellID4 != Integer.MIN_VALUE ) {
            //                                if ( cellID4 != cellID2 && cellID4 != cellID3 ) {
            //                                    areaProportion = ( ( Math.abs( ( result.getCellYDouble( cellID4 ) + ( resultCellsize / 2.0d ) ) - bounds[1] ) * Math.abs( bounds[2] - ( result.getCellXDouble( cellID4 ) - ( resultCellsize / 2.0d ) ) ) ) / ( cellsize * cellsize ) );
            //                                    result.addToCell( cellID4, value * areaProportion );
            //                                }
            //                            }
            //                        }
            //                    }
            //                }
            //            }
            //        }

            // mean
            if (statistic.equalsIgnoreCase("mean")) {
                double denominator = (resultCellsize.doubleValue() * resultCellsize.doubleValue()) / (cellsize * cellsize);
                Grids_GridDouble sum = aggregate(grid, "sum", resultDimensions, gridFactory, handleOutOfMemoryError);
                addToGrid(result, sum, 1.0d / denominator, handleOutOfMemoryError);
            }

            // max
            if (statistic.equalsIgnoreCase("max")) {
                double max;
                double[] bounds;
                double halfCellsize = grid.getCellsizeDouble(handleOutOfMemoryError) / 2.0d;
                for (row = 0; row < nrows; row++) {
                    for (col = 0; col < ncols; col++) {
                        value = grid.getCellDouble(row, col, handleOutOfMemoryError);
                        if (value != noDataValue) {
                            x = grid.getCellXDouble(col, handleOutOfMemoryError);
                            y = grid.getCellYDouble(row, handleOutOfMemoryError);
                            bounds = grid.getCellBoundsDoubleArray(halfCellsize, row, col, handleOutOfMemoryError);
                            max = result.getCell(bounds[0], bounds[3], handleOutOfMemoryError);
                            if (max != noDataValue) {
                                result.setCell(bounds[0], bounds[3], Math.max(max, value), handleOutOfMemoryError);
                            } else {
                                result.setCell(bounds[0], bounds[3], value, handleOutOfMemoryError);
                            }
                            max = result.getCell(bounds[2], bounds[3], handleOutOfMemoryError);
                            if (max != noDataValue) {
                                result.setCell(bounds[2], bounds[3], Math.max(max, value), handleOutOfMemoryError);
                            } else {
                                result.setCell(bounds[2], bounds[3], value, handleOutOfMemoryError);
                            }
                            max = result.getCell(bounds[0], bounds[1], handleOutOfMemoryError);
                            if (max != noDataValue) {
                                result.setCell(bounds[0], bounds[1], Math.max(max, value), handleOutOfMemoryError);
                            } else {
                                result.setCell(bounds[0], bounds[1], value, handleOutOfMemoryError);
                            }
                            max = result.getCell(bounds[2], bounds[1], handleOutOfMemoryError);
                            if (max != noDataValue) {
                                result.setCell(bounds[2], bounds[1], Math.max(max, value), handleOutOfMemoryError);
                            } else {
                                result.setCell(bounds[2], bounds[1], value, handleOutOfMemoryError);
                            }
                        }
                    }
                }
            }

            // min
            if (statistic.equalsIgnoreCase("min")) {
                double min;
                double[] bounds;
                double halfCellsize = grid.getCellsizeDouble(handleOutOfMemoryError) / 2.0d;
                for (row = 0; row < nrows; row++) {
                    for (col = 0; col < ncols; col++) {
                        value = grid.getCellDouble(row, col, handleOutOfMemoryError);
                        if (value != noDataValue) {
                            x = grid.getCellXDouble(col, handleOutOfMemoryError);
                            y = grid.getCellYDouble(row, handleOutOfMemoryError);
                            bounds = grid.getCellBoundsDoubleArray(halfCellsize, row, col, handleOutOfMemoryError);
                            min = result.getCell(bounds[0], bounds[3], handleOutOfMemoryError);
                            if (min != noDataValue) {
                                result.setCell(bounds[0], bounds[3], Math.min(min, value), handleOutOfMemoryError);
                            } else {
                                result.setCell(bounds[0], bounds[3], value, handleOutOfMemoryError);
                            }
                            min = result.getCell(bounds[2], bounds[3], handleOutOfMemoryError);
                            if (min != noDataValue) {
                                result.setCell(bounds[2], bounds[3], Math.min(min, value), handleOutOfMemoryError);
                            } else {
                                result.setCell(bounds[2], bounds[3], value, handleOutOfMemoryError);
                            }
                            min = result.getCell(bounds[0], bounds[1], handleOutOfMemoryError);
                            if (min != noDataValue) {
                                result.setCell(bounds[0], bounds[1], Math.min(min, value), handleOutOfMemoryError);
                            } else {
                                result.setCell(bounds[0], bounds[1], value, handleOutOfMemoryError);
                            }
                            min = result.getCell(bounds[2], bounds[1], handleOutOfMemoryError);
                            if (min != noDataValue) {
                                result.setCell(bounds[2], bounds[1], Math.min(min, value), handleOutOfMemoryError);
                            } else {
                                result.setCell(bounds[2], bounds[1], value, handleOutOfMemoryError);
                            }
                        }
                    }
                }
            }

            /*
             // Initialistaion
             int nrows = grid.getNRows();
             int ncols = grid.getNCols();
             double xllcorner = grid.getXllcorner();
             double yllcorner = grid.getYllcorner();
             double cellsize = grid.getCellsize();
             double noDataValue = grid.getNoDataValue();
             double width = cellsize * ncols;
             double height = cellsize * nrows;
             // Test this is an aggregation
             if ( resultCellsize <= cellsize ) {
             println( "!!!Warning: resultCellsize <= cellsize in aggregate( cellsize( " + resultCellsize + " ), statistic( " + statistic + " ), resultXllcorner( " + resultXllcorner + " ), resultYllcorner( " + resultYllcorner + " ), noDataValue( " + noDataValue + " ), gridFactory( " + gridFactory.toString() + " ) ). Returning null!" );
             return null;
             }
             // Test for intersection
             if ( ( resultXllcorner > xllcorner + ( ( double ) ncols * cellsize ) ) || ( resultYllcorner > yllcorner + ( ( double ) nrows * cellsize ) ) ) {
             println( "!!!Warning: No intersection in aggregate( cellsize( " + resultCellsize + " ), statistic( " + statistic + " ), resultXllcorner( " + resultXllcorner + " ), resultYllcorner( " + resultYllcorner + " ), noDataValue( " + noDataValue + " ), gridFactory( " + gridFactory.toString() + " ) ). Returning null!" );
             return null;
             }
             // If resultCellsize is an integer multiple of cellsize and grid aligns with result then use
             // a cellFactor aggregation as it should be faster.
             //println("resultCellsize % cellsize == " + ( resultCellsize % cellsize ) );
             //println("resultXllcorner % cellsize = " + ( resultXllcorner % cellsize ) + ", xllcorner % cellsize = " + ( xllcorner % cellsize ) );
             //println("resultYllcorner % cellsize = " + ( resultYllcorner % cellsize ) + ", yllcorner % cellsize = " + ( yllcorner % cellsize ) );
             if ( ( resultCellsize % cellsize == 0.0d ) && ( ( resultXllcorner % cellsize ) == ( xllcorner % cellsize ) ) && ( ( resultYllcorner % cellsize ) == ( yllcorner % cellsize ) ) ) {
             int cellFactor = ( int ) ( resultCellsize / cellsize );
             int rowOffset = ( int ) ( yllcorner - resultYllcorner / cellsize );
             int colOffset = ( int ) ( xllcorner - resultXllcorner / cellsize );
             return aggregate( grid, cellFactor, statistic, rowOffset, colOffset, gridFactory );
             }
             // Calculate resultNrows and resultHeight
             int resultNrows = 1;
             double resultHeight = resultCellsize;
             while ( ( resultYllcorner + resultHeight ) < ( yllcorner + height ) ) {
             resultNrows ++;
             resultHeight += resultCellsize;
             }
             // Calculate resultNcols and resultWidth
             int resultNcols = 1;
             double resultWidth = resultCellsize;
             while ( ( resultXllcorner + resultWidth ) < ( xllcorner + width ) ) {
             resultNcols ++;
             resultWidth += resultCellsize;
             }
             //println( "resultNcols " + resultNcols + ", resultNrows " + resultNrows );
             //println( "gridToAddNcols " + ncols + ", gridToAddNrows " + nrows );
             // Initialise result
             Grids_GridDouble result = gridFactory.createGrid2DSquareCellDouble( resultNrows, resultNcols, resultXllcorner, resultYllcorner, resultCellsize, noDataValue );
            
             // sum
             if ( statistic.equalsIgnoreCase( "sum" ) ) {
             Grids_GridDouble tempGrid1 = gridFactory.createGrid2DSquareCellDouble( resultNrows, resultNcols, resultXllcorner, resultYllcorner, resultCellsize, noDataValue, 1 );
             Grids_GridDouble tempGrid2 = gridFactory.createGrid2DSquareCellDouble( resultNrows, resultNcols, resultXllcorner, resultYllcorner, resultCellsize, noDataValue, 1 );
             double x = 0.0d;
             double y = 0.0d;
             double d1 = noDataValue;
             double areaProportion = 0.0d;
             double[] bounds = new double[ 4 ];
             int cellID1 = -1;
             int cellID2 = -1;
             int cellID3 = -1;
             int cellID4 = -1;
             //double totalArea = 0;
             for ( int i = 0; i < nrows * ncols; i ++ ) {
             d1 = grid.getCell( i );
             if ( d1 != noDataValue ) {
             x = grid.getCellXDouble( i );
             y = grid.getCellYDouble( i );
             bounds = grid.getCellBounds( i );
             cellID1 = result.getCellID( bounds[ 0 ], bounds[ 3 ] );
             cellID2 = result.getCellID( bounds[ 2 ], bounds[ 3 ] );
             cellID3 = result.getCellID( bounds[ 0 ], bounds[ 1 ] );
             cellID4 = result.getCellID( bounds[ 2 ], bounds[ 1 ] );
             if ( cellID1 == cellID2 && cellID2 == cellID3 ) {
             if ( cellID1 != Integer.MIN_VALUE ) {
             areaProportion = 1.0d;
             tempGrid1.addToCell( x, y, d1 * areaProportion );
             tempGrid2.addToCell( x, y, areaProportion );
             }
             } else {
             if ( cellID1 != Integer.MIN_VALUE ) {
             if ( cellID1 == cellID2 || cellID1 == cellID3 ) {
             if ( cellID1 == cellID2 ) {
             areaProportion = ( Math.abs( bounds[3] - ( result.getCellYDouble( cellID1 ) - ( resultCellsize / 2.0d ) ) ) * cellsize ) / ( cellsize * cellsize );
             } else {
             areaProportion = ( Math.abs( ( result.getCellXDouble( cellID1 ) + ( resultCellsize / 2.0d ) ) - bounds[0] ) * cellsize ) / ( cellsize * cellsize );
             }
             } else {
             areaProportion = ( ( Math.abs( bounds[3] - ( result.getCellYDouble( cellID1 ) - ( resultCellsize / 2.0d ) ) ) * Math.abs( ( result.getCellXDouble( cellID1 ) + ( resultCellsize / 2.0d ) ) - bounds[0] ) ) / ( cellsize * cellsize ) );
             }
             tempGrid1.addToCell( cellID1, d1 * areaProportion );
             tempGrid2.addToCell( cellID1, areaProportion );
             }
             if ( cellID2 != Integer.MIN_VALUE ) {
             if ( cellID2 != cellID1 ) {
             if ( cellID2 == cellID4 ) {
             areaProportion = ( Math.abs( bounds[2] - ( result.getCellXDouble( cellID2 ) - ( resultCellsize / 2.0d ) ) ) * cellsize ) / ( cellsize * cellsize );
             } else {
             areaProportion = ( ( Math.abs( bounds[3] - ( result.getCellYDouble( cellID2 ) - ( resultCellsize / 2.0d ) ) ) * Math.abs( bounds[2] - ( result.getCellXDouble( cellID2 ) - ( resultCellsize / 2.0d ) ) ) ) / ( cellsize * cellsize ) );
             }
             tempGrid1.addToCell( cellID2, d1 * areaProportion );
             tempGrid2.addToCell( cellID2, areaProportion );
             }
             }
             if ( cellID3 != Integer.MIN_VALUE ) {
             if ( cellID3 != cellID1 ) {
             if ( cellID3 == cellID4 ) {
             areaProportion = ( Math.abs( ( result.getCellYDouble( cellID3 ) + ( resultCellsize / 2.0d ) ) - bounds[1] ) * cellsize ) / ( cellsize * cellsize );
             } else {
             areaProportion = ( ( Math.abs( ( result.getCellYDouble( cellID3 ) + ( resultCellsize / 2.0d ) ) - bounds[1] ) * Math.abs( ( result.getCellXDouble( cellID3 ) + ( resultCellsize / 2.0d) ) - bounds[0] ) ) / ( cellsize * cellsize ) );
             }
             tempGrid1.addToCell( cellID3, d1 * areaProportion );
             tempGrid2.addToCell( cellID3, areaProportion );
             }
             }
             if ( cellID4 != Integer.MIN_VALUE ) {
             if ( cellID4 != cellID2 && cellID4 != cellID3 ) {
             areaProportion = ( ( Math.abs( ( result.getCellYDouble( cellID4 ) + ( resultCellsize / 2.0d ) ) - bounds[1] ) * Math.abs( bounds[2] - ( result.getCellXDouble( cellID4 ) - ( resultCellsize / 2.0d ) ) ) ) / ( cellsize * cellsize ) );
             tempGrid1.addToCell( cellID4, d1 * areaProportion );
             tempGrid2.addToCell( cellID4, areaProportion );
             }
             }
             // Check fails due to rounding errors!
             //if ( cellID1 != Integer.MIN_VALUE && cellID2 != Integer.MIN_VALUE && cellID3 != Integer.MIN_VALUE && cellID4 != Integer.MIN_VALUE && totalArea != 1.0 ) { println( "id = " + i + " : totalArea = " + totalArea + " (cellID1,cellID2,cellID3,cellID4) = (" + cellID1 + "," + cellID2 + "," + cellID3 + "," + cellID4 + ")" );
             //    throw an exception!!!
             //}
             }
             }
             }
             // The values are normalised by dividing the aggregate Grid sum by the proportion of cells with grid values.
             for ( int i = 0; i < resultNrows * resultNcols; i ++ ) {
             d1 = tempGrid2.getCell( i );
             if ( d1 != 0.0d && d1 != noDataValue ) {
             result.setCell( i, tempGrid1.getCell( i ) / ( Math.pow( ( resultCellsize / cellsize ), 2.0d ) / d1 ) );
             }
             }
             tempGrid1.clear();
             tempGrid2.clear();
             }
            
             // mean
             if ( statistic.equalsIgnoreCase( "mean" ) ) {
             // To calculate the mean and cope with NODATA it is necessary to pass
             // through the data twice or for each aggregated cell get all
             // intersecting cells. This is because each cells area as a proportion
             // of the non noDataValue area of an aggregated cell is needed. This
             // cannot be simply done as it all depends on NODATA. In the
             // implementation below the data is read through twice. First read
             // involves calculating NODATA in each aggregated cell.
             Grids_GridDouble tempGrid1 = gridFactory.createGrid2DSquareCellDouble( resultNrows, resultNcols, resultXllcorner, resultYllcorner, resultCellsize, noDataValue, 1 );
             Grids_GridDouble tempGrid2 = gridFactory.createGrid2DSquareCellDouble( resultNrows, resultNcols, resultXllcorner, resultYllcorner, resultCellsize, noDataValue, 1 );
             double x;
             double y;
             double d1;
             double area;
             double[] bounds = new double[4];
             int cellID1;
             int cellID2;
             int cellID3;
             int cellID4;
             //double totalArea = 0;
             for ( int i = 0; i < nrows * ncols; i ++ ) {
             d1 = grid.getCell( i );
             if ( d1 != noDataValue ) {
             x = grid.getCellXDouble( i );
             y = grid.getCellYDouble( i );
             bounds = grid.getCellBounds( i );
             cellID1 = result.getCellID( bounds[0], bounds[3] );
             cellID2 = result.getCellID( bounds[2], bounds[3] );
             cellID3 = result.getCellID( bounds[0], bounds[1] );
             cellID4 = result.getCellID( bounds[2], bounds[1] );
             if ( cellID1 == cellID2 && cellID2 == cellID3 ) {
             if ( cellID1 != Integer.MIN_VALUE ) {
             area = cellsize * cellsize;
             tempGrid1.addToCell( x, y, area );
             }
             } else {
             if ( cellID1 != Integer.MIN_VALUE ) {
             if ( cellID1 == cellID2 || cellID1 == cellID3 ) {
             if ( cellID1 == cellID2 ) {
             area = ( Math.abs( bounds[3] - ( result.getCellYDouble( cellID1 ) - ( resultCellsize / 2.0d ) ) ) * cellsize );
             } else {
             area = ( Math.abs( ( result.getCellXDouble( cellID1 ) + ( resultCellsize / 2.0d ) ) - bounds[0] ) * cellsize );
             }
             } else {
             area = ( Math.abs( bounds[3] - ( result.getCellYDouble( cellID1 ) - ( resultCellsize / 2.0d ) ) ) * Math.abs( ( result.getCellXDouble( cellID1 ) + ( resultCellsize / 2.0d ) ) - bounds[0] ) );
             }
             tempGrid1.addToCell( cellID1, area );
             }
             if ( cellID2 != Integer.MIN_VALUE ) {
             if ( cellID2 != cellID1 ) {
             if ( cellID2 == cellID4 ) {
             area = ( Math.abs( bounds[2] - ( result.getCellXDouble( cellID2 ) - ( resultCellsize / 2.0d ) ) ) * cellsize );
             } else {
             area = ( Math.abs( bounds[3] - ( result.getCellYDouble( cellID2 ) - ( resultCellsize / 2.0d ) ) ) * Math.abs( bounds[2] - ( result.getCellXDouble( cellID2 ) - ( resultCellsize / 2.0d ) ) ) );
             }
             tempGrid1.addToCell( cellID2, area );
             }
             }
             if ( cellID3 != Integer.MIN_VALUE ) {
             if ( cellID3 != cellID1 ) {
             if ( cellID3 == cellID4 ) {
             area = ( Math.abs( ( result.getCellYDouble( cellID3 ) + ( resultCellsize / 2.0d ) ) - bounds[1] ) * cellsize );
             } else {
             area = ( Math.abs( ( result.getCellYDouble( cellID3 ) + ( resultCellsize / 2.0d ) ) - bounds[1] ) * Math.abs( ( result.getCellXDouble( cellID3 ) + ( resultCellsize / 2.0d ) ) - bounds[0] ) );
             }
             tempGrid1.addToCell( cellID3, area );
             }
             }
             if ( cellID4 != Integer.MIN_VALUE ) {
             if ( cellID4 != cellID2 && cellID4 != cellID3 ) {
             area = ( Math.abs( ( result.getCellYDouble( cellID4 ) + ( resultCellsize / 2.0d ) ) - bounds[1] ) * Math.abs( bounds[2] - ( result.getCellXDouble( cellID4 ) - ( resultCellsize / 2.0d ) ) ) );
             tempGrid1.addToCell( cellID4, area );
             }
             }
             }
             }
             }
             for ( int i = 0; i < nrows * ncols; i ++ ) {
             double areaIntersect;
             d1 = grid.getCell( i );
             if ( d1 != noDataValue ) {
             x = grid.getCellXDouble( i );
             y = grid.getCellYDouble( i );
             bounds = grid.getCellBounds( i );
             cellID1 = result.getCellID( bounds[0], bounds[3] );
             cellID2 = result.getCellID( bounds[2], bounds[3] );
             cellID3 = result.getCellID( bounds[0], bounds[1] );
             cellID4 = result.getCellID( bounds[2], bounds[1] );
             if ( cellID1 == cellID2 && cellID2 == cellID3 ) {
             if ( cellID1 != Integer.MIN_VALUE ) {
             area = tempGrid1.getCell( x, y );
             result.addToCell( x, y, d1 * ( cellsize * cellsize ) / area );
             }
             } else {
             if ( cellID1 != Integer.MIN_VALUE ) {
             if ( cellID1 == cellID2 || cellID1 == cellID3 ) {
             if ( cellID1 == cellID2 ) {
             areaIntersect = ( Math.abs( bounds[3] - ( result.getCellYDouble( cellID1 ) - ( resultCellsize / 2.0d ) ) ) * cellsize );
             } else {
             areaIntersect = ( Math.abs( ( result.getCellXDouble( cellID1 ) + ( resultCellsize / 2.0d ) ) - bounds[0] ) * cellsize );
             }
             } else {
             areaIntersect = ( Math.abs( bounds[3] - ( result.getCellYDouble( cellID1 ) - ( resultCellsize / 2.0d ) ) ) * Math.abs( ( result.getCellXDouble( cellID1 ) + ( resultCellsize / 2.0d ) ) - bounds[0] ) );
             }
             area = tempGrid1.getCell( cellID1 );
             result.addToCell( cellID1, d1 * areaIntersect / area );
             }
             if ( cellID2 != Integer.MIN_VALUE ) {
             if ( cellID2 != cellID1 ) {
             if ( cellID2 == cellID4 ) {
             areaIntersect = ( Math.abs( bounds[2] - ( result.getCellXDouble( cellID2 ) - ( resultCellsize / 2.0d ) ) ) * cellsize );
             } else {
             areaIntersect = ( Math.abs( bounds[3] - ( result.getCellYDouble( cellID2 ) - ( resultCellsize / 2.0d ) ) ) * Math.abs( bounds[2] - ( result.getCellXDouble( cellID2 ) - ( resultCellsize / 2.0d ) ) ) );
             }
             area = tempGrid1.getCell( cellID2 );
             result.addToCell( cellID2, d1 * areaIntersect / area );
             }
             }
             if ( cellID3 != Integer.MIN_VALUE ) {
             if ( cellID3 != cellID1 ) {
             if ( cellID3 == cellID4 ) {
             areaIntersect = ( Math.abs( ( result.getCellYDouble( cellID3 ) + ( resultCellsize / 2.0d ) ) - bounds[1] ) * cellsize );
             } else {
             areaIntersect = ( Math.abs( ( result.getCellYDouble( cellID3 ) + ( resultCellsize / 2.0d ) ) - bounds[1] ) * Math.abs( ( result.getCellXDouble( cellID3 ) + ( resultCellsize / 2.0d ) ) - bounds[0] ) );
             }
             area = tempGrid1.getCell( cellID3 );
             result.addToCell( cellID3, d1 * areaIntersect / area );
             }
             }
             if ( cellID4 != Integer.MIN_VALUE ) {
             if ( cellID4 != cellID2 && cellID4 != cellID3 ) {
             areaIntersect = ( Math.abs( ( result.getCellYDouble( cellID4 ) + ( resultCellsize / 2.0d ) ) - bounds[1] ) * Math.abs( bounds[2] - ( result.getCellXDouble( cellID4 ) - ( resultCellsize / 2.0d ) ) ) );
             area = tempGrid1.getCell( cellID4 );
             result.addToCell( cellID4, d1 * areaIntersect / area );
             }
             }
             }
             }
             }
             tempGrid1.clear();
             }
            
             // max
             if ( statistic.equalsIgnoreCase( "max" ) ) {
             double x;
             double y;
             double d1;
             double d2;
             double[] bounds = new double[4];
             for ( int i = 0; i < nrows * ncols; i ++ ) {
             d1 = grid.getCell( i );
             if ( d1 != noDataValue ) {
             x = grid.getCellXDouble( i );
             y = grid.getCellYDouble( i );
             bounds = grid.getCellBounds( i );
             d2 = result.getCell( bounds[0], bounds[3] );
             if ( d2 != noDataValue ) {
             result.setCell( bounds[0], bounds[3], Math.max( d2, d1 ) );
             } else {
             result.setCell( bounds[0], bounds[3], d1 );
             }
             d2 = result.getCell( bounds[2], bounds[3] );
             if ( d2 != noDataValue ) {
             result.setCell( bounds[2], bounds[3], Math.max( d2, d1 ) );
             } else {
             result.setCell( bounds[2], bounds[3], d1 );
             }
             d2 = result.getCell( bounds[0], bounds[1] );
             if ( d2 != noDataValue ) {
             result.setCell( bounds[0], bounds[1], Math.max( d2, d1 ) );
             } else {
             result.setCell( bounds[0], bounds[1], d1 );
             }
             d2 = result.getCell( bounds[2], bounds[1] );
             if ( d2 != noDataValue ) {
             result.setCell( bounds[2], bounds[1], Math.max( d2, d1 ) );
             } else {
             result.setCell( bounds[2], bounds[1], d1 );
             }
             }
             }
             }
            
             // min
             if ( statistic.equalsIgnoreCase( "min" ) ) {
             double x;
             double y;
             double d1;
             double d2;
             double[] bounds = new double[4];
             for ( int i = 0; i < nrows * ncols; i ++ ) {
             d1 = grid.getCell( i );
             if ( d1 != noDataValue ) {
             x = grid.getCellXDouble( i );
             y = grid.getCellYDouble( i );
             bounds = grid.getCellBounds( i );
             d2 = result.getCell( bounds[0], bounds[3] );
             if ( d2 != noDataValue ) {
             result.setCell( bounds[0], bounds[3], Math.min( d2, d1 ) );
             } else {
             result.setCell( bounds[0], bounds[3], d1 );
             }
             d2 = result.getCell( bounds[2], bounds[3] );
             if ( d2 != noDataValue ) {
             result.setCell( bounds[2], bounds[3], Math.min( d2, d1 ) );
             } else {
             result.setCell( bounds[2], bounds[3], d1 );
             }
             d2 = result.getCell( bounds[0], bounds[1] );
             if ( d2 != noDataValue ) {
             result.setCell( bounds[0], bounds[1], Math.min( d2, d1 ) );
             } else {
             result.setCell( bounds[0], bounds[1], d1 );
             }
             d2 = result.getCell( bounds[2], bounds[1] );
             if ( d2 != noDataValue ) {
             result.setCell( bounds[2], bounds[1], Math.min( d2, d1 ) );
             } else {
             result.setCell( bounds[2], bounds[1], d1 );
             }
             }
             }
             }
             */
            ge.checkAndMaybeFreeMemory(handleOutOfMemoryError);
            return result;
        } catch (OutOfMemoryError a_OutOfMemoryError) {
            if (handleOutOfMemoryError) {
                ge.clearMemoryReserve();
                if (!ge.swapChunk(ge.HandleOutOfMemoryErrorFalse)) {
                    throw a_OutOfMemoryError;
                }
                ge.initMemoryReserve(handleOutOfMemoryError);
                return aggregate(
                        grid,
                        statistic,
                        resultDimensions,
                        gridFactory,
                        handleOutOfMemoryError);
            } else {
                throw a_OutOfMemoryError;
            }
        }
    }

    //    TODO: Move to a Extended Statistics class
    //    /**
    //     * Returns a double global statistic for an Grids_GridDouble grid
    //     * NB. Only for _AbstractGrid2DSquareCell_HashSet in the same spatial frame.
    //     */
    //    public double globalBivariateStatistics( Grids_GridDouble grid0, Grids_GridDouble grid1, String comparator  ) {
    //        // Initialisation
    //        int grid0Nrows = grid0.getNRows();
    //        int grid0Ncols = grid0.getNCols();
    //        double grid0Xllcorner = grid0.getXllcorner();
    //        double grid0Yllcorner = grid0.getYllcorner();
    //        double grid0Cellsize = grid0.getCellsize();
    //        double grid0NoDataValue = grid0.getNoDataValue();
    //        int grid1Nrows = grid1.getNRows();
    //        int grid1Ncols = grid1.getNCols();
    //        double grid1Xllcorner = grid1.getXllcorner();
    //        double grid1Yllcorner = grid1.getYllcorner();
    //        double grid1Cellsize = grid1.getCellsize();
    //        double grid1NoDataValue = grid1.getNoDataValue();
    //        AbstractGridStatistics grid0Statistics = grid0.getStatistics();
    //        AbstractGridStatistics grid1Statistics = grid1.getStatistics();
    //        // TODO: Check spatial frame
    //
    //        // Calculation
    //        double thisDistance;
    //        double x0;
    //        double x1;
    //        double y0;
    //        double y1;
    //        double value0;
    //        double value1;
    //        // diff: The sum of all the differences between the grid cells
    //        if ( comparator.equalsIgnoreCase( "diff" ) ) {
    //            double diff = 0.0d;
    //            for ( int i = 0; i < grid0Nrows; i ++ ) {
    //                for ( int j = 0; j < grid0Ncols; j ++ ) {
    //                    value0 = grid0.getCell( i, j );
    //                    if ( value0 != grid0NoDataValue ) {
    //                        value1 = grid0.getCell( i, j );
    //                        if ( value1 != grid1NoDataValue ) {
    //                            diff += ( value0 - value1 );
    //                        }
    //                    }
    //                }
    //            }
    //            return diff;
    //        }
    //
    //        // abs: The sum of all the absolute differences between the grid cells
    //        if ( comparator.equalsIgnoreCase( "abs" ) ) {
    //            double abs = 0.0d;
    //            for ( int i = 0; i < grid0Nrows; i ++ ) {
    //                for ( int j = 0; j < grid0Ncols; j ++ ) {
    //                    value0 = grid0.getCell( i, j );
    //                    if ( value0 != grid0NoDataValue ) {
    //                        value1 = grid0.getCell( i, j );
    //                        if ( value1 != grid1NoDataValue ) {
    //                            abs += Math.abs( value0 - value1 );
    //                        }
    //                    }
    //                }
    //            }
    //            return abs;
    //        }
    //
    //        // pearsons: The persons correlation coefficient
    //        if ( comparator.equalsIgnoreCase( "pearsons" ) ) {
    //            double pearsons = grid0NoDataValue;
    //            double sum0 = 0.0d;
    //            double sum1 = 0.0d;
    //            double sum0Squared = 0.0d;
    //            double sum1Squared = 0.0d;
    //            double sum01 = 0.0d;
    //            double n = 0.0d;
    //            for ( int i = 0; i < grid0Nrows; i ++ ) {
    //                for ( int j = 0; j < grid0Ncols; j ++ ) {
    //                    value0 = grid0.getCell( i, j );
    //                    value1 = grid1.getCell( i, j );
    //                    if ( value0 != grid0NoDataValue && value1 != grid0NoDataValue ) {
    //                        sum0 += value0;
    //                        sum1 += value1;
    //                        sum0Squared += Math.pow( value0, 2.0d );
    //                        sum1Squared += Math.pow( value1, 2.0d );
    //                        sum01 += value0 * value1;
    //                        n += 1.0d;
    //                    }
    //                }
    //            }
    //            double numerator = ( n * sum01 ) - ( sum0 * sum1 );
    //            double denominator = Math.sqrt( Math.abs( (  ( n * sum0Squared ) - Math.pow( sum0, 2.0d )  ) * ( ( n * sum1Squared ) - Math.pow( sum1, 2.0d ) ) ) );
    //            if ( denominator != 0.0d ) {
    //                pearsons = numerator / denominator;
    //            }
    //            return pearsons;
    //        }
    //
    //        // momentcorrelation: The moment correlation coefficient
    //        if ( comparator.equalsIgnoreCase( "momentCorrelation" ) ) {
    //            double momentCorrelation = grid0NoDataValue;
    //            double mean0 = grid0Statistics.getMean();
    //            double mean1 = grid1Statistics.getMean();
    //            double sd0 = 0.0d;
    //            double sd1 = 0.0d;
    //            double m01 = 0.0d;
    //            double n = 0.0d;
    //            double denominator;
    //            for ( int i = 0; i < grid0Nrows; i ++ ) {
    //                for ( int j = 0; j < grid0Ncols; j ++ ) {
    //                    value0 = grid0.getCell( i, j );
    //                    value1 = grid1.getCell( i, j );
    //                    if ( value0 != grid0NoDataValue && value1 != grid1NoDataValue ) {
    //                        n += 1.0d;
    //                        sd0 += Math.pow( value0 - mean0, 2.0d );
    //                        sd1 += Math.pow( value1 - mean1, 2.0d );
    //                        m01 += ( value0 - mean0 ) * ( value1 - mean1 );
    //                    }
    //                }
    //            }
    //            denominator = Math.sqrt( sd0 ) * Math.sqrt( sd1 );
    //            if ( denominator != 0.0d ) {
    //                momentCorrelation = m01 / denominator;
    //            }
    //            return momentCorrelation;
    //        }
    //        return grid0NoDataValue;
    //    }
    //    /**
    //     * Returns a new Grids_GridDouble the values of which are the distance to the nearest data value
    //     * TODO: Optimise as it is currently very slow and inefficient!!!
    //     * @param handleOutOfMemoryError If true then OutOfMemoryErrors are caught
    //     *   in this method then swap operations are initiated prior to retrying.
    //     *   If false then OutOfMemoryErrors are caught and thrown.
    //     */
    //    public Grids_GridDouble distanceToDataValue( Grids_GridDouble grid0, Grids_GridDoubleFactory gridFactory, boolean handleOutOfMemoryError ) {
    //        long nrows = grid0.getNRows();
    //        long ncols = grid0.getNCols();
    //        BigDecimal[] dimensions0 = grid0.getDimensions();
    //        double noDataValue = grid0.getNoDataValue();
    //        Grids_GridDouble result = gridFactory.create( grid0.getChunkNRows(handleOutOfMemoryErrorFalse), grid0.getChunkNCols(handleOutOfMemoryErrorFalse), nrows, ncols, dimensions0, noDataValue );
    //        // Calculate distances
    //        long row;
    //        long col;
    //        for ( row = 0; row < nrows; row ++ ) {
    //            for ( col = 0; col < ncols; col ++ ) {
    //                result.setCell( row, col, grid0.getNearestValueDoubleDistance( row, col, handleOutOfMemoryError ), handleOutOfMemoryError );
    //            }
    //        }
    //        return result;
    //    }
    //    TODO:
    //    /**
    //     * Returns a new Grids_GridDouble which is a copy of grid0 but
    //     * with all noDataValues replaced as follows:
    //     * At each iteration we deal with the nearest band of noDataValues.
    //     * (NB. If we dealt only with the nearest noDataValues it may take a very long time to compute!)
    //     * We replace these nearest noDataValues with the average values within distance.
    //     * We then repeat until all cells have a value.
    //     */
    //    public Grids_GridDouble replaceNoDataValues( Grids_GridDouble grid0, double distance, Grids_GridDoubleFactory gridFactory ) {
    //        long nrows = grid0.getNRows();
    //        long ncols = grid0.getNCols();
    //        BigDecimal[] dimensions = grid0.getDimensions();
    //        double noDataValue = grid0.getNoDataValue();
    //        Grids_GridDouble temp1 = gridFactory.createGrid2DSquareCellDouble( grid0 );
    //        Grids_GridDouble temp2 = gridFactory.createGrid2DSquareCellDouble( grid0 );
    //        // Get distances
    //        Grids_GridDouble distanceGrid = distanceToDataValue( grid0, gridFactory );
    //        AbstractGridStatistics distanceGridStatistics = distanceGrid.getStatistics();
    //        double maxDistance = distanceGridStatistics.getMax();
    //
    //        AbstractGrid2DSquareCellDouble[] geometricDensity = Grids_ProcessorGWS.geometricDensity( grid0, maxDistance, gridFactory );
    //        //return geometricDensity[ geometricDensity.length - 1 ];
    //        return geometricDensity[ geometricDensity.length / 2 ];
    //        /*
    //        int maxCellDistance = ( int ) Math.ceil( maxDistance / cellsize );
    //        boolean alternator = true;
    //        Grids_GridDouble thisGrid = null;
    //        Grids_GridDouble thatGrid = null;
    //        double thisValue;
    //        double thatValue;
    //        double thisDistance;
    //        for ( int iterations = 1; iterations <= maxCellDistance; iterations ++ ) {
    //            for ( int i = 0; i < nrows; i ++ ) {
    //                for ( int j = 0; j < ncols; j ++ ) {
    //                    thisValue = thisGrid.getCell( i, j );
    //                    thatValue = thatGrid.getCell( i, j );
    //                    thisDistance = distanceGrid.getCell( i, j );
    //                    if ( thatValue != noDataValue ) {
    //                        thisGrid.setCell( i, j, thatValue );
    //                    } else {
    //                        if ( thatValue == noDataValue && thisDistance < ( iterations * cellsize ) ) {
    //                            thisGrid.setCell( i, j, Grids_Processor.regionUnivariateStatistics( thatGrid, i, j, "mean", distance, 1.0d, 1.0d, gridFactory ) );
    //                        }
    //                    }
    //                }
    //            }
    //        }
    //        thatGrid.clear();
    //        return thisGrid;
    //         */
    //
    //    }
    /**
     * Shuffles dummyDiff numberOfShuffles places
     */
    private void shuffle(double[] dummyDiff, double[] diff, int numberOfShuffles) {
        for (int i = 0; i < dummyDiff.length - numberOfShuffles; i++) {
            dummyDiff[i] = diff[i + numberOfShuffles];
        }
        for (int i = dummyDiff.length - 1; i > dummyDiff.length - 1 + numberOfShuffles; i--) {
            dummyDiff[i] = diff[i - dummyDiff.length + numberOfShuffles];
        }
    }

    /**
     * Returns a double[][] of grid values
     *
     * @param grid
     * @param row
     * @param cellDistance
     * @return
     */
    protected double[][] getRowProcessInitialData(
            Grids_GridDouble grid,
            int cellDistance,
            long row) {
        double[][] result = new double[(cellDistance * 2) + 1][(cellDistance * 2) + 1];
        long col;
        long r;
        for (r = -cellDistance; r <= cellDistance; r++) {
            for (col = -cellDistance; col <= cellDistance; col++) {
                try {
                    double value = grid.getCell(
                            r + row,
                            col,
                            ge.HandleOutOfMemoryErrorTrue);
                    result[(int) r + cellDistance][(int) col + cellDistance]
                            = value;
                } catch (ArrayIndexOutOfBoundsException e) {
                    int debug = 1;
                    double value = grid.getCell(
                            r + row,
                            col,
                            ge.HandleOutOfMemoryErrorTrue);
                }
            }
        }
        return result;
    }

    /**
     * Returns a double[][] based on previous which has been shuffled
     *
     * @param grid
     * @param col
     * @param previous
     * @param cellDistance
     * @param row
     * @return
     */
    protected double[][] getRowProcessData(
            Grids_GridDouble grid,
            double[][] previous,
            int cellDistance,
            long row,
            long col) {
        double[][] result = previous;
        if (col == 0) {
            return getRowProcessInitialData(
                    grid,
                    cellDistance,
                    row);
        } else {
            // shift columns one left
            for (int i = 0; i <= cellDistance * 2; i++) {
                for (int j = 0; j <= (cellDistance * 2) - 1; j++) {
                    result[i][j] = previous[i][j + 1];
                }
            }
            // getLastColumn
            for (int i = -cellDistance; i <= cellDistance; i++) {
                result[i + cellDistance][cellDistance * 2]
                        = grid.getCell(
                                (long) i + row,
                                (long) col + cellDistance,
                                ge.HandleOutOfMemoryErrorTrue);
            }
        }
        return result;
    }

    //    // TODO:
    //    // tests
    //    private double[][] getChunkProcessInitialData( Grids_GridDouble grid, int chunkCells, int rowChunk ) {
    //        double[][] result = new double[ chunkCells * 3 ][ chunkCells * 3 ];
    //        for ( int i = -chunkCells; i <= ( chunkCells * 2 ) - 1; i ++ ) {
    //            for ( int j = -chunkCells; j <= ( chunkCells * 2 ) - 1; j ++ ) {
    //                result[ i + chunkCells ][ j + chunkCells ] = grid.getCell( i + ( rowChunk * chunkCells ), j );
    //            }
    //        }
    //        return result;
    //    }
    //
    //    // Needs testing!!
    //    private double[][] getChunkProcessData( Grids_GridDouble grid, double[][] previous, int chunkCells, int rowChunk, int colChunk ) {
    //        double[][] result = previous;
    //        if ( colChunk == 0 ) {
    //            return getRowProcessInitialData( grid, chunkCells, rowChunk );
    //        } else {
    //            // shift end columns to start columns
    //            for ( int i = -chunkCells; i <= ( chunkCells * 2 ) - 1; i ++ ) {
    //                for ( int j = 0; j <= chunkCells; j ++ ) {
    //                    result[ i + chunkCells ][ j ] = previous[ i + ( chunkCells * 2 ) ][ j + ( chunkCells * 2 ) ];
    //                }
    //            }
    //            // getOtherData
    //            for ( int i = -chunkCells; i <= ( chunkCells * 2 ) - 1; i ++ ) {
    //                for ( int j = 0; i <= ( chunkCells * 2 ) - 1; i ++ ) {
    //                    result[ i + chunkCells ][ j + chunkCells ] = grid.getCell( i + ( rowChunk * chunkCells ), j + ( colChunk * chunkCells ) );
    //                }
    //            }
    //        }
    //        return result;
    //    }
    /**
     * <a
     * name="_Output(AbstractGrid2DSquareCell,File,ImageExporter,String[],ESRIAsciiGridExporter,boolean)"></a>
     * For outputting _Grid2DSquareCell to various formats of file. It might be
     * better to have this in exchange.IO class.
     *
     * @param grid
     * @param outputDirectory
     * @param imageExporter
     * @param imageTypes
     * @param eSRIAsciiGridExporter
     * @param handleOutOfMemoryError
     * @throws java.io.IOException
     */
    public void output(
            Grids_AbstractGridNumber grid,
            File outputDirectory,
            Grids_ImageExporter imageExporter,
            String[] imageTypes,
            Grids_ESRIAsciiGridExporter eSRIAsciiGridExporter,
            boolean handleOutOfMemoryError)
            throws IOException {
        try {
            System.out.println("_Output " + grid.toString(handleOutOfMemoryError));
            if (imageExporter == null) {
                imageExporter = new Grids_ImageExporter(ge);
            }
            if (imageTypes == null) {
                imageTypes = new String[1];
                imageTypes[0] = "PNG";
            }
            if (eSRIAsciiGridExporter == null) {
                eSRIAsciiGridExporter = new Grids_ESRIAsciiGridExporter(ge);
            }
            //int _StringLength = 1000;
            String dotASC = ".asc";
            String noDataValue = "-9999.0";
            String s;
            File file;
            int i;
            int l = imageTypes.length;
            for (i = 0; i < l; i++) {
                s = ge.initString(
                        grid.getName(handleOutOfMemoryError),
                        "." + imageTypes[i],
                        handleOutOfMemoryError);
                file = ge.initFile(
                        outputDirectory,
                        s,
                        handleOutOfMemoryError);
                imageExporter.toGreyScaleImage(
                        grid,
                        this,
                        file,
                        imageTypes[i],
                        handleOutOfMemoryError);
            }
            s = ge.initString(
                    grid.getName(handleOutOfMemoryError),
                    dotASC,
                    handleOutOfMemoryError);
            file = ge.initFile(
                    outputDirectory,
                    s,
                    handleOutOfMemoryError);
            eSRIAsciiGridExporter.toAsciiFile(
                    grid,
                    file,
                    noDataValue,
                    handleOutOfMemoryError);
        } catch (OutOfMemoryError a_OutOfMemoryError) {
            if (handleOutOfMemoryError) {
                ge.clearMemoryReserve();
                if (ge.swapChunksExcept_Account(
                        grid,
                        handleOutOfMemoryError) < 1) {
                    throw a_OutOfMemoryError;
                }
                ge.initMemoryReserve(handleOutOfMemoryError);
                output(
                        grid,
                        outputDirectory,
                        imageExporter,
                        imageTypes,
                        eSRIAsciiGridExporter,
                        handleOutOfMemoryError);
            } else {
                throw a_OutOfMemoryError;
            }
        }
    }

    /**
     *
     * @param grid
     * @param outputDirectory
     * @param ie
     * @param imageTypes
     * @param handleOutOfMemoryError
     * @throws IOException
     */
    public void outputImage(
            Grids_AbstractGridNumber grid,
            File outputDirectory,
            Grids_ImageExporter ie,
            String[] imageTypes,
            boolean handleOutOfMemoryError)
            throws IOException {
        try {
            System.out.println("Output " + grid.toString(handleOutOfMemoryError));
            if (ie == null) {
                ie = new Grids_ImageExporter(ge);
            }
            if (imageTypes == null) {
                imageTypes = new String[1];
                imageTypes[0] = "PNG";
            }
            String string;
            String string_DOT = ".";
            File file;
            int i;
            int l = imageTypes.length;
            for (i = 0; i < l; i++) {
                string = ge.initString(
                        grid.getName(handleOutOfMemoryError),
                        string_DOT + imageTypes[i],
                        handleOutOfMemoryError);
                file = ge.initFile(
                        outputDirectory,
                        string,
                        handleOutOfMemoryError);
                ie.toGreyScaleImage(
                        grid,
                        this,
                        file,
                        imageTypes[i],
                        handleOutOfMemoryError);
            }
        } catch (OutOfMemoryError e) {
            if (handleOutOfMemoryError) {
                ge.clearMemoryReserve();
                if (ge.swapChunksExcept_Account(grid, handleOutOfMemoryError) < 1) {
                    throw e;
                }
                ge.initMemoryReserve(handleOutOfMemoryError);
                outputImage(
                        grid,
                        outputDirectory,
                        ie,
                        imageTypes,
                        handleOutOfMemoryError);
            } else {
                throw e;
            }
        }
    }

    /**
     *
     * @param g
     * @param outputDirectory
     * @param eage
     * @param handleOutOfMemoryError
     * @throws IOException
     */
    public void outputESRIAsciiGrid(
            Grids_AbstractGridNumber g,
            File outputDirectory,
            Grids_ESRIAsciiGridExporter eage,
            boolean handleOutOfMemoryError)
            throws IOException {
        try {
            if (eage == null) {
                eage = new Grids_ESRIAsciiGridExporter(ge);
            }
            String methodName = "outputESRIAsciiGrid("
                    + g.getClass().getName() + "(" + g.toString(handleOutOfMemoryError) + "),"
                    + outputDirectory.getClass().getName() + "(" + outputDirectory + "),"
                    + eage.getClass().getName() + "(" + eage.toString() + "),"
                    + "boolean(" + handleOutOfMemoryError + "))";
            System.out.println(methodName);
            String string_DotASC = ".asc";
            String noDataValue = "-9999.0";
            String string;
            File file;
            string = ge.initString(
                    g.getName(handleOutOfMemoryError),
                    string_DotASC,
                    handleOutOfMemoryError);
            file = ge.initFile(
                    outputDirectory,
                    string,
                    handleOutOfMemoryError);
            eage.toAsciiFile(
                    g,
                    file,
                    noDataValue,
                    handleOutOfMemoryError);
        } catch (OutOfMemoryError e) {
            if (handleOutOfMemoryError) {
                ge.clearMemoryReserve();
                if (!ge.swapChunk(ge.HandleOutOfMemoryErrorFalse)) {
                    throw e;
                }
                ge.initMemoryReserve(handleOutOfMemoryError);
                outputESRIAsciiGrid(
                        g,
                        outputDirectory,
                        eage,
                        handleOutOfMemoryError);
            } else {
                throw e;
            }
        }
    }

}
<|MERGE_RESOLUTION|>--- conflicted
+++ resolved
@@ -1,3942 +1,3933 @@
-/**
- * Version 1.0 is to handle single variable 2DSquareCelled raster data.
- * Copyright (C) 2005 Andy Turner, CCG, University of Leeds, UK.
- *
- * This library is free software; you can redistribute it and/or modify it under
- * the terms of the GNU Lesser General Public License as published by the Free
- * Software Foundation; either version 2.1 of the License, or (at your option)
- * any later version.
- *
- * This library is distributed in the hope that it will be useful, but WITHOUT
- * ANY WARRANTY; without even the implied warranty of MERCHANTABILITY or FITNESS
- * FOR A PARTICULAR PURPOSE. See the GNU Lesser General Public License for more
- * details.
- *
- * You should have received a copy of the GNU Lesser General Public License
- * along with this library; if not, write to the Free Software Foundation, Inc.,
- * 59 Temple Place, Suite 330, Boston, MA 02111-1307 USA.
- */
-package uk.ac.leeds.ccg.andyt.grids.process;
-
-import java.io.File;
-import java.io.BufferedInputStream;
-import java.io.BufferedOutputStream;
-import java.io.IOException;
-import java.io.PrintWriter;
-import java.io.StreamTokenizer;
-import java.math.BigDecimal;
-import java.util.Calendar;
-import java.util.HashSet;
-import java.util.Iterator;
-import java.util.logging.Level;
-import java.util.logging.Logger;
-import uk.ac.leeds.ccg.andyt.generic.io.Generic_StaticIO;
-import uk.ac.leeds.ccg.andyt.generic.utilities.Generic_Time;
-import uk.ac.leeds.ccg.andyt.grids.core.Grids_2D_ID_int;
-import uk.ac.leeds.ccg.andyt.grids.core.Grids_2D_ID_long;
-import uk.ac.leeds.ccg.andyt.grids.core.Grids_Dimensions;
-import uk.ac.leeds.ccg.andyt.grids.core.grid.Grids_GridDouble;
-import uk.ac.leeds.ccg.andyt.grids.core.grid.Grids_AbstractGridNumber;
-import uk.ac.leeds.ccg.andyt.grids.core.grid.chunk.Grids_AbstractGridChunkDoubleFactory;
-import uk.ac.leeds.ccg.andyt.grids.core.grid.Grids_GridDoubleFactory;
-import uk.ac.leeds.ccg.andyt.grids.core.grid.chunk.Grids_AbstractGridChunkDouble;
-import uk.ac.leeds.ccg.andyt.grids.core.grid.chunk.Grids_GridChunkDoubleArrayFactory;
-import uk.ac.leeds.ccg.andyt.grids.core.grid.chunk.Grids_GridChunkDoubleMapFactory;
-import uk.ac.leeds.ccg.andyt.grids.core.grid.Grids_GridInt;
-import uk.ac.leeds.ccg.andyt.grids.core.grid.chunk.Grids_AbstractGridChunkInt;
-import uk.ac.leeds.ccg.andyt.grids.core.grid.chunk.Grids_GridChunkIntArrayFactory;
-import uk.ac.leeds.ccg.andyt.grids.core.grid.chunk.Grids_GridChunkIntMapFactory;
-import uk.ac.leeds.ccg.andyt.grids.core.grid.Grids_GridIntFactory;
-import uk.ac.leeds.ccg.andyt.grids.core.Grids_Environment;
-import uk.ac.leeds.ccg.andyt.grids.core.Grids_Object;
-import uk.ac.leeds.ccg.andyt.grids.core.grid.chunk.Grids_AbstractGridChunkIntFactory;
-import uk.ac.leeds.ccg.andyt.grids.core.grid.chunk.Grids_GridChunkDoubleFactory;
-import uk.ac.leeds.ccg.andyt.grids.core.grid.chunk.Grids_GridChunkIntFactory;
-import uk.ac.leeds.ccg.andyt.grids.core.grid.statistics.Grids_AbstractGridNumberStatistics;
-import uk.ac.leeds.ccg.andyt.grids.core.grid.statistics.Grids_GridDoubleStatistics;
-import uk.ac.leeds.ccg.andyt.grids.core.grid.statistics.Grids_GridDoubleStatisticsNotUpdated;
-import uk.ac.leeds.ccg.andyt.grids.core.grid.statistics.Grids_GridIntStatistics;
-import uk.ac.leeds.ccg.andyt.grids.core.grid.statistics.Grids_GridIntStatisticsNotUpdated;
-import uk.ac.leeds.ccg.andyt.grids.io.Grids_ESRIAsciiGridExporter;
-import uk.ac.leeds.ccg.andyt.grids.io.Grids_Files;
-import uk.ac.leeds.ccg.andyt.grids.io.Grids_ImageExporter;
-import uk.ac.leeds.ccg.andyt.grids.utilities.Grids_Utilities;
-
-/**
- * A class holding methods for processing individual or multiple grids.
- */
-public class Grids_Processor extends Grids_Object {
-
-    /**
-     * For storing the start time of the processing.
-     */
-    public final long StartTime;
-
-    /**
-     * The Log for recording progress and information about the processing.
-     */
-    protected PrintWriter Log;
-
-    /**
-     * The Log indentation (how many spaces before a Log message line is
-     * output).
-     */
-    protected int LogIndentation;
-
-    /**
-     * Workspace directory for the processing.
-     */
-    protected File Directory;
-
-    /**
-     * Grids_AbstractGridChunkIntFactory
-     */
-    public Grids_AbstractGridChunkIntFactory DefaultGridChunkIntFactory;
-
-    /**
-     * Grids_GridChunkIntFactory
-     */
-    public Grids_GridChunkIntFactory GridChunkIntFactory;
-
-    /**
-     * Grids_GridChunkIntArrayFactory
-     */
-    public Grids_GridChunkIntArrayFactory GridChunkIntArrayFactory;
-
-    /**
-     * Grids_GridChunkIntMapFactory
-     */
-    public Grids_GridChunkIntMapFactory GridChunkIntMapFactory;
-
-    /**
-     * Grids_GridIntFactory
-     */
-    public Grids_GridIntFactory GridIntFactory;
-
-    /**
-     * Grids_AbstractGridChunkDoubleFactory
-     */
-    public Grids_AbstractGridChunkDoubleFactory DefaultGridChunkDoubleFactory;
-
-    /**
-     * Grids_GridChunkDoubleFactory
-     */
-    public Grids_GridChunkDoubleFactory GridChunkDoubleFactory;
-
-    /**
-     * Grids_GridChunkDoubleArrayFactory
-     */
-    public Grids_GridChunkDoubleArrayFactory GridChunkDoubleArrayFactory;
-
-    /**
-     * Grids_GridChunkDoubleMapFactory
-     */
-    public Grids_GridChunkDoubleMapFactory GridChunkDoubleMapFactory;
-
-    /**
-     * Grids_GridDoubleFactory
-     */
-    public Grids_GridDoubleFactory GridDoubleFactory;
-
-    /**
-     * Grids_GridDoubleStatistics
-     */
-    public Grids_GridDoubleStatistics GridDoubleStatistics;
-
-    /**
-     * Grids_GridDoubleStatisticsNotUpdated
-     */
-    public Grids_GridDoubleStatisticsNotUpdated GridDoubleStatisticsNotUpdated;
-
-    /**
-     * Grids_GridIntStatistics
-     */
-    public Grids_GridIntStatistics GridIntStatistics;
-
-    /**
-     * Grids_GridIntStatisticsNotUpdated
-     */
-    public Grids_GridIntStatisticsNotUpdated GridIntStatisticsNotUpdated;
-
-    protected Grids_Processor() {
-        StartTime = System.currentTimeMillis();
-    }
-
-    /*
-     * Creates a new instance of Grids_Processor.
-     **/
-    public Grids_Processor(
-            Grids_Environment ge) {
-        this(ge,
-                new File(ge.getDirectory(),
-                        "Grids_Processor"));
-    }
-
-    /**
-     * Creates a new instance of Grids_Processor. The Log file in directory will
-     * be overwritten if appendToLogFile is false.
-     *
-     * @param ge
-     * @param directory
-     */
-    public Grids_Processor(
-            Grids_Environment ge,
-            File directory) {
-        super(ge);
-        StartTime = System.currentTimeMillis();
-        File logFile;
-        Directory = directory;
-        if (!Directory.exists()) {
-            Directory.mkdirs();
-        }
-        logFile = new File(Directory, "log.txt");
-        if (!logFile.exists()) {
-            try {
-                logFile.createNewFile();
-            } catch (IOException ex) {
-                Logger.getLogger(Grids_Processor.class.getName()).log(Level.SEVERE, null, ex);
-            }
-        }
-        Log = Generic_StaticIO.getPrintWriter(logFile, true);
-        LogIndentation = 0;
-        log(LogIndentation,
-                this.getClass().getName() + " set up " + Generic_Time.getTime(StartTime),
-                ge.HandleOutOfMemoryErrorTrue);
-        initFactories();
-    }
-
-    /**
-     * Initialises factories.
-     */
-    private void initFactories() {
-        initChunkFactories();
-        Grids_Files gf;
-        gf = ge.getFiles();
-        GridIntFactory = new Grids_GridIntFactory(
-                ge,
-                gf.getGeneratedGridIntDir(),
-                GridChunkIntFactory,
-                DefaultGridChunkIntFactory,
-                512,
-                512);
-        GridDoubleFactory = new Grids_GridDoubleFactory(
-                ge,
-                gf.getGeneratedGridDoubleDir(),
-                GridChunkDoubleFactory,
-                DefaultGridChunkDoubleFactory,
-                512,
-                512);
-        initGridStatistics();
-    }
-
-    /**
-     * Initialises chunk Factories.
-     */
-    private void initChunkFactories() {
-        GridChunkIntArrayFactory = new Grids_GridChunkIntArrayFactory();
-        GridChunkIntMapFactory = new Grids_GridChunkIntMapFactory();
-        GridChunkIntFactory = new Grids_GridChunkIntFactory(Integer.MIN_VALUE);
-        DefaultGridChunkIntFactory = GridChunkIntArrayFactory;
-        GridChunkDoubleArrayFactory = new Grids_GridChunkDoubleArrayFactory();
-        GridChunkDoubleMapFactory = new Grids_GridChunkDoubleMapFactory();
-        GridChunkDoubleFactory = new Grids_GridChunkDoubleFactory(-Double.MAX_VALUE);
-        DefaultGridChunkDoubleFactory = GridChunkDoubleArrayFactory;
-    }
-
-    /**
-     * Initialises Statistics.
-     */
-    private void initGridStatistics() {
-        GridDoubleStatistics = new Grids_GridDoubleStatistics(ge);
-        GridDoubleStatisticsNotUpdated = new Grids_GridDoubleStatisticsNotUpdated(ge);
-        GridIntStatistics = new Grids_GridIntStatistics(ge);
-        GridIntStatisticsNotUpdated = new Grids_GridIntStatisticsNotUpdated(ge);
-    }
-
-    /**
-     * Returns a copy of StartTime.
-     *
-     * @return
-     */
-    protected long getTime0() {
-        return StartTime;
-    }
-
-    /**
-     * @return A copy of StartTime.
-     * @param handleOutOfMemoryError If true then OutOfMemoryErrors are caught
-     * in this method then swap operations are initiated prior to retrying. If
-     * false then OutOfMemoryErrors are caught and thrown.
-     */
-    public long getTime0(
-            boolean handleOutOfMemoryError) {
-        try {
-            long result = getTime0();
-            ge.checkAndMaybeFreeMemory(handleOutOfMemoryError);
-            return result;
-        } catch (OutOfMemoryError e) {
-            if (handleOutOfMemoryError) {
-                ge.clearMemoryReserve();
-                if (!ge.swapChunk(ge.HandleOutOfMemoryErrorFalse)) {
-                    throw e;
-                }
-                ge.initMemoryReserve(handleOutOfMemoryError);
-                return getTime0(handleOutOfMemoryError);
-            } else {
-                throw e;
-            }
-        }
-    }
-
-    /**
-     * Returns a copy of Directory
-     *
-     * @param handleOutOfMemoryError
-     * @return
-     */
-    public File getDirectory(
-            boolean handleOutOfMemoryError) {
-        try {
-            File result = new File(Directory.toString());
-            ge.checkAndMaybeFreeMemory(handleOutOfMemoryError);
-            return result;
-        } catch (OutOfMemoryError e) {
-            if (handleOutOfMemoryError) {
-                ge.clearMemoryReserve();
-                if (!ge.swapChunk(ge.HandleOutOfMemoryErrorFalse)) {
-                    throw e;
-                }
-                ge.initMemoryReserve(handleOutOfMemoryError);
-                return getDirectory(handleOutOfMemoryError);
-            } else {
-                throw e;
-            }
-        }
-    }
-
-    /**
-     * Changes Directory to that passed in if it can be created. By default this
-     * does not copy the logfile from the existing Directory when it sets up a
-     * Log in the new location. To do this use: setDirectory( Directory, true )
-     *
-     *
-     * @param directory The Directory to change to.
-     * @param handleOutOfMemoryError If true then OutOfMemoryErrors are caught
-     * in this method then swap operations are initiated prior to retrying. If
-     * false then OutOfMemoryErrors are caught and thrown.
-     */
-    protected void setDirectory(
-            File directory,
-            boolean handleOutOfMemoryError) {
-        try {
-            setDirectory(directory);
-        } catch (OutOfMemoryError e) {
-            if (handleOutOfMemoryError) {
-                ge.clearMemoryReserve();
-                if (!ge.swapChunk(ge.HandleOutOfMemoryErrorFalse)) {
-                    throw e;
-                }
-                ge.initMemoryReserve(handleOutOfMemoryError);
-                setDirectory(
-                        directory,
-                        handleOutOfMemoryError);
-            } else {
-                throw e;
-            }
-        }
-    }
-
-    /**
-     * Changes Directory, GridDoubleFactory.Directory, GridIntFactory.Directory
-     * to Directory. Does not copy the logfile from the existing Directory. To
-     * do this use: setDirectory( Directory, true )
-     *
-     * @param directory The Directory to change to.
-     */
-    protected void setDirectory(
-            File directory) {
-        Directory = directory;
-        GridDoubleFactory.setDirectory(directory);
-        GridIntFactory.setDirectory(directory);
-    }
-
-    /**
-     * Changes Directory to that passed in if it can be created. If copyLogFile
-     * is true, this copies the logfile from the existing Directory and sets up
-     * the Log to append in the new location.
-     *
-     * @param directory The Directory to change to.
-     * @param copyLogFile
-     * @param handleOutOfMemoryError If true then OutOfMemoryErrors are caught
-     * in this method then swap operations are initiated prior to retrying. If
-     * false then OutOfMemoryErrors are caught and thrown.
-     */
-    public void setDirectory(
-            File directory,
-            boolean copyLogFile,
-            boolean handleOutOfMemoryError) {
-        try {
-//            boolean mkdirSuccess = false;
-            File newLog = new File(directory, "log.txt");
-            try {
-                if (!directory.exists()) {
-//                    mkdirSuccess = directory.mkdir();
-                    if (copyLogFile) {
-                        copyAndSetUpNewLog(newLog, handleOutOfMemoryError);
-                    } else {
-                        newLog.createNewFile();
-                        Log = Generic_StaticIO.getPrintWriter(newLog, true);
-                    }
-                } else {
-                    if (!newLog.exists()) {
-                        newLog.createNewFile();
-                        Log = Generic_StaticIO.getPrintWriter(newLog, true);
-                    } else {
-                        if (copyLogFile) {
-                            Log = Generic_StaticIO.getPrintWriter(newLog, true);
-                        } else {
-                            Log = Generic_StaticIO.getPrintWriter(newLog, false);
-                        }
-                    }
-                }
-            } catch (IOException ioe0) {
-                System.err.println(ioe0.getMessage());
-                //ioe0.printStackTrace();
-            }
-            Directory = directory;
-            GridDoubleFactory.setDirectory(directory);
-            GridIntFactory.setDirectory(directory);
-        } catch (OutOfMemoryError e) {
-            if (handleOutOfMemoryError) {
-                ge.clearMemoryReserve();
-                if (!ge.swapChunk(ge.HandleOutOfMemoryErrorFalse)) {
-                    throw e;
-                }
-                ge.initMemoryReserve(handleOutOfMemoryError);
-                setDirectory(
-                        directory,
-                        copyLogFile,
-                        handleOutOfMemoryError);
-                return;
-            }
-            throw e;
-        }
-    }
-
-    /**
-     * Copies and sets up a new Log.
-     *
-     * @param newLog
-     * @param handleOutOfMemoryError If true then OutOfMemoryErrors are caught
-     * in this method then swap operations are initiated prior to retrying. If
-     * false then OutOfMemoryErrors are caught and thrown.
-     * @throws java.io.IOException
-     */
-    public void copyAndSetUpNewLog(
-            File newLog,
-            boolean handleOutOfMemoryError)
-            throws IOException {
-        try {
-            Log.flush();
-            Log.close();
-            File workspace = getDirectory(handleOutOfMemoryError);
-            File oldLog = new File(workspace, "log.txt");
-            BufferedInputStream bis;
-            bis = Generic_StaticIO.getBufferedInputStream(oldLog);
-            BufferedOutputStream bos;
-            bos = Generic_StaticIO.getBufferedOutputStream(newLog);
-            for (int i = 0; i < oldLog.length(); i++) {
-                bos.write(bis.read());
-            }
-            bos.flush();
-            bos.close();
-            bis.close();
-            Log = Generic_StaticIO.getPrintWriter(newLog, true);
-            log("log file copied from " + oldLog.toString() + " " + Calendar.getInstance().toString(),
-                    handleOutOfMemoryError);
-            ge.checkAndMaybeFreeMemory(handleOutOfMemoryError);
-        } catch (OutOfMemoryError e) {
-            if (handleOutOfMemoryError) {
-                ge.clearMemoryReserve();
-                if (!ge.swapChunk(ge.HandleOutOfMemoryErrorFalse)) {
-                    throw e;
-                }
-                ge.initMemoryReserve(handleOutOfMemoryError);
-                copyAndSetUpNewLog(
-                        newLog,
-                        handleOutOfMemoryError);
-            } else {
-                throw e;
-            }
-        }
-    }
-
-    /**
-     * Writes string to Log file and the console (standard output)
-     *
-     * @param string The message to Log.
-     * @param handleOutOfMemoryError If true then OutOfMemoryErrors are caught
-     * in this method then swap operations are initiated prior to retrying. If
-     * false then OutOfMemoryErrors are caught and thrown.
-     */
-    public void log(
-            String string,
-            boolean handleOutOfMemoryError) {
-        try {
-            log(LogIndentation,
-                    string,
-                    handleOutOfMemoryError);
-            ge.checkAndMaybeFreeMemory(handleOutOfMemoryError);
-        } catch (OutOfMemoryError e) {
-            if (handleOutOfMemoryError) {
-                ge.clearMemoryReserve();
-                if (!ge.swapChunk(ge.HandleOutOfMemoryErrorFalse)) {
-                    throw e;
-                }
-                ge.initMemoryReserve(handleOutOfMemoryError);
-                log(string,
-                        handleOutOfMemoryError);
-            } else {
-                throw e;
-            }
-        }
-    }
-
-    /**
-     * Writes string to Log file and the console (standard output) indenting
-     * string by LogIndentation amount of white-space.
-     *
-     * @param logIndentation The indentation of string.
-     * @param string The message to Log.
-     * @param handleOutOfMemoryError If true then OutOfMemoryErrors are caught
-     * in this method then swap operations are initiated prior to retrying. If
-     * false then OutOfMemoryErrors are caught and thrown.
-     */
-    public final void log(
-            int logIndentation,
-            String string,
-            boolean handleOutOfMemoryError) {
-        try {
-            log(logIndentation,
-                    string);
-            ge.checkAndMaybeFreeMemory(handleOutOfMemoryError);
-        } catch (OutOfMemoryError e) {
-            if (handleOutOfMemoryError) {
-                ge.clearMemoryReserve();
-                if (!ge.swapChunk(ge.HandleOutOfMemoryErrorFalse)) {
-                    throw e;
-                }
-                ge.initMemoryReserve(handleOutOfMemoryError);
-                log(logIndentation,
-                        string,
-                        handleOutOfMemoryError);
-            } else {
-                throw e;
-            }
-        }
-    }
-
-    /**
-     * Writes string to Log file and the console (standard output) indenting
-     * string by LogIndentation amount of white-space.
-     *
-     * @param logIndentation The indentation of string.
-     * @param string The message to Log.
-     */
-    protected void log(
-            int logIndentation,
-            String string) {
-        if (string.endsWith("}")) {
-            logIndentation--;
-            LogIndentation--;
-        }
-        for (int i = 0; i < logIndentation; i++) {
-            System.out.print(" ");
-            Log.write(" ");
-        }
-        Log.write(string);
-        Log.write(System.getProperty("line.separator"));
-        Log.flush();
-        if (string.endsWith("{")) {
-            LogIndentation++;
-        }
-    }
-
-    /**
-     * Returns the distance between a pair of coordinates
-     *
-     * @param x1 The x coordinate of one point.
-     * @param y1 The y coordinate of one point.
-     * @param x2 The x coordinate of another point.
-     * @param y2 The y coordinate of another point.
-     * @param handleOutOfMemoryError If true then OutOfMemoryErrors are caught
-     * in this method then swap operations are initiated prior to retrying. If
-     * false then OutOfMemoryErrors are caught and thrown.
-     * @return
-     */
-    public final double distance(
-            double x1,
-            double y1,
-            double x2,
-            double y2,
-            boolean handleOutOfMemoryError) {
-        try {
-            double result = distance(x1, y1, x2, y2);
-            ge.checkAndMaybeFreeMemory(handleOutOfMemoryError);
-            return result;
-        } catch (OutOfMemoryError e) {
-            if (handleOutOfMemoryError) {
-                ge.clearMemoryReserve();
-                if (!ge.swapChunk(ge.HandleOutOfMemoryErrorFalse)) {
-                    throw e;
-                }
-                ge.initMemoryReserve(handleOutOfMemoryError);
-                return distance(x1, y1, x2, y2, handleOutOfMemoryError);
-            } else {
-                throw e;
-            }
-        }
-    }
-
-    /**
-     * Returns the distance between a pair of coordinates.
-     *
-     * @param x1 The x coordinate of one point.
-     * @param y1 The y coordinate of one point.
-     * @param x2 The x coordinate of another point.
-     * @param y2 The y coordinate of another point.
-     * @param chunkCols The number of Grid2DSquareCellChunkAbstract columns in
-     * theAbstractGrid2DSquareCelll that'Statistics
-     * Grid2DSquareCellChunkAbstract could be swapped if an OutOfMemoryError is
-     * thrown.
-     * @param chunkRowIndex The chunk row index of the
-     * Grid2DSquareCellChunkAbstract not to be swapped if an OutOfMemoryError is
-     * thrown.
-     * @param chunkColIndex The chunk column index of the
-     * Grid2DSquareCellChunkAbstract not to be swapped if an OutOfMemoryError is
-     * thrown.
-     * @param handleOutOfMemoryError If true then OutOfMemoryErrors are caught
-     * in this method then swap operations are initiated prior to retrying. If
-     * false then OutOfMemoryErrors are caught and thrown.
-     * @return
-     */
-    public final double distance(
-            double x1,
-            double y1,
-            double x2,
-            double y2,
-            int chunkCols,
-            int chunkRowIndex,
-            int chunkColIndex,
-            boolean handleOutOfMemoryError) {
-        try {
-            double result = distance(x1, y1, x2, y2);
-            ge.checkAndMaybeFreeMemory(handleOutOfMemoryError);
-            return result;
-        } catch (OutOfMemoryError e) {
-            if (handleOutOfMemoryError) {
-                ge.clearMemoryReserve();
-                if (!ge.swapChunk(ge.HandleOutOfMemoryErrorFalse)) {
-                    throw e;
-                }
-                ge.initMemoryReserve(handleOutOfMemoryError);
-                return distance(
-                        x1, y1, x2, y2,
-                        chunkCols,
-                        chunkRowIndex,
-                        chunkColIndex,
-                        handleOutOfMemoryError);
-            } else {
-                throw e;
-            }
-        }
-    }
-
-    /**
-     * Returns the distance between a pair of coordinates.
-     *
-     * @param x1 The x coordinate of one point.
-     * @param y1 The y coordinate of one point.
-     * @param x2 The x coordinate of another point.
-     * @param y2 The y coordinate of another point.
-     * @return
-     */
-    protected final double distance(
-            double x1,
-            double y1,
-            double x2,
-            double y2) {
-        return Math.sqrt(Math.pow(x1 - x2, 2.0d) + Math.pow(y1 - y2, 2.0d));
-    }
-
-    /**
-     * Returns the clockwise angle in radians to the y axis of the line from
-     * (x1,y1) to (x2,y2).
-     *
-     * @param x1 The x coordinate of one point.
-     * @param y1 The y coordinate of one point.
-     * @param x2 The x coordinate of another point.
-     * @param y2 The y coordinate of another point.
-     * @param handleOutOfMemoryError If true then OutOfMemoryErrors are caught
-     * in this method and swap operations are initiated prior to retrying. If
-     * false then OutOfMemoryErrors are caught and thrown.
-     * @return
-     */
-    public final double angle(
-            double x1,
-            double y1,
-            double x2,
-            double y2,
-            boolean handleOutOfMemoryError) {
-        try {
-            double result = angle(x1, y1, x2, y2);
-            ge.checkAndMaybeFreeMemory(handleOutOfMemoryError);
-            return result;
-        } catch (OutOfMemoryError e) {
-            if (handleOutOfMemoryError) {
-                ge.clearMemoryReserve();
-                if (!ge.swapChunk(ge.HandleOutOfMemoryErrorFalse)) {
-                    throw e;
-                }
-                ge.initMemoryReserve(handleOutOfMemoryError);
-                return angle(x1, y1, x2, y2, handleOutOfMemoryError);
-            } else {
-                throw e;
-            }
-        }
-    }
-
-    /**
-     * Returns the clockwise angle in radians to the y axis of the line from
-     * (x1,y1) to (x2,y2).
-     *
-     * @param x1 The x coordinate of one point.
-     * @param y1 The y coordinate of one point.
-     * @param x2 The x coordinate of another point.
-     * @param y2 The y coordinate of another point.
-     * @param chunkCols The number of columns in the chunk that is not to be
-     * swapped if an OutOfMemoryError is thrown.
-     * @param chunkRowIndex The chunk row index of the chunk not to be swapped
-     * if an OutOfMemoryError is thrown.
-     * @param chunkColIndex The chunk column index of the chunk not to be
-     * swapped if an OutOfMemoryError is thrown.
-     * @param handleOutOfMemoryError If true then OutOfMemoryErrors are caught
-     * in this method and swap operations are initiated prior to retrying. If
-     * false then OutOfMemoryErrors are caught and thrown.
-     * @return
-     */
-    public final double angle(
-            double x1,
-            double y1,
-            double x2,
-            double y2,
-            int chunkCols,
-            int chunkRowIndex,
-            int chunkColIndex,
-            boolean handleOutOfMemoryError) {
-        try {
-            double result = angle(x1, y1, x2, y2);
-            ge.checkAndMaybeFreeMemory(handleOutOfMemoryError);
-            return result;
-        } catch (OutOfMemoryError e) {
-            if (handleOutOfMemoryError) {
-                ge.clearMemoryReserve();
-                if (!ge.swapChunk(ge.HandleOutOfMemoryErrorFalse)) {
-                    throw e;
-                }
-                ge.initMemoryReserve(handleOutOfMemoryError);
-                return angle(
-                        x1, y1, x2, y2,
-                        chunkCols,
-                        chunkRowIndex,
-                        chunkColIndex,
-                        handleOutOfMemoryError);
-            } else {
-                throw e;
-            }
-        }
-    }
-
-    /**
-     * Returns the clockwise angle in radians to the y axis of the line from
-     * (x1,y1) to (x2,y2).
-     *
-     * @param x1 The x coordinate of one point.
-     * @param y1 The y coordinate of one point.
-     * @param x2 The x coordinate of another point.
-     * @param y2 The y coordinate of another point.
-     * @return
-     */
-    protected final double angle(
-            double x1,
-            double y1,
-            double x2,
-            double y2) {
-        double xdiff = x1 - x2;
-        double ydiff = y1 - y2;
-        double angle;
-        if (xdiff == 0.0d && ydiff == 0.0d) {
-            angle = -1.0d;
-        } else {
-            if (xdiff <= 0.0d) {
-                if (xdiff == 0.0d) {
-                    if (ydiff <= 0.0d) {
-                        angle = 0.0d;
-                    } else {
-                        angle = Math.PI;
-                    }
-                } else {
-                    if (ydiff <= 0.0d) {
-                        if (ydiff == 0.0d) {
-                            angle = Math.PI / 2.0d;
-                        } else {
-                            angle = Math.atan(Math.abs(xdiff / ydiff));
-                        }
-                    } else {
-                        angle = Math.PI - Math.atan(Math.abs(xdiff / ydiff));
-                    }
-                }
-            } else {
-                if (ydiff <= 0.0d) {
-                    if (ydiff == 0.0d) {
-                        angle = 3.0d * Math.PI / 2.0d;
-                    } else {
-                        angle = (2.0d * Math.PI) - Math.atan(Math.abs(xdiff / ydiff));
-                    }
-                } else {
-                    angle = Math.PI + Math.atan(Math.abs(xdiff / ydiff));
-                }
-            }
-        }
-        return angle;
-    }
-
-    /**
-     * Modifies grid by setting to grid.noDataValue those cells coincident with
-     * mask.noDataValue cells. Warning!!! The grid and mask are assumed to be
-     * coincident have the same origin and the same chunk structure. @TODO add
-     * flexibility so the mask can have a different chunk structure to g.
-     *
-     * @param g The Grids_AbstractGridNumber that the mask will be applied to.
-     * @param mask The Grids_AbstractGridNumber to use as a mask.
-     * @param handleOutOfMemoryError
-     */
-    public void mask(
-            Grids_AbstractGridNumber g,
-            Grids_AbstractGridNumber mask,
-            boolean handleOutOfMemoryError) {
-        try {
-            ge.checkAndMaybeFreeMemory(handleOutOfMemoryError);
-            ge.getGrids().add(g);
-            ge.getGrids().add(mask);
-            Grids_2D_ID_int chunkID;
-            int chunkNRows;
-            int chunkNCols;
-            int chunkRow;
-            int chunkCol;
-            int chunkCellRow;
-            int chunkCellCol;
-            if (g instanceof Grids_GridInt) {
-                Grids_GridInt grid = (Grids_GridInt) g;
-                int noDataValue = grid.getNoDataValue(handleOutOfMemoryError);
-                if (mask instanceof Grids_GridInt) {
-                    Grids_GridInt maskInt;
-                    maskInt = (Grids_GridInt) mask;
-                    int maskNoDataValue = maskInt.getNoDataValue(handleOutOfMemoryError);
-                    int value;
-                    Iterator ite = maskInt.iterator(handleOutOfMemoryError);
-                    Grids_AbstractGridChunkInt maskIntChunk;
-                    while (ite.hasNext()) {
-                        maskIntChunk = (Grids_AbstractGridChunkInt) ite.next();
-                        chunkID = maskIntChunk.getChunkID(handleOutOfMemoryError);
-                        ge.addToNotToSwap(g, chunkID);
-                        ge.addToNotToSwap(mask, chunkID);
-                        ge.checkAndMaybeFreeMemory(handleOutOfMemoryError);
-                        chunkNRows = maskInt.getChunkNRows(
-                                chunkID,
-                                handleOutOfMemoryError);
-                        chunkNCols = maskInt.getChunkNCols(
-                                chunkID,
-                                handleOutOfMemoryError);
-                        chunkRow = chunkID.getRow();
-                        chunkCol = chunkID.getCol();
-                        for (chunkCellRow = 0; chunkCellRow < chunkNRows; chunkCellRow++) {
-                            for (chunkCellCol = 0; chunkCellCol < chunkNCols; chunkCellCol++) {
-                                value = maskIntChunk.getCell(
-                                        chunkCellRow,
-                                        chunkCellCol,
-                                        handleOutOfMemoryError,
-                                        chunkID);
-                                if (value == maskNoDataValue) {
-                                    grid.setCell(
-                                            ((long) chunkRow * (long) chunkNRows) + (long) chunkCellRow,
-                                            ((long) chunkCol * (long) chunkNCols) + (long) chunkCellCol,
-                                            noDataValue,
-                                            handleOutOfMemoryError);
-                                }
-                            }
-                        }
-                        ge.removeFromNotToSwap(g, chunkID);
-                        ge.removeFromNotToSwap(mask, chunkID);
-                    }
-                } else {
-                    // ( mask.getClass() == Grids_GridDouble.class )
-                    Grids_GridDouble maskDouble;
-                    maskDouble = (Grids_GridDouble) mask;
-                    double maskNoDataValue = maskDouble.getNoDataValue(
-                            handleOutOfMemoryError);
-                    double value;
-                    Iterator ite = maskDouble.iterator(handleOutOfMemoryError);
-                    Grids_AbstractGridChunkDouble maskChunk;
-                    while (ite.hasNext()) {
-                        maskChunk = (Grids_AbstractGridChunkDouble) ite.next();
-                        chunkID = maskChunk.getChunkID(handleOutOfMemoryError);
-                        ge.addToNotToSwap(g, chunkID);
-                        ge.addToNotToSwap(mask, chunkID);
-                        ge.checkAndMaybeFreeMemory(handleOutOfMemoryError);
-                        chunkNRows = maskDouble.getChunkNRows(chunkID,
-                                handleOutOfMemoryError);
-                        chunkNCols = maskDouble.getChunkNCols(
-                                chunkID,
-                                handleOutOfMemoryError);
-                        chunkRow = chunkID.getRow();
-                        chunkCol = chunkID.getCol();
-                        for (chunkCellRow = 0; chunkCellRow < chunkNRows; chunkCellRow++) {
-                            for (chunkCellCol = 0; chunkCellCol < chunkNCols; chunkCellCol++) {
-                                value = maskChunk.getCell(
-                                        chunkCellRow,
-                                        chunkCellCol,
-                                        handleOutOfMemoryError);
-                                if (value == maskNoDataValue) {
-                                    grid.setCell(
-                                            ((long) chunkRow * (long) chunkNRows) + (long) chunkCellRow,
-                                            ((long) chunkCol * (long) chunkNCols) + (long) chunkCellCol,
-                                            noDataValue,
-                                            handleOutOfMemoryError);
-                                }
-                            }
-                        }
-                        ge.removeFromNotToSwap(g, chunkID);
-                        ge.removeFromNotToSwap(mask, chunkID);
-                    }
-                }
-            } else {
-                Grids_GridDouble grid = (Grids_GridDouble) g;
-                double resultNoDataValue;
-                resultNoDataValue = grid.getNoDataValue(handleOutOfMemoryError);
-                if (mask.getClass() == Grids_GridInt.class) {
-                    Grids_GridInt maskInt = (Grids_GridInt) mask;
-                    int maskNoDataValue = maskInt.getNoDataValue(handleOutOfMemoryError);
-                    int value;
-                    Iterator iterator = maskInt.iterator(handleOutOfMemoryError);
-                    Grids_AbstractGridChunkInt maskChunk;
-                    while (iterator.hasNext()) {
-                        maskChunk = (Grids_AbstractGridChunkInt) iterator.next();
-                        chunkID = maskChunk.getChunkID(handleOutOfMemoryError);
-                        ge.addToNotToSwap(g, chunkID);
-                        ge.addToNotToSwap(mask, chunkID);
-                        ge.checkAndMaybeFreeMemory(handleOutOfMemoryError);
-                        chunkNRows = maskInt.getChunkNRows(
-                                chunkID,
-                                handleOutOfMemoryError);
-                        chunkNCols = maskInt.getChunkNCols(
-                                chunkID,
-                                handleOutOfMemoryError);
-                        chunkRow = chunkID.getRow();
-                        chunkCol = chunkID.getCol();
-                        for (chunkCellRow = 0; chunkCellRow < chunkNRows; chunkCellRow++) {
-                            for (chunkCellCol = 0; chunkCellCol < chunkNCols; chunkCellCol++) {
-                                value = maskChunk.getCell(
-                                        chunkCellRow,
-                                        chunkCellCol,
-                                        handleOutOfMemoryError,
-                                        chunkID);
-                                if (value == maskNoDataValue) {
-                                    grid.setCell(
-                                            ((long) chunkRow * (long) chunkNRows) + (long) chunkCellRow,
-                                            ((long) chunkCol * (long) chunkNCols) + (long) chunkCellCol,
-                                            resultNoDataValue, handleOutOfMemoryError);
-                                }
-                            }
-                        }
-                        ge.removeFromNotToSwap(g, chunkID);
-                        ge.removeFromNotToSwap(mask, chunkID);
-                    }
-                } else {
-                    // ( mask.getClass() == Grids_GridDouble.class )
-                    Grids_GridDouble maskDouble = (Grids_GridDouble) mask;
-                    double maskNoDataValue = maskDouble.getNoDataValue(handleOutOfMemoryError);
-                    double value;
-                    Iterator ite = maskDouble.getChunkIDs(
-                            handleOutOfMemoryError).iterator();
-                    Grids_AbstractGridChunkDouble maskChunk;
-                    while (ite.hasNext()) {
-                        maskChunk = (Grids_AbstractGridChunkDouble) mask.getChunk(
-                                (Grids_2D_ID_int) ite.next(),
-                                handleOutOfMemoryError);
-                        chunkID = maskChunk.getChunkID(handleOutOfMemoryError);
-                        ge.addToNotToSwap(g, chunkID);
-                        ge.addToNotToSwap(mask, chunkID);
-                        ge.checkAndMaybeFreeMemory(handleOutOfMemoryError);
-                        chunkNRows = maskDouble.getChunkNRows(
-                                chunkID,
-                                handleOutOfMemoryError);
-                        chunkNCols = maskDouble.getChunkNCols(
-                                chunkID,
-                                handleOutOfMemoryError);
-                        chunkRow = chunkID.getRow();
-                        chunkCol = chunkID.getCol();
-                        for (chunkCellRow = 0; chunkCellRow < chunkNRows; chunkCellRow++) {
-                            for (chunkCellCol = 0; chunkCellCol < chunkNCols; chunkCellCol++) {
-                                value = maskChunk.getCell(
-                                        chunkCellRow,
-                                        chunkCellCol,
-                                        handleOutOfMemoryError);
-                                if (value == maskNoDataValue) {
-                                    grid.setCell(
-                                            ((long) chunkRow * (long) chunkNRows) + (long) chunkCellRow,
-                                            ((long) chunkCol * (long) chunkNCols) + (long) chunkCellCol,
-                                            resultNoDataValue,
-                                            handleOutOfMemoryError);
-                                }
-                            }
-                        }
-                        ge.removeFromNotToSwap(g, chunkID);
-                        ge.removeFromNotToSwap(mask, chunkID);
-                    }
-                }
-            }
-            ge.checkAndMaybeFreeMemory(handleOutOfMemoryError);
-        } catch (OutOfMemoryError e) {
-            if (handleOutOfMemoryError) {
-                ge.clearMemoryReserve();
-                if (!ge.swapChunk(ge.HandleOutOfMemoryErrorFalse)) {
-                    throw e;
-                }
-                ge.initMemoryReserve(handleOutOfMemoryError);
-                mask(g, mask, handleOutOfMemoryError);
-            } else {
-                throw e;
-            }
-        }
-    }
-
-    /**
-     * Modifies grid with the values of cells in the range [min,max] set to its
-     * g. (Existing noDataValue cells in grid remain as noDataValue.)
-     *
-     * @param g The Grids_GridDouble to be masked.
-     * @param min The minimum value in the range.
-     * @param max The maximum value in the range.
-     * @param handleOutOfMemoryError If true then OutOfMemoryErrors are caught
-     * in this method then swap operations are initiated prior to retrying. If
-     * false then OutOfMemoryErrors are caught and thrown.
-     */
-    public void mask(
-            Grids_AbstractGridNumber g,
-            double min,
-            double max,
-            boolean handleOutOfMemoryError) {
-        try {
-            ge.getGrids().add(g);
-            ge.checkAndMaybeFreeMemory(handleOutOfMemoryError);
-            int cellRow;
-            int cellCol;
-            int chunkNRows;
-            int chunkNCols;
-            Grids_2D_ID_int chunkID;
-            if (g.getClass() == Grids_GridInt.class) {
-                Grids_GridInt gridInt = (Grids_GridInt) g;
-                int noDataValue = gridInt.getNoDataValue(true);
-                int value;
-                Iterator ite = gridInt.iterator(handleOutOfMemoryError);
-                Grids_AbstractGridChunkInt chunk;
-                while (ite.hasNext()) {
-                    chunk = (Grids_AbstractGridChunkInt) ite.next();
-                    chunkID = chunk.getChunkID(handleOutOfMemoryError);
-                    ge.addToNotToSwap(g, chunkID);
-                    ge.checkAndMaybeFreeMemory(handleOutOfMemoryError);
-                    chunkNRows = gridInt.getChunkNRows(chunkID, handleOutOfMemoryError);
-                    chunkNCols = gridInt.getChunkNCols(chunkID, handleOutOfMemoryError);
-                    for (cellRow = 0; cellRow < chunkNRows; cellRow++) {
-                        for (cellCol = 0; cellCol < chunkNCols; cellCol++) {
-                            value = gridInt.getCell(
-                                    chunk,
-                                    cellRow,
-                                    cellCol,
-                                    handleOutOfMemoryError);
-                            if (value >= min && value <= max) {
-                                gridInt.setCell(
-                                        chunk,
-                                        cellRow,
-                                        cellCol,
-                                        noDataValue,
-                                        handleOutOfMemoryError);
-                            }
-                        }
-                    }
-                    ge.removeFromNotToSwap(g, chunkID);
-                }
-            } else {
-                // ( grid.getClass() == Grids_GridDouble.class )
-                Grids_GridDouble gridDouble = (Grids_GridDouble) g;
-                double noDataValue = gridDouble.getNoDataValue(handleOutOfMemoryError);
-                double value;
-                Iterator iterator = g.iterator(handleOutOfMemoryError);
-                Grids_AbstractGridChunkDouble gridChunk;
-                //Iterator gridChunkIterator;
-                while (iterator.hasNext()) {
-                    gridChunk = (Grids_AbstractGridChunkDouble) iterator.next();
-                    chunkID = gridChunk.getChunkID(handleOutOfMemoryError);
-                    ge.addToNotToSwap(g, chunkID);
-                    ge.checkAndMaybeFreeMemory(handleOutOfMemoryError);
-                    chunkNRows = g.getChunkNRows(chunkID, handleOutOfMemoryError);
-                    chunkNCols = g.getChunkNCols(chunkID, handleOutOfMemoryError);
-                    for (cellRow = 0; cellRow < chunkNRows; cellRow++) {
-                        for (cellCol = 0; cellCol < chunkNCols; cellCol++) {
-                            value = gridDouble.getCell(
-                                    gridChunk,
-                                    cellRow,
-                                    cellCol,
-                                    handleOutOfMemoryError);
-                            if (value >= min && value <= max) {
-                                gridDouble.setCell(
-                                        gridChunk,
-                                        cellRow,
-                                        cellCol,
-                                        noDataValue,
-                                        handleOutOfMemoryError);
-                            }
-                        }
-                    }
-                    ge.removeFromNotToSwap(g, chunkID);
-                }
-            }
-            //grid.setName( grid.getName() + "_mask" );
-            ge.checkAndMaybeFreeMemory(handleOutOfMemoryError);
-        } catch (OutOfMemoryError e) {
-            if (handleOutOfMemoryError) {
-                ge.clearMemoryReserve();
-                if (!ge.swapChunk(ge.HandleOutOfMemoryErrorFalse)) {
-                    throw e;
-                }
-                ge.initMemoryReserve(handleOutOfMemoryError);
-                mask(g, min, max, handleOutOfMemoryError);
-            }
-            throw e;
-        }
-    }
-
-    /**
-     * @param g
-     * @return a new Grids_GridDouble Values are either linearly rescaled into
-     * the range [min,max]. Or some Log rescaling is done
-     * @param type If type == null then a linear rescale is done. If type ==
-     * "Log" then a Log rescale is done.
-     * @param min The minimum value in the rescaled range.
-     * @param max The maximum value in the rescaled range.
-     * @param handleOutOfMemoryError If true then OutOfMemoryErrors are caught
-     * in this method then swap operations are initiated prior to retrying. If
-     * false then OutOfMemoryErrors are caught and thrown.
-     *
-     * @TODO Improve Memory Handling
-     */
-    public Grids_GridDouble rescale(
-            Grids_AbstractGridNumber g,
-            String type,
-            double min,
-            double max,
-            boolean handleOutOfMemoryError) {
-        try {
-            ge.checkAndMaybeFreeMemory(handleOutOfMemoryError);
-            if (g instanceof Grids_GridDouble) {
-                return rescale((Grids_GridDouble) g, type, min, max);
-            } else {
-                if (!(g instanceof Grids_GridInt)) {
-                    throw new UnsupportedOperationException();
-                }
-                return rescale((Grids_GridInt) g, type, min, max);
-            }
-        } catch (OutOfMemoryError e) {
-            if (handleOutOfMemoryError) {
-                ge.clearMemoryReserve();
-                if (!ge.swapChunk(ge.HandleOutOfMemoryErrorFalse)) {
-                    throw e;
-                }
-                ge.initMemoryReserve(handleOutOfMemoryError);
-                return rescale(g, type, min, max, handleOutOfMemoryError);
-            } else {
-                throw e;
-            }
-        }
-    }
-
-    /**
-     * @param g
-     * @return a new Grids_GridDouble Values are either linearly rescaled into
-     * the range [min,max]. Or some Log rescaling is done
-     * @param type If type == null then a linear rescale is done. If type ==
-     * "Log" then a Log rescale is done.
-     * @param min The minimum value in the rescaled range.
-     * @param max The maximum value in the rescaled range.
-     * @TODO Log rescaling implementation is not brilliant and could be
-     * parametrised.
-     */
-    protected Grids_GridDouble rescale(
-            Grids_GridDouble g,
-            String type,
-            double min,
-            double max) {
-        Grids_GridDouble result;
-        boolean handleOutOfMemoryError = ge.HandleOutOfMemoryError;
-        ge.checkAndMaybeFreeMemory(handleOutOfMemoryError);
-        ge.getGrids().add(g);
-        long nrows = g.getNRows(handleOutOfMemoryError);
-        long ncols = g.getNCols(handleOutOfMemoryError);
-        int nChunkCols = g.getNChunkCols(handleOutOfMemoryError);
-        int nChunkRows = g.getNChunkRows(handleOutOfMemoryError);
-        int chunkNCols;
-        int chunkNRows;
-        double noDataValue = g.getNoDataValue(handleOutOfMemoryError);
-        double range = max - min;
-        Grids_AbstractGridNumberStatistics stats = g.getStatistics(handleOutOfMemoryError);
-        double minGrid = stats.getMin(true, handleOutOfMemoryError).doubleValue();
-        double maxGrid = stats.getMax(true, handleOutOfMemoryError).doubleValue();
-        double rangeGrid = maxGrid - minGrid;
-        double value;
-        //outputGrid = (Grids_GridDouble) GridDoubleFactory.create(grid);
-        result = (Grids_GridDouble) GridDoubleFactory.create(
-                new File(Directory, "Rescaled"), g, 0, 0, nrows - 1, ncols - 1,
-                handleOutOfMemoryError);
-//        System.out.println("NoDataValue " + result.getNoDataValue(handleOutOfMemoryError));
-//        System.out.println("r.getCell(0L, 0L) " + result.getCell(0L, 0L, handleOutOfMemoryError));
-        result.setName(g.getName(handleOutOfMemoryError), handleOutOfMemoryError);
-        System.out.println(result.toString(handleOutOfMemoryError));
-        ge.getGrids().add(result);
-        int chunkRow;
-        int chunkCol;
-        int cellRow;
-        int cellCol;
-        if (type == null) {
-            // if range of either input or output range is zero return min for all non noDataValues
-            if (rangeGrid == 0.0d || range == 0.0d) {
-                // Better to go through chunks rather than rows. Though it 
-                // does assume that the structure of the grid and outputGrid 
-                // are the same.
-                for (chunkRow = 0; chunkRow < nChunkRows; chunkRow++) {
-                    chunkNRows = g.getChunkNRows(
-                            chunkRow, handleOutOfMemoryError);
-                    for (chunkCol = 0; chunkCol < nChunkCols; chunkCol++) {
-                        Grids_2D_ID_int chunkID = new Grids_2D_ID_int(
-                                chunkRow, chunkCol);
-                        ge.addToNotToSwap(g, chunkID);
-                        ge.addToNotToSwap(result, chunkID);
-                        ge.checkAndMaybeFreeMemory(handleOutOfMemoryError);
-                        chunkNCols = g.getChunkNCols(
-                                chunkCol, handleOutOfMemoryError, chunkID);
-                        Grids_AbstractGridChunkDouble gridChunk;
-                        gridChunk = (Grids_AbstractGridChunkDouble) g.getGridChunk(
-                                chunkID, handleOutOfMemoryError);
-                        Grids_AbstractGridChunkDouble resultChunk;
-                        resultChunk = (Grids_AbstractGridChunkDouble) result.getGridChunk(
-                                chunkID, handleOutOfMemoryError);
-                        for (cellRow = 0; cellRow < chunkNRows; cellRow++) {
-                            for (cellCol = 0; cellCol < chunkNCols; cellCol++) {
-                                value = gridChunk.getCell(
-                                        cellRow,
-                                        cellCol,
-                                        handleOutOfMemoryError);
-                                if (value != noDataValue) {
-                                    result.setCell(
-                                            resultChunk,
-                                            cellRow,
-                                            cellCol,
-                                            min,
-                                            handleOutOfMemoryError);
-                                }
-                            }
-                        }
-                    }
-                }
-            } else {
-                // Better to go through chunks rather than rows. Though it 
-                // does assume that the structure of the grid and outputGrid 
-                // are the same.
-                for (chunkRow = 0; chunkRow < nChunkRows; chunkRow++) {
-                    chunkNRows = g.getChunkNRows(
-                            chunkRow, handleOutOfMemoryError);
-                    for (chunkCol = 0; chunkCol < nChunkCols; chunkCol++) {
-                        Grids_2D_ID_int chunkID = new Grids_2D_ID_int(
-                                chunkRow, chunkCol);
-                        ge.addToNotToSwap(g, chunkID);
-                        ge.addToNotToSwap(result, chunkID);
-                        ge.checkAndMaybeFreeMemory(handleOutOfMemoryError);
-                        chunkNCols = g.getChunkNCols(
-                                chunkCol, handleOutOfMemoryError, chunkID);
-                        Grids_AbstractGridChunkDouble gridChunk;
-                        gridChunk = (Grids_AbstractGridChunkDouble) g.getGridChunk(
-                                chunkID, handleOutOfMemoryError);
-                        Grids_AbstractGridChunkDouble resultChunk;
-                        resultChunk = (Grids_AbstractGridChunkDouble) result.getGridChunk(
-                                chunkID, handleOutOfMemoryError);
-                        for (cellRow = 0; cellRow < chunkNRows; cellRow++) {
-                            for (cellCol = 0; cellCol < chunkNCols; cellCol++) {
-                                value = gridChunk.getCell(
-                                        cellRow,
-                                        cellCol,
-                                        handleOutOfMemoryError);
-                                if (value != noDataValue) {
-                                    result.setCell(
-                                            resultChunk,
-                                            cellRow,
-                                            cellCol,
-                                            (((value - minGrid) / rangeGrid) * range) + min,
-                                            handleOutOfMemoryError);
-                                }
-                            }
-                        }
-                    }
-                }
-            }
-            result.setName(g.getName(handleOutOfMemoryError) + "_linearRescale", handleOutOfMemoryError);
-            ge.checkAndMaybeFreeMemory(handleOutOfMemoryError);
-        } else {
-            // @TODO this is not a brilliant implementation it could perhaps 
-            // do with parameterising the range etc...
-            int row;
-            int col;
-            if (type.equalsIgnoreCase("log")) {
-                result = rescale(
-                        result,
-                        null,
-                        1.0d,
-                        1000000.0d,
-                        handleOutOfMemoryError);
-                // Probably better to do this by chunks
-                for (row = 0; row < nrows; row++) {
-                    for (col = 0; col < ncols; col++) {
-                        value = g.getCell(
-                                row,
-                                col,
-                                handleOutOfMemoryError);
-                        if (value != noDataValue) {
-                            result.setCell(
-                                    row,
-                                    col,
-                                    Math.log(value),
-                                    handleOutOfMemoryError);
-                        }
-                    }
-                }
-                result = rescale(
-                        result,
-                        null,
-                        min,
-                        max,
-                        handleOutOfMemoryError);
-                result.setName(g.getName(handleOutOfMemoryError) + "_logRescale", handleOutOfMemoryError);
-                ge.checkAndMaybeFreeMemory(handleOutOfMemoryError);
-            } else {
-                System.out.println("Unable to rescale: type " + type + "not recognised. Returning a Grid2DSquareCellDouble of _InputGrid.");
-            }
-        }
-        return result;
-    }
-
-    /**
-     * @param g
-     * @return a new Grids_GridDouble Values are either linearly rescaled into
-     * the range [min,max]. Or some Log rescaling is done
-     * @param type If type == null then a linear rescale is done. If type ==
-     * "Log" then a Log rescale is done.
-     * @param min The minimum value in the rescaled range.
-     * @param max The maximum value in the rescaled range.
-     * @TODO Log rescaling implementation is not brilliant and could be
-     * parametrised.
-     */
-    public Grids_GridDouble rescale(
-            Grids_GridInt g,
-            String type,
-            double min,
-            double max) {
-        boolean handleOutOfMemoryError = true;
-        ge.checkAndMaybeFreeMemory(handleOutOfMemoryError);
-        ge.getGrids().add(g);
-        long nrows = g.getNRows(handleOutOfMemoryError);
-        long ncols = g.getNCols(handleOutOfMemoryError);
-        int nChunkCols = g.getNChunkCols(handleOutOfMemoryError);
-        int nChunkRows = g.getNChunkCols(handleOutOfMemoryError);
-        int noDataValue = g.getNoDataValue(handleOutOfMemoryError);
-        double range = max - min;
-        Grids_AbstractGridNumberStatistics stats = g.getStatistics(handleOutOfMemoryError);
-        double minGrid = stats.getMin(true, handleOutOfMemoryError).doubleValue();
-        double maxGrid = stats.getMax(true, handleOutOfMemoryError).doubleValue();
-        double rangeGrid = maxGrid - minGrid;
-        double value;
-        Grids_GridDouble outputGrid;
-        outputGrid = (Grids_GridDouble) GridDoubleFactory.create(g);
-        outputGrid.setName(g.getName(handleOutOfMemoryError), handleOutOfMemoryError);
-        ge.getGrids().add(outputGrid);
-        int chunkRow;
-        int chunkCol;
-        int cellRow;
-        int cellCol;
-        if (type == null) {
-            // if range of either input or output range is zero return min for all non noDataValues
-            if (rangeGrid == 0.0d || range == 0.0d) {
-                // Better to go through chunks rather than rows. Though it 
-                // does assume that the structure of the grid and outputGrid 
-                // are the same.
-                for (chunkRow = 0; chunkRow < nChunkRows; chunkRow++) {
-                    for (chunkCol = 0; chunkCol < nChunkCols; chunkCol++) {
-                        Grids_2D_ID_int chunkID = new Grids_2D_ID_int(
-                                chunkRow, chunkCol);
-                        ge.addToNotToSwap(g, chunkID);
-                        ge.addToNotToSwap(outputGrid, chunkID);
-                        ge.checkAndMaybeFreeMemory(handleOutOfMemoryError);
-                        int chunkNCols = g.getChunkNCols(
-                                chunkCol, handleOutOfMemoryError, chunkID);
-                        int chunkNRows = g.getChunkNRows(
-                                chunkRow, handleOutOfMemoryError);
-                        Grids_AbstractGridChunkInt gridChunk;
-                        gridChunk = (Grids_AbstractGridChunkInt) g.getGridChunk(
-                                chunkID, handleOutOfMemoryError);
-                        Grids_AbstractGridChunkDouble outputGridChunk;
-                        outputGridChunk = (Grids_AbstractGridChunkDouble) outputGrid.getGridChunk(
-                                chunkID, handleOutOfMemoryError);
-                        for (cellRow = 0; cellRow < chunkNRows; cellRow++) {
-                            for (cellCol = 0; cellCol < chunkNCols; cellCol++) {
-                                value = gridChunk.getCell(
-                                        cellRow,
-                                        cellCol,
-                                        handleOutOfMemoryError,
-                                        chunkID);
-                                if (value != noDataValue) {
-                                    outputGrid.setCell(
-                                            outputGridChunk,
-                                            cellRow,
-                                            cellCol,
-                                            min,
-                                            handleOutOfMemoryError);
-                                }
-                            }
-                        }
-                        ge.removeFromNotToSwap(g, chunkID);
-                        ge.removeFromNotToSwap(outputGrid, chunkID);
-                        ge.checkAndMaybeFreeMemory(handleOutOfMemoryError);
-                    }
-                }
-            } else {
-                // Better to go through chunks rather than rows. Though it 
-                // does assume that the structure of the grid and outputGrid 
-                // are the same.
-                for (chunkRow = 0; chunkRow < nChunkRows; chunkRow++) {
-                    for (chunkCol = 0; chunkCol < nChunkCols; chunkCol++) {
-                        Grids_2D_ID_int chunkID = new Grids_2D_ID_int(
-                                chunkRow, chunkCol);
-                        ge.addToNotToSwap(g, chunkID);
-                        ge.addToNotToSwap(outputGrid, chunkID);
-                        ge.checkAndMaybeFreeMemory(handleOutOfMemoryError);
-                        int chunkNCols = g.getChunkNCols(
-                                chunkCol, handleOutOfMemoryError, chunkID);
-                        int chunkNRows = g.getChunkNRows(
-                                chunkRow, handleOutOfMemoryError);
-                        Grids_AbstractGridChunkInt gridChunk;
-                        gridChunk = (Grids_AbstractGridChunkInt) g.getGridChunk(
-                                chunkID, handleOutOfMemoryError);
-                        Grids_AbstractGridChunkDouble outputGridChunk;
-                        outputGridChunk = (Grids_AbstractGridChunkDouble) outputGrid.getGridChunk(
-                                chunkID, handleOutOfMemoryError);
-                        for (cellRow = 0; cellRow < chunkNRows; cellRow++) {
-                            for (cellCol = 0; cellCol < chunkNCols; cellCol++) {
-                                value = gridChunk.getCell(
-                                        cellRow,
-                                        cellCol,
-                                        handleOutOfMemoryError,
-                                        chunkID);
-                                if (value != noDataValue) {
-                                    outputGrid.setCell(
-                                            outputGridChunk,
-                                            cellRow,
-                                            cellCol,
-                                            (((value - minGrid) / rangeGrid) * range) + min,
-                                            handleOutOfMemoryError);
-                                }
-                            }
-                        }
-                        ge.removeFromNotToSwap(g, chunkID);
-                        ge.removeFromNotToSwap(outputGrid, chunkID);
-                        ge.checkAndMaybeFreeMemory(handleOutOfMemoryError);
-                    }
-                }
-            }
-            outputGrid.setName(g.getName(handleOutOfMemoryError) + "_linearRescale", handleOutOfMemoryError);
-            ge.checkAndMaybeFreeMemory(handleOutOfMemoryError);
-        } else {
-            // @TODO this is not a brilliant implementation
-            if (type.equalsIgnoreCase("log")) {
-                outputGrid = rescale(
-                        outputGrid,
-                        null,
-                        1.0d,
-                        1000000.0d,
-                        handleOutOfMemoryError);
-                long row;
-                long col;
-                for (row = 0; row < nrows; row++) {
-                    for (col = 0; col < ncols; col++) {
-                        value = g.getCell(
-                                row,
-                                col,
-                                handleOutOfMemoryError);
-                        if (value != noDataValue) {
-                            outputGrid.setCell(
-                                    row,
-                                    col,
-                                    Math.log(value),
-                                    handleOutOfMemoryError);
-                        }
-                    }
-                }
-                outputGrid = rescale(
-                        outputGrid,
-                        null,
-                        min,
-                        max);
-                //grid.setName( grid.getName() + "_logRescale" );
-                ge.checkAndMaybeFreeMemory(handleOutOfMemoryError);
-            } else {
-                System.out.println("Unable to rescale: type " + type + "not recognised. Returning a Grid2DSquareCellDouble of _InputGrid.");
-            }
-        }
-        return outputGrid;
-    }
-
-    /**
-     * Modifies grid so value of cells with CellIDs in _CellIDs are set to a
-     * value a little bit larger.
-     *
-     * @param grid The Grids_GridDouble to be processed.
-     * @param _CellIDs The CellIDs of the cells to be processed.
-     * @param handleOutOfMemoryError If true then OutOfMemoryErrors are caught
-     * in this method then swap operations are initiated prior to retrying. If
-     * false then OutOfMemoryErrors are caught and thrown.
-     */
-    public void setValueALittleBitLarger(
-            Grids_GridDouble grid,
-            HashSet _CellIDs,
-            boolean handleOutOfMemoryError) {
-        try {
-            Grids_2D_ID_long cellID;
-            double noDataValue = grid.getNoDataValue(handleOutOfMemoryError);
-            Iterator iterator1 = _CellIDs.iterator();
-            double thisValue;
-            int counter = 0;
-            while (iterator1.hasNext()) {
-                cellID = ((Grids_2D_ID_long) iterator1.next());
-                thisValue = grid.getCell(
-                        cellID.getRow(),
-                        cellID.getCol(),
-                        handleOutOfMemoryError);
-                if (thisValue != noDataValue) {
-                    grid.setCell(cellID,
-                            Grids_Utilities.getValueALittleBitLarger(thisValue),
-                            handleOutOfMemoryError);
-                }
-            }
-            ge.checkAndMaybeFreeMemory(handleOutOfMemoryError);
-        } catch (OutOfMemoryError a_OutOfMemoryError) {
-            if (handleOutOfMemoryError) {
-                ge.clearMemoryReserve();
-                if (!ge.swapChunk(ge.HandleOutOfMemoryErrorFalse)) {
-                    throw a_OutOfMemoryError;
-                }
-                ge.initMemoryReserve(handleOutOfMemoryError);
-                setValueALittleBitLarger(
-                        grid,
-                        _CellIDs,
-                        handleOutOfMemoryError);
-            } else {
-                throw a_OutOfMemoryError;
-            }
-        }
-    }
-
-    /**
-     * Modifies grid so value of cells with CellIDs in _CellIDs are set to a
-     * value a little bit smaller.
-     *
-     * @param grid The Grids_GridDouble to be processed.
-     * @param _CellIDs The CellIDs of the cells to be processed.
-     * @param handleOutOfMemoryError If true then OutOfMemoryErrors are caught
-     * in this method then swap operations are initiated prior to retrying. If
-     * false then OutOfMemoryErrors are caught and thrown.
-     */
-    public void setValueALittleBitSmaller(
-            Grids_GridDouble grid,
-            HashSet _CellIDs,
-            boolean handleOutOfMemoryError) {
-        try {
-            Grids_2D_ID_long cellID;
-            double noDataValue = grid.getNoDataValue(handleOutOfMemoryError);
-            Iterator iterator1 = _CellIDs.iterator();
-            double thisValue;
-            while (iterator1.hasNext()) {
-                cellID = (Grids_2D_ID_long) iterator1.next();
-                thisValue = grid.getCell(cellID.getRow(), cellID.getCol(), handleOutOfMemoryError);
-                if (thisValue != noDataValue) {
-                    grid.setCell(cellID, Grids_Utilities.getValueALittleBitSmaller(thisValue), handleOutOfMemoryError);
-                }
-            }
-            ge.checkAndMaybeFreeMemory(handleOutOfMemoryError);
-        } catch (OutOfMemoryError e) {
-            if (handleOutOfMemoryError) {
-                ge.clearMemoryReserve();
-                if (!ge.swapChunk(ge.HandleOutOfMemoryErrorFalse)) {
-                    throw e;
-                }
-                ge.initMemoryReserve(handleOutOfMemoryError);
-                setValueALittleBitSmaller(
-                        grid,
-                        _CellIDs,
-                        handleOutOfMemoryError);
-            } else {
-                throw e;
-            }
-        }
-    }
-
-    /**
-     * Adds value to grid for cells with CellID in _CellIDs
-     *
-     * @param grid The Grids_GridDouble to be processed
-     * @param cellIDs A HashSet containing CellIDs.
-     * @param value The value to be added.
-     * @param handleOutOfMemoryError If true then OutOfMemoryErrors are caught
-     * in this method then swap operations are initiated prior to retrying. If
-     * false then OutOfMemoryErrors are caught and thrown.
-     */
-    public void addToGrid(
-            Grids_GridDouble grid,
-            HashSet cellIDs,
-            double value,
-            boolean handleOutOfMemoryError) {
-        try {
-            ge.getGrids().add(grid);
-            Iterator iterator1 = cellIDs.iterator();
-            while (iterator1.hasNext()) {
-                //grid.addToCell( ( CellID ) iterator1.next(), value );
-                Grids_2D_ID_long cellID = (Grids_2D_ID_long) iterator1.next();
-                if (cellID != null) {
-                    grid.addToCell(
-                            cellID,
-                            value,
-                            handleOutOfMemoryError);
-                }
-            }
-            ge.checkAndMaybeFreeMemory(handleOutOfMemoryError);
-        } catch (OutOfMemoryError a_OutOfMemoryError) {
-            if (handleOutOfMemoryError) {
-                ge.clearMemoryReserve();
-                if (!ge.swapChunk(ge.HandleOutOfMemoryErrorFalse)) {
-                    throw a_OutOfMemoryError;
-                }
-                ge.initMemoryReserve(handleOutOfMemoryError);
-                addToGrid(
-                        grid,
-                        cellIDs,
-                        value,
-                        handleOutOfMemoryError);
-            } else {
-                throw a_OutOfMemoryError;
-            }
-        }
-    }
-
-    /**
-     * Adds value to every cell of grid.
-     *
-     * @param grid The Grids_GridDouble to be processed
-     * @param value The value to be added
-     * @param handleOutOfMemoryError If true then OutOfMemoryErrors are caught
-     * in this method then swap operations are initiated prior to retrying. If
-     * false then OutOfMemoryErrors are caught and thrown.
-     */
-    public void addToGrid(
-            Grids_GridDouble grid,
-            double value,
-            boolean handleOutOfMemoryError) {
-        try {
-            ge.getGrids().add(grid);
-            long nrows = grid.getNRows(handleOutOfMemoryError);
-            long ncols = grid.getNCols(handleOutOfMemoryError);
-            long row;
-            long col;
-            for (row = 0; row < nrows; row++) {
-                for (col = 0; col < ncols; col++) {
-                    grid.addToCell(
-                            row,
-                            col,
-                            value, handleOutOfMemoryError);
-                }
-            }
-            ge.checkAndMaybeFreeMemory(handleOutOfMemoryError);
-        } catch (OutOfMemoryError e) {
-            if (handleOutOfMemoryError) {
-                ge.clearMemoryReserve();
-                if (!ge.swapChunk(ge.HandleOutOfMemoryErrorFalse)) {
-                    throw e;
-                }
-                ge.initMemoryReserve(handleOutOfMemoryError);
-                addToGrid(
-                        grid,
-                        value,
-                        handleOutOfMemoryError);
-            } else {
-                throw e;
-            }
-        }
-    }
-
-    /**
-     * Adds value to grid for cells with CellID in _CellIDs
-     *
-     * @param grid The Grids_GridDouble to be processed
-     * @param cellIDs Array of CellIDs.
-     * @param value The value to be added.
-     * @param handleOutOfMemoryError If true then OutOfMemoryErrors are caught
-     * in this method then swap operations are initiated prior to retrying. If
-     * false then OutOfMemoryErrors are caught and thrown.
-     */
-    public void addToGrid(
-            Grids_GridDouble grid,
-            Grids_2D_ID_long[] cellIDs,
-            double value,
-            boolean handleOutOfMemoryError) {
-        try {
-            ge.getGrids().add(grid);
-            for (Grids_2D_ID_long cellID : cellIDs) {
-                grid.addToCell(cellID.getRow(), cellID.getCol(), value, handleOutOfMemoryError);
-            }
-            ge.checkAndMaybeFreeMemory(handleOutOfMemoryError);
-        } catch (OutOfMemoryError e) {
-            if (handleOutOfMemoryError) {
-                ge.clearMemoryReserve();
-                if (!ge.swapChunk(ge.HandleOutOfMemoryErrorFalse)) {
-                    throw e;
-                }
-                ge.initMemoryReserve(handleOutOfMemoryError);
-                addToGrid(
-                        grid,
-                        cellIDs,
-                        value,
-                        handleOutOfMemoryError);
-            } else {
-                throw e;
-            }
-        }
-    }
-
-    /**
-     * Add gridToAdd to grid
-     *
-     * @param grid The Grids_GridDouble to be processed/modified.
-     * @param gridToAdd The Grids_GridDouble from which values are added.
-     * @param handleOutOfMemoryError If true then OutOfMemoryErrors are caught
-     * in this method then swap operations are initiated prior to retrying. If
-     * false then OutOfMemoryErrors are caught and thrown.
-     */
-    public void addToGrid(
-            Grids_GridDouble grid,
-            Grids_GridDouble gridToAdd,
-            boolean handleOutOfMemoryError) {
-        try {
-            ge.getGrids().add(grid);
-            ge.getGrids().add(gridToAdd);
-            addToGrid(
-                    grid,
-                    gridToAdd,
-                    1.0d,
-                    handleOutOfMemoryError);
-            ge.checkAndMaybeFreeMemory(handleOutOfMemoryError);
-        } catch (OutOfMemoryError e) {
-            if (handleOutOfMemoryError) {
-                ge.clearMemoryReserve();
-                if (!ge.swapChunk(ge.HandleOutOfMemoryErrorFalse)) {
-                    throw e;
-                }
-                ge.initMemoryReserve(handleOutOfMemoryError);
-                addToGrid(
-                        grid,
-                        gridToAdd,
-                        handleOutOfMemoryError);
-            } else {
-                throw e;
-            }
-        }
-    }
-
-    /**
-     * Add gridToAdd to grid with values from gridToAdd multiplied by weight.
-     *
-     * @param grid The Grids_GridDouble to be processed/modified.
-     * @param gridToAdd The Grids_GridDouble from which values are added.
-     * @param weight The value gridToAdd values are multiplied by.
-     * @param handleOutOfMemoryError If true then OutOfMemoryErrors are caught
-     * in this method then swap operations are initiated prior to retrying. If
-     * false then OutOfMemoryErrors are caught and thrown.
-     */
-    public void addToGrid(
-            Grids_GridDouble grid,
-            Grids_GridDouble gridToAdd,
-            double weight,
-            boolean handleOutOfMemoryError) {
-        try {
-            ge.getGrids().add(grid);
-            ge.getGrids().add(gridToAdd);
-            addToGrid(
-                    grid,
-                    gridToAdd,
-                    0L,
-                    0L,
-                    gridToAdd.getNRows(handleOutOfMemoryError) - 1L,
-                    gridToAdd.getNCols(handleOutOfMemoryError) - 1L,
-                    weight,
-                    handleOutOfMemoryError);
-<<<<<<< HEAD
-            ge.checkAndMaybeFreeMemory(handleOutOfMemoryError);
-        } catch (OutOfMemoryError a_OutOfMemoryError) {
-            if (handleOutOfMemoryError) {
-                ge.clearMemoryReserve();
-                if (!ge.swapChunk(ge.HandleOutOfMemoryErrorFalse)) {
-                    throw a_OutOfMemoryError;
-=======
-            ge.tryToEnsureThereIsEnoughMemoryToContinue(handleOutOfMemoryError);
-        } catch (OutOfMemoryError e) {
-            if (handleOutOfMemoryError) {
-                ge.clearMemoryReserve();
-                if (ge.swapChunk_Account(handleOutOfMemoryError) < 1L) {
-                    throw e;
->>>>>>> 1512b957
-                }
-                ge.initMemoryReserve(handleOutOfMemoryError);
-                addToGrid(
-                        grid,
-                        gridToAdd,
-                        weight,
-                        handleOutOfMemoryError);
-            } else {
-                throw e;
-            }
-        }
-    }
-
-    /**
-     * Add gridToAdd to grid with values from gridToAdd multiplied by weight.
-     * Only values of gridToAdd with row index between startRowIndex and
-     * endRowIndex, and column index between startColIndex and endColIndex are
-     * added.
-     *
-     * @param grid The Grids_GridDouble to be processed.
-     * @param gridToAdd The Grids_GridDouble from which values are added.
-     * @param startRowIndex The index of the first row from which gridToAdd
-     * values are added.
-     * @param startColIndex the index of the first column from which gridToAdd
-     * values are added.
-     * @param endRowIndex the index of the final row from which gridToAdd values
-     * are added.
-     * @param endColIndex the index of the final column from which gridToAdd
-     * values are added.
-     * @param weight The value gridToAdd values are multiplied by.
-     * @param handleOutOfMemoryError If true then OutOfMemoryErrors are caught
-     * in this method then swap operations are initiated prior to retrying. If
-     * false then OutOfMemoryErrors are caught and thrown.
-     */
-    public void addToGrid(
-            Grids_GridDouble grid,
-            Grids_GridDouble gridToAdd,
-            long startRowIndex,
-            long startColIndex,
-            long endRowIndex,
-            long endColIndex,
-            double weight,
-            boolean handleOutOfMemoryError) {
-        try {
-            ge.getGrids().add(grid);
-            ge.getGrids().add(gridToAdd);
-            Grids_Dimensions dimensions = gridToAdd.getDimensions(handleOutOfMemoryError);
-            BigDecimal xMin;
-            BigDecimal yMin;
-            BigDecimal cellsize;
-            cellsize = dimensions.getCellsize();
-            xMin = dimensions.getXMin();
-            yMin = dimensions.getYMin();
-            BigDecimal[] dimensionConstraints = new BigDecimal[5];
-            dimensionConstraints[1] = xMin.add(new BigDecimal(startColIndex).multiply(cellsize));
-            dimensionConstraints[2] = yMin.add(new BigDecimal(startRowIndex).multiply(cellsize));
-            dimensionConstraints[3] = xMin.add(new BigDecimal(endColIndex - startColIndex + 1L).multiply(cellsize));
-            dimensionConstraints[4] = yMin.add(new BigDecimal(endRowIndex - startRowIndex + 1L).multiply(cellsize));
-            addToGrid(
-                    grid,
-                    gridToAdd,
-                    startRowIndex,
-                    startColIndex,
-                    endRowIndex,
-                    endColIndex,
-                    dimensionConstraints,
-                    weight,
-                    handleOutOfMemoryError);
-            ge.checkAndMaybeFreeMemory(handleOutOfMemoryError);
-        } catch (OutOfMemoryError a_OutOfMemoryError) {
-            if (handleOutOfMemoryError) {
-                ge.clearMemoryReserve();
-                if (!ge.swapChunk(ge.HandleOutOfMemoryErrorFalse)) {
-                    throw a_OutOfMemoryError;
-                }
-                ge.initMemoryReserve(handleOutOfMemoryError);
-                addToGrid(
-                        grid,
-                        gridToAdd,
-                        startRowIndex,
-                        startColIndex,
-                        endRowIndex,
-                        endColIndex,
-                        weight,
-                        handleOutOfMemoryError);
-            } else {
-                throw a_OutOfMemoryError;
-            }
-        }
-    }
-
-    /**
-     * Returns a Grids_GridDouble with values of grid added with values from
-     * gridToAdd (with row index between startRowIndex, endRowIndex and column
-     * index between startColIndex, endColIndex) multiplied by weight.
-     *
-     * @param grid The Grids_GridDouble to be processed.
-     * @param gridToAdd The Grids_GridDouble from which values are added.
-     * @param startRowIndex The index of the first row from which gridToAdd
-     * values are added.
-     * @param startColIndex The index of the first column from which gridToAdd
-     * values are added.
-     * @param endRowIndex The index of the final row from which gridToAdd values
-     * are added.
-     * @param endColIndex The index of the final column from which gridToAdd
-     * values are added.
-     * @param dimensionConstraints
-     * @param weight The value gridToAdd values are multiplied by.
-     * @param handleOutOfMemoryError If true then OutOfMemoryErrors are caught
-     * in this method then swap operations are initiated prior to retrying. If
-     * false then OutOfMemoryErrors are caught and thrown. TODO: Check that
-     * reasonable answers are returned for intersections and aggregations.
-     *
-     * @todo work needed to handle OutOfMemoryErrors...
-     */
-    public void addToGrid(
-            Grids_GridDouble grid,
-            Grids_GridDouble gridToAdd,
-            long startRowIndex,
-            long startColIndex,
-            long endRowIndex,
-            long endColIndex,
-            BigDecimal[] dimensionConstraints,
-            double weight,
-            boolean handleOutOfMemoryError) {
-        try {
-            ge.getGrids().add(grid);
-            ge.getGrids().add(gridToAdd);
-            long nrows = grid.getNRows(handleOutOfMemoryError);
-            long ncols = grid.getNCols(handleOutOfMemoryError);
-            double noDataValue = grid.getNoDataValue(handleOutOfMemoryError);
-            Grids_Dimensions gridDimensions = grid.getDimensions(handleOutOfMemoryError);
-            double gridToAddNoDataValue = gridToAdd.getNoDataValue(handleOutOfMemoryError);
-            Grids_Dimensions gridToAddDimensions = gridToAdd.getDimensions(handleOutOfMemoryError);
-            Grids_GridDoubleFactory gridFactory;
-            gridFactory = new Grids_GridDoubleFactory(
-                    ge,
-                    ge.getFiles().getGeneratedGridDoubleDir(),
-                    GridChunkDoubleFactory,
-                    DefaultGridChunkDoubleFactory,
-                    grid.getChunkNCols(handleOutOfMemoryError),
-                    grid.getChunkNRows(handleOutOfMemoryError));
-            if ((dimensionConstraints[1].compareTo(gridDimensions.getXMax()) == 1)
-                    || (dimensionConstraints[3].compareTo(gridDimensions.getXMin()) == -1)
-                    || (dimensionConstraints[2].compareTo(gridDimensions.getYMax()) == 1)
-                    || (dimensionConstraints[4].compareTo(gridDimensions.getYMin()) == -1)) {
-                return;
-            }
-            BigDecimal gridToAddCellsize;
-            BigDecimal gridCellsize;
-            BigDecimal gridToAddHalfCellsize;
-            BigDecimal gridHalfCellsize;
-            gridToAddCellsize = gridToAddDimensions.getCellsize();
-            gridCellsize = gridDimensions.getCellsize();
-            gridToAddHalfCellsize = gridToAddDimensions.getHalfCellsize();
-            gridHalfCellsize = gridDimensions.getHalfCellsize();
-            if (gridToAddCellsize.compareTo(gridCellsize) == -1) {
-                throw new UnsupportedOperationException();
-            } else {
-                // If gridToAddCellsize is the same and the _AbstractGrid2DSquareCell_HashSet align
-                if ((gridToAddCellsize.compareTo(gridCellsize) == 0)
-                        && ((gridToAddDimensions.getXMin().remainder(gridCellsize)).compareTo((gridDimensions.getXMin().remainder(gridCellsize))) == 0)
-                        && ((gridToAddDimensions.getYMin().remainder(gridCellsize)).compareTo((gridDimensions.getYMin().remainder(gridCellsize))) == 0)) {
-                    //println( "Grids Align!" );
-                    double x;
-                    double y;
-                    double value;
-                    long row;
-                    long col;
-                    // TODO:
-                    // Make more robust if necessary using xBigDecimal and yBigDecimal
-                    // rather than using x and y?
-                    // The necessity can be calculated given the precision and size of
-                    // the double and the grid cellsize.
-                    for (row = startRowIndex; row <= endRowIndex; row++) {
-                        y = gridToAdd.getCellYDouble(row, handleOutOfMemoryError);
-                        for (col = startColIndex; col <= endColIndex; col++) {
-                            x = gridToAdd.getCellXDouble(col, handleOutOfMemoryError);
-                            value = gridToAdd.getCell(row, col, handleOutOfMemoryError);
-                            if (value != gridToAddNoDataValue) {
-                                grid.addToCell(
-                                        x,
-                                        y,
-                                        value * weight,
-                                        handleOutOfMemoryError);
-                            }
-                        }
-                    }
-                    return;
-                } else {
-                    // println("Intersection!!!!");
-                    // Need to intersect
-                    // TODO:
-                    // Clipping gridToAdd might improve matters here.
-                    // Check
-                    Grids_GridDouble tempGrid1;
-                    Grids_GridDouble tempGrid2;
-                    tempGrid1 = (Grids_GridDouble) gridFactory.create(
-                            nrows, ncols, gridDimensions);
-                    tempGrid2 = (Grids_GridDouble) gridFactory.create(
-                            nrows, ncols, gridDimensions);
-                    // TODO:
-                    // Check scale and rounding appropriate
-                    int scale = 324;
-                    int roundingMode = BigDecimal.ROUND_HALF_EVEN;
-                    BigDecimal gridToAddCellsizeSquared = gridToAddCellsize.multiply(gridToAddCellsize);
-                    double[] bounds;
-                    Grids_2D_ID_long cellID1;
-                    Grids_2D_ID_long cellID2;
-                    Grids_2D_ID_long cellID3;
-                    Grids_2D_ID_long cellID4;
-                    double d1;
-                    double d2;
-                    double d3;
-                    double d4;
-                    double x;
-                    double y;
-                    long row;
-                    long col;
-                    double areaProportion;
-                    double halfCellsize = grid.getCellsizeDouble(handleOutOfMemoryError) / 2.0d;
-                    // TODO:
-                    // precision checking and use of BigDecimal?
-                    for (row = 0; row < nrows; row++) {
-                        for (col = 0; col < ncols; col++) {
-                            bounds = grid.getCellBoundsDoubleArray(halfCellsize, row, col, handleOutOfMemoryError);
-                            x = grid.getCellXDouble(col, handleOutOfMemoryError);
-                            y = grid.getCellYDouble(row, handleOutOfMemoryError);
-                            cellID1 = gridToAdd.getCellID(bounds[0], bounds[3], handleOutOfMemoryError);
-                            cellID2 = gridToAdd.getCellID(bounds[2], bounds[3], handleOutOfMemoryError);
-                            cellID3 = gridToAdd.getCellID(bounds[0], bounds[1], handleOutOfMemoryError);
-                            cellID4 = gridToAdd.getCellID(bounds[2], bounds[1], handleOutOfMemoryError);
-                            if (cellID1.equals(cellID2) && cellID2.equals(cellID3)) {
-                                d1 = gridToAdd.getCell(cellID1, handleOutOfMemoryError);
-                                if (d1 != gridToAddNoDataValue) {
-                                    areaProportion = (gridCellsize.multiply(gridCellsize).divide(gridToAddCellsizeSquared, scale, roundingMode)).doubleValue();
-                                    tempGrid1.addToCell(row, col, d1 * areaProportion, handleOutOfMemoryError);
-                                    tempGrid2.addToCell(row, col, areaProportion, handleOutOfMemoryError);
-                                }
-                            } else {
-                                d1 = gridToAdd.getCell(cellID1, handleOutOfMemoryError);
-                                d2 = gridToAdd.getCell(cellID2, handleOutOfMemoryError);
-                                d3 = gridToAdd.getCell(cellID3, handleOutOfMemoryError);
-                                d4 = gridToAdd.getCell(cellID4, handleOutOfMemoryError);
-
-                                if (!gridToAdd.isInGrid(cellID1, handleOutOfMemoryError) && d1 != gridToAddNoDataValue) {
-                                    if (cellID1.equals(cellID2) || cellID1.equals(cellID3)) {
-                                        if (cellID1.equals(cellID2)) {
-                                            //areaProportion = ( Math.abs( bounds[3] - ( gridToAdd.getCellYDouble( cellID1 ) - gridToAddCellsizeDividedBy2 ) ) * cellsize ) / ( gridToAddCellsize * gridToAddCellsize );
-                                            areaProportion = Math.abs(((BigDecimal.valueOf(bounds[3]).subtract(
-                                                    gridToAdd.getCellYBigDecimal(cellID1, handleOutOfMemoryError).subtract(
-                                                            gridToAddHalfCellsize)).multiply(gridCellsize)).divide(
-                                                    gridToAddCellsizeSquared, scale, roundingMode)).doubleValue());
-                                        } else {
-                                            //areaProportion = ( Math.abs( ( gridToAdd.getCellXDouble( cellID1 ) + gridToAddCellsizeDividedBy2 ) - bounds[0] ) * cellsize ) / ( gridToAddCellsize * gridToAddCellsize );
-                                            areaProportion = Math.abs(((((gridToAdd.getCellXBigDecimal(cellID1, handleOutOfMemoryError).add(
-                                                    gridToAddHalfCellsize)).subtract(BigDecimal.valueOf(bounds[0]))).multiply(
-                                                    gridCellsize)).divide(gridToAddCellsizeSquared, scale, roundingMode)).doubleValue());
-                                        }
-                                    } else {
-                                        //areaProportion = ( ( Math.abs( bounds[3] - ( gridToAdd.getCellYDouble( cellID1 ) - gridToAddCellsizeDividedBy2 ) ) * Math.abs( ( gridToAdd.getCellXDouble( cellID1 ) + ( gridToAddCellsize / 2.0d ) ) - bounds[0] ) ) / ( gridToAddCellsize * gridToAddCellsize ) );
-                                        areaProportion = Math.abs(((BigDecimal.valueOf(bounds[3]).subtract(gridToAdd.getCellYBigDecimal(cellID1, handleOutOfMemoryError).subtract(gridToAddHalfCellsize))).multiply((gridToAdd.getCellXBigDecimal(cellID1, handleOutOfMemoryError).add(gridToAddHalfCellsize.subtract(BigDecimal.valueOf(bounds[0])))).divide(gridToAddCellsizeSquared, scale, roundingMode))).doubleValue());
-                                    }
-                                    tempGrid1.addToCell(row, col, d1 * areaProportion, handleOutOfMemoryError);
-                                    tempGrid2.addToCell(row, col, areaProportion, handleOutOfMemoryError);
-                                }
-                                if (!gridToAdd.isInGrid(cellID2, handleOutOfMemoryError) && d2 != gridToAddNoDataValue) {
-                                    if (cellID2.equals(cellID1)) {
-                                        if (cellID2.equals(cellID4)) {
-                                            //areaProportion = ( Math.abs( bounds[2] - ( gridToAdd.getCellXDouble( cellID2 ) - gridToAddCellsizeDividedBy2 ) ) * cellsize ) / ( gridToAddCellsize * gridToAddCellsize );
-                                            areaProportion = Math.abs((((BigDecimal.valueOf(bounds[2]).subtract(
-                                                    gridToAdd.getCellXBigDecimal(cellID2, handleOutOfMemoryError).subtract(
-                                                            gridToAddHalfCellsize))).multiply(gridCellsize)).divide(
-                                                    gridToAddCellsizeSquared, scale, roundingMode)).doubleValue());
-                                        } else {
-                                            //areaProportion = ( ( Math.abs( bounds[3] - ( gridToAdd.getCellYDouble( cellID2 ) - gridToAddCellsizeDividedBy2 ) ) * Math.abs( bounds[2] - ( gridToAdd.getCellXDouble( cellID2 ) - ( gridToAddCellsize / 2.0d ) ) ) ) / ( gridToAddCellsize * gridToAddCellsize ) );
-                                            areaProportion = Math.abs(((BigDecimal.valueOf(bounds[3]).subtract(
-                                                    gridToAdd.getCellYBigDecimal(cellID2, handleOutOfMemoryError).subtract(
-                                                            gridToAddHalfCellsize))).multiply(BigDecimal.valueOf(bounds[2]).subtract(
-                                                            gridToAdd.getCellXBigDecimal(cellID2, handleOutOfMemoryError).subtract(
-                                                                    gridToAddHalfCellsize))).divide(gridToAddCellsizeSquared, scale, roundingMode)).doubleValue());
-                                        }
-                                        tempGrid1.addToCell(row, col, d2 * areaProportion, handleOutOfMemoryError);
-                                        tempGrid2.addToCell(row, col, areaProportion, handleOutOfMemoryError);
-                                    }
-                                }
-                                if (!gridToAdd.isInGrid(cellID3, handleOutOfMemoryError) && d3 != gridToAddNoDataValue) {
-                                    if (!cellID3.equals(cellID1)) {
-                                        if (cellID3.equals(cellID4)) {
-                                            //areaProportion = ( Math.abs( ( gridToAdd.getCellYDouble( cellID3 ) + ( gridToAddCellsize / 2.0d ) ) - bounds[1] ) * cellsize ) / ( gridToAddCellsize * gridToAddCellsize );
-                                            areaProportion = Math.abs(((((gridToAdd.getCellYBigDecimal(cellID3, handleOutOfMemoryError).add(
-                                                    gridToAddHalfCellsize)).subtract(BigDecimal.valueOf(bounds[1]))).multiply(
-                                                    gridCellsize)).divide(gridToAddCellsizeSquared, scale, roundingMode)).doubleValue());
-                                        } else {
-                                            //areaProportion = ( ( Math.abs( ( gridToAdd.getCellYDouble( cellID3 ) + ( gridToAddCellsize / 2.0d ) ) - bounds[1] ) * Math.abs( ( gridToAdd.getCellXDouble( cellID3 ) + ( gridToAddCellsize / 2.0d ) ) - bounds[0] ) ) / ( gridToAddCellsize * gridToAddCellsize ) );
-                                            areaProportion = Math.abs(((((gridToAdd.getCellYBigDecimal(cellID3, handleOutOfMemoryError).add(
-                                                    gridToAddHalfCellsize)).subtract(BigDecimal.valueOf(bounds[1]))).multiply((gridToAdd.getCellXBigDecimal(cellID3, handleOutOfMemoryError).add(
-                                                    gridToAddHalfCellsize)).subtract(BigDecimal.valueOf(bounds[0])))).divide(
-                                                    gridToAddCellsizeSquared, scale, roundingMode)).doubleValue());
-                                        }
-                                        tempGrid1.addToCell(row, col, d3 * areaProportion, handleOutOfMemoryError);
-                                        tempGrid2.addToCell(row, col, areaProportion, handleOutOfMemoryError);
-                                    }
-                                }
-                                if (!gridToAdd.isInGrid(cellID4, handleOutOfMemoryError) && d4 != gridToAddNoDataValue) {
-                                    if (cellID4 != cellID2 && cellID4 != cellID3) {
-                                        //areaProportion = ( ( Math.abs( ( gridToAdd.getCellYDouble( cellID4 ) + ( gridToAddCellsize / 2.0d ) ) - bounds[1] ) * Math.abs( bounds[2] - ( gridToAdd.getCellXDouble( cellID4 ) - ( gridToAddCellsize / 2.0d ) ) ) ) / ( gridToAddCellsize * gridToAddCellsize ) );
-                                        areaProportion = Math.abs(((((gridToAdd.getCellYBigDecimal(cellID4, handleOutOfMemoryError).add(gridToAddHalfCellsize)).subtract(BigDecimal.valueOf(bounds[1]))).multiply(BigDecimal.valueOf(bounds[2]).subtract((gridToAdd.getCellXBigDecimal(cellID4, handleOutOfMemoryError)).subtract(gridToAddHalfCellsize)))).divide(gridToAddCellsizeSquared, scale, roundingMode)).doubleValue());
-                                        tempGrid1.addToCell(row, col, d4 * areaProportion, handleOutOfMemoryError);
-                                        tempGrid2.addToCell(row, col, areaProportion, handleOutOfMemoryError);
-                                    }
-                                }
-                                //// Check
-                                // Check fails due to rounding errors!
-                                //if ( cellID1 != Integer.MIN_VALUE && cellID2 != Integer.MIN_VALUE && cellID3 != Integer.MIN_VALUE && cellID4 != Integer.MIN_VALUE && totalArea != 1.0 ) { println( "id = " + i + " : totalArea = " + totalArea + " (cellID1,cellID2,cellID3,cellID4) = (" + cellID1 + "," + cellID2 + "," + cellID3 + "," + cellID4 + ")" ); System.exit(0);}
-                            }
-                        }
-                    }
-                    // The values are normalised by dividing the aggregate Grid sum by the proportion of cells with grid values.
-                    for (row = 0; row <= nrows; row++) {
-                        for (col = 0; col <= ncols; col++) {
-                            d1 = tempGrid2.getCell(row, col, handleOutOfMemoryError);
-                            if (!(d1 == 0.0d || d1 == noDataValue)) {
-                                //setCell( i, tempGrid2.getCell( i ) );
-                                grid.addToCell(row, col, weight * tempGrid1.getCell(row, col, handleOutOfMemoryError) / d1, handleOutOfMemoryError);
-                                //addToCell( i, tempGrid1.getCell( i ) / ( Math.pow( ( gridToAddCellsize / cellsize ), 2.0d ) / d1 ) );
-                            }
-                        }
-                    }
-                    //                tempGrid1.clear();
-                    //                tempGrid2.clear();
-                }
-            }
-            ge.checkAndMaybeFreeMemory(handleOutOfMemoryError);
-        } catch (OutOfMemoryError e) {
-            if (handleOutOfMemoryError) {
-                ge.clearMemoryReserve();
-                if (!ge.swapChunk(ge.HandleOutOfMemoryErrorFalse)) {
-                    throw e;
-                }
-                ge.initMemoryReserve(handleOutOfMemoryError);
-                addToGrid(
-                        grid,
-                        gridToAdd,
-                        startRowIndex,
-                        startColIndex,
-                        endRowIndex,
-                        endColIndex,
-                        dimensionConstraints,
-                        weight,
-                        handleOutOfMemoryError);
-            } else {
-                throw e;
-            }
-        }
-    }
-
-    /**
-     * Returns grid with values added from a file.
-     *
-     * @param grid the Grids_GridDouble to be processed
-     * @param file the file contining values to be added.
-     * @param type the type of file. Supported types include "xyv", "xy", "idxy"
-     * )
-     * @param handleOutOfMemoryError If true then OutOfMemoryErrors are caught
-     * in this method then swap operations are initiated prior to retrying. If
-     * false then OutOfMemoryErrors are caught and thrown.
-     */
-    public void addToGrid(
-            Grids_GridDouble grid,
-            File file,
-            String type,
-            boolean handleOutOfMemoryError) {
-        try {
-            ge.getGrids().add(grid);
-            if (type.equalsIgnoreCase("xyv")) {
-                try {
-                    StreamTokenizer st;
-                    st = new StreamTokenizer(Generic_StaticIO.getBufferedReader(file));
-                    st.eolIsSignificant(false);
-                    st.parseNumbers();
-                    st.whitespaceChars(',', ',');
-                    st.wordChars('"', '"');
-                    int tokenType = st.nextToken();
-                    String alternator = "x";
-                    double x = 0.0d;
-                    double y = 0.0d;
-                    double value = 0.0d;
-                    while (tokenType != StreamTokenizer.TT_EOF) {
-                        switch (tokenType) {
-                            case StreamTokenizer.TT_NUMBER:
-                                switch (alternator) {
-                                    case "x":
-                                        x = st.nval;
-                                        alternator = "y";
-                                        break;
-                                    case "y":
-                                        y = st.nval;
-                                        alternator = "value";
-                                        break;
-                                    default:
-                                        grid.addToCell(x, y, st.nval, handleOutOfMemoryError);
-                                        alternator = "x";
-                                        break;
-                                }
-                                break;
-                            default:
-                                break;
-                        }
-                        tokenType = st.nextToken();
-                    }
-                } catch (java.io.IOException e) {
-                    e.printStackTrace(System.err);
-                }
-            }
-            if (type.equalsIgnoreCase("xy")) {
-                try {
-                    StreamTokenizer st = new StreamTokenizer(Generic_StaticIO.getBufferedReader(file));
-                    st.eolIsSignificant(false);
-                    st.parseNumbers();
-                    st.whitespaceChars(',', ',');
-                    st.wordChars('"', '"');
-                    int tokenType = st.nextToken();
-                    String alternator = "x";
-                    double x = 0.0d;
-                    double y;
-                    while (tokenType != StreamTokenizer.TT_EOF) {
-                        switch (tokenType) {
-                            case StreamTokenizer.TT_NUMBER:
-                                if (alternator.equals("x")) {
-                                    x = st.nval;
-                                    alternator = "y";
-                                } else {
-                                    y = st.nval;
-                                    grid.addToCell(x, y, 1.0d, handleOutOfMemoryError);
-                                    alternator = "x";
-                                }
-                                break;
-                            default:
-                                break;
-                        }
-                        tokenType = st.nextToken();
-                    }
-                } catch (java.io.IOException e) {
-                    e.printStackTrace(System.err);
-                }
-            }
-            if (type.equalsIgnoreCase("idxy")) {
-                try {
-                    StreamTokenizer st = new StreamTokenizer(Generic_StaticIO.getBufferedReader(file));
-                    st.eolIsSignificant(false);
-                    st.parseNumbers();
-                    st.ordinaryChar('e');
-                    st.ordinaryChar('d');
-                    st.ordinaryChar('E');
-                    st.ordinaryChar('D');
-                    int tokenType = st.nextToken();
-                    int nextTokenType;
-                    String alternator = "id";
-                    double x = 0.0d;
-                    double y;
-                    while (tokenType != StreamTokenizer.TT_EOF) {
-                        switch (tokenType) {
-                            case StreamTokenizer.TT_NUMBER:
-                                if (alternator.equals("id")) {
-                                    //id = (int) st.nval;
-                                    alternator = "x";
-                                } else {
-                                    if (alternator.equals("x")) {
-                                        x = st.nval;
-                                        nextTokenType = st.nextToken();
-                                        if (nextTokenType != StreamTokenizer.TT_NUMBER) {
-                                            st.nextToken();
-                                            st.nextToken();
-                                            x = x * Math.pow(10.0, st.nval);
-                                        } else {
-                                            st.pushBack();
-                                        }
-                                        alternator = "y";
-                                    } else {
-                                        y = st.nval;
-                                        nextTokenType = st.nextToken();
-                                        if (nextTokenType != StreamTokenizer.TT_NUMBER) {
-                                            st.nextToken();
-                                            st.nextToken();
-                                            y = y * Math.pow(10.0, st.nval);
-                                        } else {
-                                            st.pushBack();
-                                        }
-                                        alternator = "id";
-                                        //println( " x, y = " + x + ", " + y );
-                                        grid.addToCell(x, y, 1.0d, handleOutOfMemoryError);
-                                    }
-                                }
-                                break;
-                            default:
-                                break;
-                        }
-                        tokenType = st.nextToken();
-                    }
-                } catch (java.io.IOException e) {
-                    e.printStackTrace(System.err);
-                }
-            }
-            ge.checkAndMaybeFreeMemory(handleOutOfMemoryError);
-        } catch (OutOfMemoryError e) {
-            e.printStackTrace(System.err);
-            if (handleOutOfMemoryError) {
-                ge.clearMemoryReserve();
-                if (!ge.swapChunk(ge.HandleOutOfMemoryErrorFalse)) {
-                    throw e;
-                }
-                ge.initMemoryReserve(handleOutOfMemoryError);
-                addToGrid(
-                        grid,
-                        file,
-                        type,
-                        handleOutOfMemoryError);
-            } else {
-                throw e;
-            }
-        }
-    }
-
-    /**
-     * Returns an Grids_GridDouble at a lower level of resolution than grid. The
-     * result values are either the sum, mean, max or min of values in grid
-     * depending on statistic.
-     *
-     * @param grid the Grids_GridDouble to be processed
-     * @param cellFactor the number of times wider/higher the aggregated grid
-     * cells are to be
-     * @param statistic "sum", "mean", "max", or "min" depending on what
-     * aggregate of values are wanted
-     * @param rowOffset the number of rows above or below the origin of grid
-     * where the aggregation is to start. > 0 result yllcorner will be above
-     * grid yllcorner < 0 result yllcorner will be below grid yllcorner @param
-     * colOffset the number of columns ab ove or below the origin of grid where
-     * the aggregation is to start. > 0 result xllcorner will be right of grid
-     * xllcorner < 0 result xllcorner will be left of grid xllcorner @param
-     * gridFactory the Abstract2DSquareCell DoubleFactory used to create result
-     * and temporary AbstractGrid2DSquareCellDoubles. @param colOffset @param
-     * gridFactory @param handleOutOfMemoryError If true then OutOfMemoryErrors
-     * are caught in this method then swap operations are initiated prior to ret
-     * r y ing. If false then OutOfMemoryErrors are caught and thrown. NB. In
-     * the calculation of the sum and the mean if there is a cell in grid which
-     * has a data value then the result which incorporates that cell has a data
-     * value. For this result cell, any of the cells in grid which have
-     * noDataValues their value is taken as that of the average of its nearest
-     * cells with a value. In the calculation of the max and the min
-     * noDataValues are simply ignored. Formerly noDataValues were treated as
-     * the average of values within a result cell. TODO: implement median, mode
-     * and variance aggregations. @return @param colOffset @param gridFactory
-     * @param colOffset @param gridFactory @param handleOutOfMemoryError @return
-     */
-    public Grids_GridDouble aggregate(
-            Grids_AbstractGridNumber grid,
-            int cellFactor,
-            String statistic,
-            int rowOffset,
-            int colOffset,
-            Grids_GridDoubleFactory gridFactory,
-            boolean handleOutOfMemoryError) {
-        try {
-            ge.getGrids().add(grid);
-            int _MessageLength = 1000;
-            // Initial tests
-            if (cellFactor <= 0) {
-                System.err.println("Warning!!! cellFactor <= 0 : Returning!");
-                return null;
-            }
-            // Initialisation
-            long nrows = grid.getNRows(handleOutOfMemoryError);
-            long ncols = grid.getNCols(handleOutOfMemoryError);
-            Grids_Dimensions dimensions = grid.getDimensions(handleOutOfMemoryError);
-            BigDecimal cellsize = dimensions.getCellsize();
-            BigDecimal xMin = dimensions.getXMin();
-            BigDecimal yMin = dimensions.getYMin();
-            BigDecimal xMax = dimensions.getXMax();
-            BigDecimal yMax = dimensions.getYMax();
-            double noDataValue = Double.NEGATIVE_INFINITY;
-            if (grid.getClass() == Grids_GridInt.class) {
-                noDataValue = (double) ((Grids_GridInt) grid).getNoDataValue(handleOutOfMemoryError);
-            } else {
-                if (grid.getClass() == Grids_GridDouble.class) {
-                    noDataValue = ((Grids_GridDouble) grid).getNoDataValue(handleOutOfMemoryError);
-                } else {
-                    System.err.println("Grid2DSquareCellAbstract not recognised in aggregate( Grid2DSquareCellAbstract( " + grid.toString(handleOutOfMemoryError) + ", cellFactor( " + cellFactor + " ), statistic( " + statistic + " ), rowOffset( " + rowOffset + " ), colOffset( " + colOffset + " ), gridFactory( " + gridFactory + " ),  handleOutOfMemoryError( " + handleOutOfMemoryError + " ) )");
-                }
-            }
-            BigDecimal resultCellsize = cellsize.multiply(new BigDecimal(Integer.toString(cellFactor)));
-            BigDecimal resultXMin = xMin.add(cellsize.multiply(new BigDecimal(Integer.toString(colOffset))));
-            BigDecimal resultYMin = yMin.add(cellsize.multiply(new BigDecimal(Integer.toString(rowOffset))));
-
-            //double resultCellsize = cellsize * ( double ) cellFactor;
-            //double width = cellsize * ncols;
-            //double height = cellsize * nrows;
-            //double resultXllcorner = xllcorner + ( colOffset * cellsize );
-            //double resultYllcorner = yllcorner + ( rowOffset * cellsize );
-            // Calculate resultNrows and resultHeight
-            long resultNrows = 1L;
-            BigDecimal resultHeight = new BigDecimal(resultCellsize.toString());
-            //double resultHeight = resultCellsize;
-            while (resultYMin.add(resultHeight).compareTo(yMax) == -1) {
-                resultNrows++;
-                resultHeight = resultHeight.add(resultCellsize);
-            }
-            //while ( ( resultYllcorner + resultHeight ) < ( yllcorner + height ) ) {
-            //    resultNrows ++;
-            //    resultHeight += resultCellsize;
-            //}
-            // Calculate resultNcols and resultWidth
-            long resultNcols = 1L;
-            BigDecimal resultWidth = new BigDecimal(resultCellsize.toString());
-            //double resultWidth = resultCellsize;
-            while (resultXMin.add(resultWidth).compareTo(xMax) == -1) {
-                resultNrows++;
-                resultWidth = resultWidth.add(resultCellsize);
-            }
-            //while ( ( resultXllcorner + resultWidth ) < ( xllcorner + width ) ) {
-            //    resultNcols ++;
-            //    resultWidth += resultCellsize;
-            //}
-            BigDecimal resultXMax = resultXMin.add(resultWidth);
-            BigDecimal resultYMax = resultYMin.add(resultHeight);
-            Grids_Dimensions resultDimensions = new Grids_Dimensions(
-                    resultXMin,
-                    resultXMax,
-                    resultYMin,
-                    resultYMax,
-                    resultCellsize);
-            // Initialise result
-            gridFactory.setNoDataValue(noDataValue);
-            Grids_GridDouble result = (Grids_GridDouble) gridFactory.create(
-                    resultNrows, resultNcols, resultDimensions);
-
-            long row;
-            long col;
-            double x;
-            double y;
-            double value;
-
-            // sum
-            if (statistic.equalsIgnoreCase("sum")) {
-                Grids_GridDouble count = (Grids_GridDouble) gridFactory.create(resultNrows, resultNcols, resultDimensions);
-                Grids_GridDouble normaliser = (Grids_GridDouble) gridFactory.create(resultNrows, resultNcols, resultDimensions);
-                for (row = 0; row < nrows; row++) {
-                    for (col = 0; col < ncols; col++) {
-                        x = grid.getCellXDouble(col, handleOutOfMemoryError);
-                        y = grid.getCellYDouble(row, handleOutOfMemoryError);
-                        if (result.isInGrid(x, y, handleOutOfMemoryError)) {
-                            value = grid.getCellDouble(row, col, handleOutOfMemoryError);
-                            if (value != noDataValue) {
-                                count.addToCell(x, y, 1.0d, handleOutOfMemoryError);
-                                result.addToCell(x, y, value, handleOutOfMemoryError);
-                            }
-                            normaliser.addToCell(x, y, 1.0d, handleOutOfMemoryError);
-                        }
-                    }
-                }
-                //            // Add the nearest values for the noDataValues so long as there is a value
-                //            for ( row = 0; row < nrows; row ++ ) {
-                //                for ( col = 0; col < ncols; col ++ ) {
-                //                    x = grid.getCellXDouble( col, handleOutOfMemoryError );
-                //                    y = grid.getCellYDouble( row, handleOutOfMemoryError );
-                //                    if ( result.inGrid( x, y, handleOutOfMemoryError ) ) {
-                //                        if ( dataCount.getCell( x, y, handleOutOfMemoryError ) != noDataValue ) {
-                //                            result.addToCell( x, y, grid.getNearestValueDouble( row, col, handleOutOfMemoryError ), handleOutOfMemoryError );
-                //                        }
-                //                    }
-                //                }
-                //            }
-                // Normalise
-                double count0;
-                for (row = 0; row < resultNrows; row++) {
-                    for (col = 0; col < resultNcols; col++) {
-                        count0 = count.getCell(row, col, handleOutOfMemoryError);
-                        if (count0 != 0.0d) {
-                            result.setCell(row, col, ((result.getCell(row, col, handleOutOfMemoryError) * normaliser.getCell(row, col, handleOutOfMemoryError)) / count0), handleOutOfMemoryError);
-                        }
-                    }
-                }
-            }
-
-            // mean
-            if (statistic.equalsIgnoreCase("mean")) {
-                Grids_GridDouble numerator = (Grids_GridDouble) gridFactory.create(resultNrows, resultNcols, resultDimensions);
-                Grids_GridDouble denominator = (Grids_GridDouble) gridFactory.create(resultNrows, resultNcols, resultDimensions);
-                for (row = 0; row < nrows; row++) {
-                    for (col = 0; col < ncols; col++) {
-                        x = grid.getCellXDouble(col, handleOutOfMemoryError);
-                        y = grid.getCellYDouble(row, handleOutOfMemoryError);
-                        if (result.isInGrid(x, y, handleOutOfMemoryError)) {
-                            value = grid.getCellDouble(row, col, handleOutOfMemoryError);
-                            if (value != noDataValue) {
-                                numerator.addToCell(x, y, value, handleOutOfMemoryError);
-                                denominator.addToCell(x, y, 1.0d, handleOutOfMemoryError);
-                            }
-                        }
-                    }
-                }
-                for (row = 0; row < resultNrows; row++) {
-                    for (col = 0; col < resultNcols; col++) {
-                        value = numerator.getCell(row, col, handleOutOfMemoryError);
-                        if (value != noDataValue) {
-                            result.setCell(row, col, value / denominator.getCell(row, col, handleOutOfMemoryError), handleOutOfMemoryError);
-                        }
-                    }
-                }
-            }
-
-            // min
-            if (statistic.equalsIgnoreCase("min")) {
-                double min;
-                for (row = 0; row < nrows; row++) {
-                    for (col = 0; col < ncols; col++) {
-                        x = grid.getCellXDouble(col, handleOutOfMemoryError);
-                        y = grid.getCellYDouble(row, handleOutOfMemoryError);
-                        if (result.isInGrid(x, y, handleOutOfMemoryError)) {
-                            value = grid.getCellDouble(row, col, handleOutOfMemoryError);
-                            if (value != noDataValue) {
-                                min = result.getCell(x, y, handleOutOfMemoryError);
-                                if (min != noDataValue) {
-                                    result.setCell(x, y, Math.min(min, value), handleOutOfMemoryError);
-                                } else {
-                                    result.setCell(x, y, value, handleOutOfMemoryError);
-                                }
-                            }
-                        }
-                    }
-                }
-            }
-
-            // max
-            if (statistic.equalsIgnoreCase("max")) {
-                double max;
-                for (row = 0; row < nrows; row++) {
-                    for (col = 0; col < ncols; col++) {
-                        x = grid.getCellXDouble(col, handleOutOfMemoryError);
-                        y = grid.getCellYDouble(row, handleOutOfMemoryError);
-                        if (result.isInGrid(x, y, handleOutOfMemoryError)) {
-                            value = grid.getCellDouble(row, col, handleOutOfMemoryError);
-                            if (value != noDataValue) {
-                                max = result.getCell(x, y, handleOutOfMemoryError);
-                                if (max != noDataValue) {
-                                    result.setCell(x, y, Math.max(max, value), handleOutOfMemoryError);
-                                } else {
-                                    result.setCell(x, y, value, handleOutOfMemoryError);
-                                }
-                            }
-                        }
-                    }
-                }
-            }
-            return result;
-        } catch (OutOfMemoryError a_OutOfMemoryError) {
-            if (handleOutOfMemoryError) {
-                ge.clearMemoryReserve();
-                if (!ge.swapChunk(ge.HandleOutOfMemoryErrorFalse)) {
-                    throw a_OutOfMemoryError;
-                }
-                ge.initMemoryReserve(handleOutOfMemoryError);
-                return aggregate(
-                        grid,
-                        cellFactor,
-                        statistic,
-                        rowOffset,
-                        colOffset,
-                        gridFactory,
-                        handleOutOfMemoryError);
-            } else {
-                throw a_OutOfMemoryError;
-            }
-
-        }
-    }
-
-    //    /**
-    //     * Returns an Grids_GridDouble at a lower level of resolution than grid.  The result values
-    //     * are either the sum, mean, max or min of values in grid depending on statistic.
-    //     * @param grid - the Grids_GridDouble to be processed
-    //     * @param resultCellsize - output grid cellsize
-    //     * @param statistic - "sum", "mean", "max", or "min" depending on what aggregate of values are wanted
-    //     * @param resultXllcorner - the x-coordinate of the aggregate grid lower left corner
-    //     * @param resultYllcorner - the y-coordinate of the aggregate grid lower left corner
-    //     * Use this aggregate method to force origin of the result to be ( resultXllcorner, resultYllcorner ) and
-    //     * if resultCellsize is not an integer multiple of cellsize.
-    //     * NB. In the calculation of the sum and the mean if there is a cell in grid which has a data value then
-    //     *     the result which incorporates that cell has a data value.  For this result cell, any of the cells in
-    //     *     grid which have noDataValues their value is taken as that of the average of its nearest cells with
-    //     *     a value.
-    //     *     In the calculation of the max and the min noDataValues are simply ignored.
-    //     *     Formerly noDataValues were treated as the average of values within a result cell.
-    //     * TODO: implement median, mode and variance aggregations.
-    //     */
-    //    public Grids_GridDouble aggregate( Grids_GridDouble grid, double resultCellsize, String statistic, double resultXllcorner, double resultYllcorner ) {
-    //        try {
-    //            return aggregate( grid, resultCellsize, statistic, resultXllcorner, resultYllcorner, new Grids_GridDoubleFactory() );
-    //        } catch ( OutOfMemoryError e ) {
-    //            return aggregate( grid, resultCellsize, statistic, resultXllcorner, resultYllcorner, new Grid2DSquareCellDoubleFileFactory() );
-    //        }
-    //    }
-    /**
-     * Returns an Grids_GridDouble at a lower level of resolution than grid. The
-     * result values are either the sum, mean, max or min of values in grid
-     * depending on statistic.
-     *
-     * @param grid The Grids_GridDouble to be processed
-     * @param statistic "sum", "mean", "max", or "min" depending on what
-     * aggregate of values are wanted
-     * @param resultDimensions
-     * @param gridFactory The Abstract2DSquareCellDoubleFactory used to create
-     * _AbstractGrid2DSquareCell_HashSet
-     * @param handleOutOfMemoryError If true then OutOfMemoryErrors are caught
-     * in this method then swap operations are initiated prior to retrying. If
-     * false then OutOfMemoryErrors are caught and thrown. Use this aggregate
-     * method if result is to have a new spatial frame. NB. In the calculation
-     * of the sum and the mean if there is a cell in grid which has a data value
-     * then the result which incorporates that cell has a data value. For this
-     * result cell, any of the cells in grid which have noDataValues their value
-     * is taken as that of the average of its nearest cells with a value. In the
-     * calculation of the max and the min noDataValues are simply ignored.
-     * Formerly noDataValues were treated as the average of values within a
-     * result cell. TODO: implement median, mode and variance aggregations.
-     * <a name="aggregate(AbstractGrid2DSquareCell,
-     * String,BigDecimal[],Grid2DSquareCellDoubleFactory,boolean)"></a>
-     * @return
-     */
-    public Grids_GridDouble aggregate(
-            Grids_AbstractGridNumber grid,
-            String statistic,
-            Grids_Dimensions resultDimensions,
-            Grids_GridDoubleFactory gridFactory,
-            boolean handleOutOfMemoryError) {
-        try {
-            ge.getGrids().add(grid);
-            int scale = 325;
-            // Initialistaion
-            long nrows = grid.getNRows(handleOutOfMemoryError);
-            long ncols = grid.getNCols(handleOutOfMemoryError);
-            Grids_Dimensions dimensions = grid.getDimensions(handleOutOfMemoryError);
-            double noDataValue = Double.NEGATIVE_INFINITY;
-            if (grid.getClass() == Grids_GridInt.class) {
-                noDataValue = (double) ((Grids_GridInt) grid).getNoDataValue(handleOutOfMemoryError);
-            } else {
-                if (grid.getClass() == Grids_GridDouble.class) {
-                    noDataValue = ((Grids_GridDouble) grid).getNoDataValue(handleOutOfMemoryError);
-                } else {
-                    try {
-                        throw new Exception();
-                    } catch (Exception ex) {
-                        Logger.getLogger(Grids_Processor.class.getName()).log(Level.SEVERE, null, ex);
-                    }
-                }
-            }
-            BigDecimal resultCellsize = resultDimensions.getCellsize();
-            BigDecimal resultXMin = resultDimensions.getXMin();
-            BigDecimal resultYMin = resultDimensions.getYMin();
-            BigDecimal resultXMax = resultDimensions.getXMax();
-            BigDecimal resultYMax = resultDimensions.getYMax();
-
-            BigDecimal dimensionsCellsize = dimensions.getCellsize();
-            BigDecimal dimensionsXMin = dimensions.getXMin();
-            BigDecimal dimensionsYMin = dimensions.getYMin();
-            BigDecimal dimensionsXMax = dimensions.getXMax();
-            BigDecimal dimensionsYMax = dimensions.getYMax();
-            //double width = cellsize * ncols;
-            //double height = cellsize * nrows;
-            // Test this is an aggregation
-            if (resultCellsize.compareTo(dimensionsCellsize) != 1) {
-                System.err.println(
-                        "!!!Warning: Not an aggregation as "
-                        + "resultCellsize < cellsize. Returning null!");
-                return null;
-            }
-            // Test for intersection
-            if ((resultXMin.compareTo(dimensionsXMin.add(dimensionsCellsize.multiply(new BigDecimal(Long.toString(ncols))))) == 1)
-                    || (resultYMin.compareTo(dimensionsYMin.add(dimensionsCellsize.multiply(new BigDecimal(Long.toString(nrows))))) == 1)) {
-                System.err.println(
-                        "!!!Warning: No intersection for aggregation. Returning null!");
-                return null;
-            }
-            // If resultCellsize is an integer multiple of cellsize and grid aligns with result then use
-            // a cellFactor aggregation as it should be faster.
-            //println("resultCellsize % cellsize == " + ( resultCellsize % cellsize ) );
-            //println("resultXllcorner % cellsize = " + ( resultXllcorner % cellsize ) + ", xllcorner % cellsize = " + ( xllcorner % cellsize ) );
-            //println("resultYllcorner % cellsize = " + ( resultYllcorner % cellsize ) + ", yllcorner % cellsize = " + ( yllcorner % cellsize ) );
-            if (true) {
-                BigDecimal t0 = resultCellsize.divide(
-                        dimensionsCellsize,
-                        Math.max(resultCellsize.scale(), dimensionsCellsize.scale()) + 2,
-                        BigDecimal.ROUND_HALF_EVEN);
-                BigDecimal t1 = resultXMin.divide(
-                        dimensionsCellsize,
-                        Math.max(resultXMin.scale(), dimensionsCellsize.scale()) + 2,
-                        BigDecimal.ROUND_HALF_EVEN);
-                BigDecimal t2 = dimensionsXMin.divide(
-                        dimensionsCellsize,
-                        Math.max(dimensionsXMin.scale(), dimensionsCellsize.scale()) + 2,
-                        BigDecimal.ROUND_HALF_EVEN);
-                BigDecimal t3 = resultYMin.divide(
-                        dimensionsCellsize,
-                        Math.max(resultYMin.scale(), dimensionsCellsize.scale()) + 2,
-                        BigDecimal.ROUND_HALF_EVEN);
-                BigDecimal t4 = dimensionsYMin.divide(
-                        dimensionsCellsize,
-                        Math.max(dimensionsYMin.scale(), dimensionsCellsize.scale()) + 2,
-                        BigDecimal.ROUND_HALF_EVEN);
-                if ((t0.compareTo(new BigDecimal(t0.toBigInteger().toString())) == 0)
-                        && (t1.compareTo(new BigDecimal(t1.toBigInteger().toString())) == t2.compareTo(new BigDecimal(t2.toBigInteger().toString())))
-                        && (t3.compareTo(new BigDecimal(t3.toBigInteger().toString())) == t4.compareTo(new BigDecimal(t4.toBigInteger().toString())))) {
-                    int cellFactor = resultCellsize.divide(
-                            dimensionsCellsize,
-                            2,
-                            BigDecimal.ROUND_UNNECESSARY).intValue();
-                    int rowOffset = dimensionsYMin.subtract(
-                            resultYMin.divide(
-                                    dimensionsCellsize,
-                                    scale,
-                                    BigDecimal.ROUND_HALF_EVEN)).intValue();
-                    int colOffset = dimensionsXMin.subtract(
-                            resultXMin.divide(
-                                    dimensionsCellsize,
-                                    scale,
-                                    BigDecimal.ROUND_HALF_EVEN)).intValue();
-                    return aggregate(grid, cellFactor, statistic, rowOffset, colOffset, gridFactory, handleOutOfMemoryError);
-                }
-            }
-            // Calculate resultNrows and resultHeight
-            long resultNrows = 1L;
-            BigDecimal resultHeight = new BigDecimal(resultCellsize.toString());
-            //double resultHeight = resultCellsize;
-            while (resultYMin.add(resultHeight).compareTo(dimensionsYMax) == -1) {
-                resultNrows++;
-                resultHeight = resultHeight.add(resultCellsize);
-            }
-            //while ( ( resultYllcorner + resultHeight ) < ( yllcorner + height ) ) {
-            //    resultNrows ++;
-            //    resultHeight += resultCellsize;
-            //}
-            // Calculate resultNcols and resultWidth
-            long resultNcols = 1L;
-            BigDecimal resultWidth = new BigDecimal(resultCellsize.toString());
-            //double resultWidth = resultCellsize;
-            while (resultXMin.add(resultWidth).compareTo(dimensionsXMax) == -1) {
-                resultNrows++;
-                resultWidth = resultWidth.add(resultCellsize);
-            }
-            //while ( ( resultXllcorner + resultWidth ) < ( xllcorner + width ) ) {
-            //    resultNcols ++;
-            //    resultWidth += resultCellsize;
-            //}
-            resultXMax = dimensionsXMin.add(resultWidth);
-            resultYMax = dimensionsYMin.add(resultHeight);
-
-            // Initialise result
-            gridFactory.setNoDataValue(noDataValue);
-            Grids_GridDouble result;
-            result = (Grids_GridDouble) gridFactory.create(
-                    resultNrows, resultNcols, resultDimensions);
-
-            long row;
-            long col;
-            double x;
-            double y;
-            double value;
-
-            double cellsize = dimensionsCellsize.doubleValue();
-            double resultCellsized = resultCellsize.doubleValue();
-
-            // sum
-            if (statistic.equalsIgnoreCase("sum")) {
-                Grids_GridDouble totalValueArea;
-                totalValueArea = (Grids_GridDouble) gridFactory.create(
-                        resultNrows, resultNcols, resultDimensions);
-                double areaProportion;
-                double[] bounds;
-                Grids_2D_ID_long[] _CellIDs = new Grids_2D_ID_long[4];
-                double halfCellsize = grid.getCellsizeDouble(handleOutOfMemoryError) / 2.0d;
-                double count0;
-                for (row = 0; row < nrows; row++) {
-                    for (col = 0; col < ncols; col++) {
-                        bounds = grid.getCellBoundsDoubleArray(halfCellsize, row, col, handleOutOfMemoryError);
-                        _CellIDs[0] = result.getCellID(bounds[0], bounds[3], handleOutOfMemoryError);
-                        _CellIDs[1] = result.getCellID(bounds[2], bounds[3], handleOutOfMemoryError);
-                        _CellIDs[2] = result.getCellID(bounds[0], bounds[1], handleOutOfMemoryError);
-                        _CellIDs[3] = result.getCellID(bounds[2], bounds[1], handleOutOfMemoryError);
-                        value = grid.getCellDouble(row, col, handleOutOfMemoryError);
-                        if (value != noDataValue) {
-                            if (_CellIDs[0].equals(_CellIDs[1]) && _CellIDs[1].equals(_CellIDs[2])) {
-                                result.addToCell(_CellIDs[0], value, handleOutOfMemoryError);
-                                totalValueArea.addToCell(_CellIDs[0], 1.0d, handleOutOfMemoryError);
-                            } else {
-                                if (_CellIDs[0].equals(_CellIDs[1]) || _CellIDs[0].equals(_CellIDs[2])) {
-                                    if (_CellIDs[0].equals(_CellIDs[1])) {
-                                        areaProportion = (Math.abs(bounds[3]
-                                                - (result.getCellYDouble(_CellIDs[0], handleOutOfMemoryError) - (resultCellsized / 2.0d))) * cellsize) / (cellsize * cellsize);
-                                    } else {
-                                        areaProportion = (Math.abs((result.getCellXDouble(_CellIDs[0], handleOutOfMemoryError) + (resultCellsized / 2.0d)) - bounds[0]) * cellsize) / (cellsize * cellsize);
-                                    }
-                                } else {
-                                    areaProportion = ((Math.abs(bounds[3] - (result.getCellYDouble(_CellIDs[0], handleOutOfMemoryError) - (resultCellsized / 2.0d))) * Math.abs((result.getCellXDouble(_CellIDs[0], handleOutOfMemoryError) + (resultCellsized / 2.0d)) - bounds[0])) / (cellsize * cellsize));
-                                }
-                                result.addToCell(_CellIDs[0], value * areaProportion, handleOutOfMemoryError);
-                                totalValueArea.addToCell(_CellIDs[0], areaProportion, handleOutOfMemoryError);
-                            }
-                            if (!_CellIDs[1].equals(_CellIDs[0])) {
-                                if (_CellIDs[1].equals(_CellIDs[3])) {
-                                    areaProportion = (Math.abs(bounds[2] - (result.getCellXDouble(_CellIDs[1], handleOutOfMemoryError) - (resultCellsized / 2.0d))) * cellsize) / (cellsize * cellsize);
-                                } else {
-                                    areaProportion = ((Math.abs(bounds[3] - (result.getCellYDouble(_CellIDs[1], handleOutOfMemoryError) - (resultCellsized / 2.0d))) * Math.abs(bounds[2] - (result.getCellXDouble(_CellIDs[1], handleOutOfMemoryError) - (resultCellsized / 2.0d)))) / (cellsize * cellsize));
-                                }
-                                result.addToCell(_CellIDs[1], value * areaProportion, handleOutOfMemoryError);
-                                totalValueArea.addToCell(_CellIDs[0], areaProportion, handleOutOfMemoryError);
-                            }
-                            if (!_CellIDs[2].equals(_CellIDs[0])) {
-                                if (!_CellIDs[2].equals(_CellIDs[3])) {
-                                    areaProportion = (Math.abs((result.getCellYDouble(_CellIDs[2], handleOutOfMemoryError) + (resultCellsized / 2.0d)) - bounds[1]) * cellsize) / (cellsize * cellsize);
-                                } else {
-                                    areaProportion = ((Math.abs((result.getCellYDouble(_CellIDs[2], handleOutOfMemoryError) + (resultCellsized / 2.0d)) - bounds[1]) * Math.abs((result.getCellXDouble(_CellIDs[2], handleOutOfMemoryError) + (resultCellsized / 2.0d)) - bounds[0])) / (cellsize * cellsize));
-                                }
-                                result.addToCell(_CellIDs[2], value * areaProportion, handleOutOfMemoryError);
-                            }
-                            if (!_CellIDs[3].equals(_CellIDs[1]) && !_CellIDs[3].equals(_CellIDs[2])) {
-                                areaProportion = ((Math.abs((result.getCellYDouble(_CellIDs[3], handleOutOfMemoryError) + (resultCellsized / 2.0d)) - bounds[1]) * Math.abs(bounds[2] - (result.getCellXDouble(_CellIDs[3], handleOutOfMemoryError) - (resultCellsized / 2.0d)))) / (cellsize * cellsize));
-                                result.addToCell(_CellIDs[3], value * areaProportion, handleOutOfMemoryError);
-                                totalValueArea.addToCell(_CellIDs[0], areaProportion, handleOutOfMemoryError);
-                            }
-                        }
-                    }
-                }
-                // Normalise
-                double totalValueArea0;
-                for (row = 0; row < resultNrows; row++) {
-                    for (col = 0; col < resultNcols; col++) {
-                        totalValueArea0 = totalValueArea.getCell(row, col, handleOutOfMemoryError);
-                        if (totalValueArea0 != 0.0d) {
-                            result.setCell(row, col, ((result.getCell(row, col, handleOutOfMemoryError) * ((resultCellsized - cellsize) * (resultCellsized - cellsize))) / totalValueArea.getCell(row, col, handleOutOfMemoryError)), handleOutOfMemoryError);
-                        }
-                    }
-                }
-
-            }
-            //        // Add the nearest values for the noDataValues so long as there is a value
-            //            for ( int i = 0; i < nrows; i ++ ) {
-            //                for ( int j = 0; j < ncols; j ++ ) {
-            //                    bounds = grid.getCellBounds( i, j );
-            //                    cellID1 = result.getCellID( bounds[ 0 ], bounds[ 3 ] );
-            //                    cellID2 = result.getCellID( bounds[ 2 ], bounds[ 3 ] );
-            //                    cellID3 = result.getCellID( bounds[ 0 ], bounds[ 1 ] );
-            //                    cellID4 = result.getCellID( bounds[ 2 ], bounds[ 1 ] );
-            //                    if ( dataCount.getCell( bounds[ 0 ], bounds[ 3 ] ) != noDataValue ||
-            //                    dataCount.getCell( bounds[ 2 ], bounds[ 3 ] ) != noDataValue ||
-            //                    dataCount.getCell( bounds[ 0 ], bounds[ 1 ] ) != noDataValue ||
-            //                    dataCount.getCell( bounds[ 2 ], bounds[ 1 ] ) != noDataValue ) {
-            //                        value = grid.getNearestValueDouble( i, j );
-            //                        if ( cellID1 == cellID2 && cellID2 == cellID3 ) {
-            //                            if ( cellID1 != Integer.MIN_VALUE ) {
-            //                                result.addToCell( cellID1, value );
-            //                            }
-            //                        } else {
-            //                            if ( cellID1 != Integer.MIN_VALUE ) {
-            //                                if ( cellID1 == cellID2 || cellID1 == cellID3 ) {
-            //                                    if ( cellID1 == cellID2 ) {
-            //                                        areaProportion = ( Math.abs( bounds[3] - ( result.getCellYDouble( cellID1 ) - ( resultCellsize / 2.0d ) ) ) * cellsize ) / ( cellsize * cellsize );
-            //                                    } else {
-            //                                        areaProportion = ( Math.abs( ( result.getCellXDouble( cellID1 ) + ( resultCellsize / 2.0d ) ) - bounds[0] ) * cellsize ) / ( cellsize * cellsize );
-            //                                    }
-            //                                } else {
-            //                                    areaProportion = ( ( Math.abs( bounds[3] - ( result.getCellYDouble( cellID1 ) - ( resultCellsize / 2.0d ) ) ) * Math.abs( ( result.getCellXDouble( cellID1 ) + ( resultCellsize / 2.0d ) ) - bounds[0] ) ) / ( cellsize * cellsize ) );
-            //                                }
-            //                                result.addToCell( cellID1, value * areaProportion );
-            //                            }
-            //                            if ( cellID2 != Integer.MIN_VALUE ) {
-            //                                if ( cellID2 != cellID1 ) {
-            //                                    if ( cellID2 == cellID4 ) {
-            //                                        areaProportion = ( Math.abs( bounds[2] - ( result.getCellXDouble( cellID2 ) - ( resultCellsize / 2.0d ) ) ) * cellsize ) / ( cellsize * cellsize );
-            //                                    } else {
-            //                                        areaProportion = ( ( Math.abs( bounds[3] - ( result.getCellYDouble( cellID2 ) - ( resultCellsize / 2.0d ) ) ) * Math.abs( bounds[2] - ( result.getCellXDouble( cellID2 ) - ( resultCellsize / 2.0d ) ) ) ) / ( cellsize * cellsize ) );
-            //                                    }
-            //                                    result.addToCell( cellID2, value * areaProportion );
-            //                                }
-            //                            }
-            //                            if ( cellID3 != Integer.MIN_VALUE ) {
-            //                                if ( cellID3 != cellID1 ) {
-            //                                    if ( cellID3 == cellID4 ) {
-            //                                        areaProportion = ( Math.abs( ( result.getCellYDouble( cellID3 ) + ( resultCellsize / 2.0d ) ) - bounds[1] ) * cellsize ) / ( cellsize * cellsize );
-            //                                    } else {
-            //                                        areaProportion = ( ( Math.abs( ( result.getCellYDouble( cellID3 ) + ( resultCellsize / 2.0d ) ) - bounds[1] ) * Math.abs( ( result.getCellXDouble( cellID3 ) + ( resultCellsize / 2.0d) ) - bounds[0] ) ) / ( cellsize * cellsize ) );
-            //                                    }
-            //                                    result.addToCell( cellID3, value * areaProportion );
-            //                                }
-            //                            }
-            //                            if ( cellID4 != Integer.MIN_VALUE ) {
-            //                                if ( cellID4 != cellID2 && cellID4 != cellID3 ) {
-            //                                    areaProportion = ( ( Math.abs( ( result.getCellYDouble( cellID4 ) + ( resultCellsize / 2.0d ) ) - bounds[1] ) * Math.abs( bounds[2] - ( result.getCellXDouble( cellID4 ) - ( resultCellsize / 2.0d ) ) ) ) / ( cellsize * cellsize ) );
-            //                                    result.addToCell( cellID4, value * areaProportion );
-            //                                }
-            //                            }
-            //                        }
-            //                    }
-            //                }
-            //            }
-            //        }
-
-            // mean
-            if (statistic.equalsIgnoreCase("mean")) {
-                double denominator = (resultCellsize.doubleValue() * resultCellsize.doubleValue()) / (cellsize * cellsize);
-                Grids_GridDouble sum = aggregate(grid, "sum", resultDimensions, gridFactory, handleOutOfMemoryError);
-                addToGrid(result, sum, 1.0d / denominator, handleOutOfMemoryError);
-            }
-
-            // max
-            if (statistic.equalsIgnoreCase("max")) {
-                double max;
-                double[] bounds;
-                double halfCellsize = grid.getCellsizeDouble(handleOutOfMemoryError) / 2.0d;
-                for (row = 0; row < nrows; row++) {
-                    for (col = 0; col < ncols; col++) {
-                        value = grid.getCellDouble(row, col, handleOutOfMemoryError);
-                        if (value != noDataValue) {
-                            x = grid.getCellXDouble(col, handleOutOfMemoryError);
-                            y = grid.getCellYDouble(row, handleOutOfMemoryError);
-                            bounds = grid.getCellBoundsDoubleArray(halfCellsize, row, col, handleOutOfMemoryError);
-                            max = result.getCell(bounds[0], bounds[3], handleOutOfMemoryError);
-                            if (max != noDataValue) {
-                                result.setCell(bounds[0], bounds[3], Math.max(max, value), handleOutOfMemoryError);
-                            } else {
-                                result.setCell(bounds[0], bounds[3], value, handleOutOfMemoryError);
-                            }
-                            max = result.getCell(bounds[2], bounds[3], handleOutOfMemoryError);
-                            if (max != noDataValue) {
-                                result.setCell(bounds[2], bounds[3], Math.max(max, value), handleOutOfMemoryError);
-                            } else {
-                                result.setCell(bounds[2], bounds[3], value, handleOutOfMemoryError);
-                            }
-                            max = result.getCell(bounds[0], bounds[1], handleOutOfMemoryError);
-                            if (max != noDataValue) {
-                                result.setCell(bounds[0], bounds[1], Math.max(max, value), handleOutOfMemoryError);
-                            } else {
-                                result.setCell(bounds[0], bounds[1], value, handleOutOfMemoryError);
-                            }
-                            max = result.getCell(bounds[2], bounds[1], handleOutOfMemoryError);
-                            if (max != noDataValue) {
-                                result.setCell(bounds[2], bounds[1], Math.max(max, value), handleOutOfMemoryError);
-                            } else {
-                                result.setCell(bounds[2], bounds[1], value, handleOutOfMemoryError);
-                            }
-                        }
-                    }
-                }
-            }
-
-            // min
-            if (statistic.equalsIgnoreCase("min")) {
-                double min;
-                double[] bounds;
-                double halfCellsize = grid.getCellsizeDouble(handleOutOfMemoryError) / 2.0d;
-                for (row = 0; row < nrows; row++) {
-                    for (col = 0; col < ncols; col++) {
-                        value = grid.getCellDouble(row, col, handleOutOfMemoryError);
-                        if (value != noDataValue) {
-                            x = grid.getCellXDouble(col, handleOutOfMemoryError);
-                            y = grid.getCellYDouble(row, handleOutOfMemoryError);
-                            bounds = grid.getCellBoundsDoubleArray(halfCellsize, row, col, handleOutOfMemoryError);
-                            min = result.getCell(bounds[0], bounds[3], handleOutOfMemoryError);
-                            if (min != noDataValue) {
-                                result.setCell(bounds[0], bounds[3], Math.min(min, value), handleOutOfMemoryError);
-                            } else {
-                                result.setCell(bounds[0], bounds[3], value, handleOutOfMemoryError);
-                            }
-                            min = result.getCell(bounds[2], bounds[3], handleOutOfMemoryError);
-                            if (min != noDataValue) {
-                                result.setCell(bounds[2], bounds[3], Math.min(min, value), handleOutOfMemoryError);
-                            } else {
-                                result.setCell(bounds[2], bounds[3], value, handleOutOfMemoryError);
-                            }
-                            min = result.getCell(bounds[0], bounds[1], handleOutOfMemoryError);
-                            if (min != noDataValue) {
-                                result.setCell(bounds[0], bounds[1], Math.min(min, value), handleOutOfMemoryError);
-                            } else {
-                                result.setCell(bounds[0], bounds[1], value, handleOutOfMemoryError);
-                            }
-                            min = result.getCell(bounds[2], bounds[1], handleOutOfMemoryError);
-                            if (min != noDataValue) {
-                                result.setCell(bounds[2], bounds[1], Math.min(min, value), handleOutOfMemoryError);
-                            } else {
-                                result.setCell(bounds[2], bounds[1], value, handleOutOfMemoryError);
-                            }
-                        }
-                    }
-                }
-            }
-
-            /*
-             // Initialistaion
-             int nrows = grid.getNRows();
-             int ncols = grid.getNCols();
-             double xllcorner = grid.getXllcorner();
-             double yllcorner = grid.getYllcorner();
-             double cellsize = grid.getCellsize();
-             double noDataValue = grid.getNoDataValue();
-             double width = cellsize * ncols;
-             double height = cellsize * nrows;
-             // Test this is an aggregation
-             if ( resultCellsize <= cellsize ) {
-             println( "!!!Warning: resultCellsize <= cellsize in aggregate( cellsize( " + resultCellsize + " ), statistic( " + statistic + " ), resultXllcorner( " + resultXllcorner + " ), resultYllcorner( " + resultYllcorner + " ), noDataValue( " + noDataValue + " ), gridFactory( " + gridFactory.toString() + " ) ). Returning null!" );
-             return null;
-             }
-             // Test for intersection
-             if ( ( resultXllcorner > xllcorner + ( ( double ) ncols * cellsize ) ) || ( resultYllcorner > yllcorner + ( ( double ) nrows * cellsize ) ) ) {
-             println( "!!!Warning: No intersection in aggregate( cellsize( " + resultCellsize + " ), statistic( " + statistic + " ), resultXllcorner( " + resultXllcorner + " ), resultYllcorner( " + resultYllcorner + " ), noDataValue( " + noDataValue + " ), gridFactory( " + gridFactory.toString() + " ) ). Returning null!" );
-             return null;
-             }
-             // If resultCellsize is an integer multiple of cellsize and grid aligns with result then use
-             // a cellFactor aggregation as it should be faster.
-             //println("resultCellsize % cellsize == " + ( resultCellsize % cellsize ) );
-             //println("resultXllcorner % cellsize = " + ( resultXllcorner % cellsize ) + ", xllcorner % cellsize = " + ( xllcorner % cellsize ) );
-             //println("resultYllcorner % cellsize = " + ( resultYllcorner % cellsize ) + ", yllcorner % cellsize = " + ( yllcorner % cellsize ) );
-             if ( ( resultCellsize % cellsize == 0.0d ) && ( ( resultXllcorner % cellsize ) == ( xllcorner % cellsize ) ) && ( ( resultYllcorner % cellsize ) == ( yllcorner % cellsize ) ) ) {
-             int cellFactor = ( int ) ( resultCellsize / cellsize );
-             int rowOffset = ( int ) ( yllcorner - resultYllcorner / cellsize );
-             int colOffset = ( int ) ( xllcorner - resultXllcorner / cellsize );
-             return aggregate( grid, cellFactor, statistic, rowOffset, colOffset, gridFactory );
-             }
-             // Calculate resultNrows and resultHeight
-             int resultNrows = 1;
-             double resultHeight = resultCellsize;
-             while ( ( resultYllcorner + resultHeight ) < ( yllcorner + height ) ) {
-             resultNrows ++;
-             resultHeight += resultCellsize;
-             }
-             // Calculate resultNcols and resultWidth
-             int resultNcols = 1;
-             double resultWidth = resultCellsize;
-             while ( ( resultXllcorner + resultWidth ) < ( xllcorner + width ) ) {
-             resultNcols ++;
-             resultWidth += resultCellsize;
-             }
-             //println( "resultNcols " + resultNcols + ", resultNrows " + resultNrows );
-             //println( "gridToAddNcols " + ncols + ", gridToAddNrows " + nrows );
-             // Initialise result
-             Grids_GridDouble result = gridFactory.createGrid2DSquareCellDouble( resultNrows, resultNcols, resultXllcorner, resultYllcorner, resultCellsize, noDataValue );
-            
-             // sum
-             if ( statistic.equalsIgnoreCase( "sum" ) ) {
-             Grids_GridDouble tempGrid1 = gridFactory.createGrid2DSquareCellDouble( resultNrows, resultNcols, resultXllcorner, resultYllcorner, resultCellsize, noDataValue, 1 );
-             Grids_GridDouble tempGrid2 = gridFactory.createGrid2DSquareCellDouble( resultNrows, resultNcols, resultXllcorner, resultYllcorner, resultCellsize, noDataValue, 1 );
-             double x = 0.0d;
-             double y = 0.0d;
-             double d1 = noDataValue;
-             double areaProportion = 0.0d;
-             double[] bounds = new double[ 4 ];
-             int cellID1 = -1;
-             int cellID2 = -1;
-             int cellID3 = -1;
-             int cellID4 = -1;
-             //double totalArea = 0;
-             for ( int i = 0; i < nrows * ncols; i ++ ) {
-             d1 = grid.getCell( i );
-             if ( d1 != noDataValue ) {
-             x = grid.getCellXDouble( i );
-             y = grid.getCellYDouble( i );
-             bounds = grid.getCellBounds( i );
-             cellID1 = result.getCellID( bounds[ 0 ], bounds[ 3 ] );
-             cellID2 = result.getCellID( bounds[ 2 ], bounds[ 3 ] );
-             cellID3 = result.getCellID( bounds[ 0 ], bounds[ 1 ] );
-             cellID4 = result.getCellID( bounds[ 2 ], bounds[ 1 ] );
-             if ( cellID1 == cellID2 && cellID2 == cellID3 ) {
-             if ( cellID1 != Integer.MIN_VALUE ) {
-             areaProportion = 1.0d;
-             tempGrid1.addToCell( x, y, d1 * areaProportion );
-             tempGrid2.addToCell( x, y, areaProportion );
-             }
-             } else {
-             if ( cellID1 != Integer.MIN_VALUE ) {
-             if ( cellID1 == cellID2 || cellID1 == cellID3 ) {
-             if ( cellID1 == cellID2 ) {
-             areaProportion = ( Math.abs( bounds[3] - ( result.getCellYDouble( cellID1 ) - ( resultCellsize / 2.0d ) ) ) * cellsize ) / ( cellsize * cellsize );
-             } else {
-             areaProportion = ( Math.abs( ( result.getCellXDouble( cellID1 ) + ( resultCellsize / 2.0d ) ) - bounds[0] ) * cellsize ) / ( cellsize * cellsize );
-             }
-             } else {
-             areaProportion = ( ( Math.abs( bounds[3] - ( result.getCellYDouble( cellID1 ) - ( resultCellsize / 2.0d ) ) ) * Math.abs( ( result.getCellXDouble( cellID1 ) + ( resultCellsize / 2.0d ) ) - bounds[0] ) ) / ( cellsize * cellsize ) );
-             }
-             tempGrid1.addToCell( cellID1, d1 * areaProportion );
-             tempGrid2.addToCell( cellID1, areaProportion );
-             }
-             if ( cellID2 != Integer.MIN_VALUE ) {
-             if ( cellID2 != cellID1 ) {
-             if ( cellID2 == cellID4 ) {
-             areaProportion = ( Math.abs( bounds[2] - ( result.getCellXDouble( cellID2 ) - ( resultCellsize / 2.0d ) ) ) * cellsize ) / ( cellsize * cellsize );
-             } else {
-             areaProportion = ( ( Math.abs( bounds[3] - ( result.getCellYDouble( cellID2 ) - ( resultCellsize / 2.0d ) ) ) * Math.abs( bounds[2] - ( result.getCellXDouble( cellID2 ) - ( resultCellsize / 2.0d ) ) ) ) / ( cellsize * cellsize ) );
-             }
-             tempGrid1.addToCell( cellID2, d1 * areaProportion );
-             tempGrid2.addToCell( cellID2, areaProportion );
-             }
-             }
-             if ( cellID3 != Integer.MIN_VALUE ) {
-             if ( cellID3 != cellID1 ) {
-             if ( cellID3 == cellID4 ) {
-             areaProportion = ( Math.abs( ( result.getCellYDouble( cellID3 ) + ( resultCellsize / 2.0d ) ) - bounds[1] ) * cellsize ) / ( cellsize * cellsize );
-             } else {
-             areaProportion = ( ( Math.abs( ( result.getCellYDouble( cellID3 ) + ( resultCellsize / 2.0d ) ) - bounds[1] ) * Math.abs( ( result.getCellXDouble( cellID3 ) + ( resultCellsize / 2.0d) ) - bounds[0] ) ) / ( cellsize * cellsize ) );
-             }
-             tempGrid1.addToCell( cellID3, d1 * areaProportion );
-             tempGrid2.addToCell( cellID3, areaProportion );
-             }
-             }
-             if ( cellID4 != Integer.MIN_VALUE ) {
-             if ( cellID4 != cellID2 && cellID4 != cellID3 ) {
-             areaProportion = ( ( Math.abs( ( result.getCellYDouble( cellID4 ) + ( resultCellsize / 2.0d ) ) - bounds[1] ) * Math.abs( bounds[2] - ( result.getCellXDouble( cellID4 ) - ( resultCellsize / 2.0d ) ) ) ) / ( cellsize * cellsize ) );
-             tempGrid1.addToCell( cellID4, d1 * areaProportion );
-             tempGrid2.addToCell( cellID4, areaProportion );
-             }
-             }
-             // Check fails due to rounding errors!
-             //if ( cellID1 != Integer.MIN_VALUE && cellID2 != Integer.MIN_VALUE && cellID3 != Integer.MIN_VALUE && cellID4 != Integer.MIN_VALUE && totalArea != 1.0 ) { println( "id = " + i + " : totalArea = " + totalArea + " (cellID1,cellID2,cellID3,cellID4) = (" + cellID1 + "," + cellID2 + "," + cellID3 + "," + cellID4 + ")" );
-             //    throw an exception!!!
-             //}
-             }
-             }
-             }
-             // The values are normalised by dividing the aggregate Grid sum by the proportion of cells with grid values.
-             for ( int i = 0; i < resultNrows * resultNcols; i ++ ) {
-             d1 = tempGrid2.getCell( i );
-             if ( d1 != 0.0d && d1 != noDataValue ) {
-             result.setCell( i, tempGrid1.getCell( i ) / ( Math.pow( ( resultCellsize / cellsize ), 2.0d ) / d1 ) );
-             }
-             }
-             tempGrid1.clear();
-             tempGrid2.clear();
-             }
-            
-             // mean
-             if ( statistic.equalsIgnoreCase( "mean" ) ) {
-             // To calculate the mean and cope with NODATA it is necessary to pass
-             // through the data twice or for each aggregated cell get all
-             // intersecting cells. This is because each cells area as a proportion
-             // of the non noDataValue area of an aggregated cell is needed. This
-             // cannot be simply done as it all depends on NODATA. In the
-             // implementation below the data is read through twice. First read
-             // involves calculating NODATA in each aggregated cell.
-             Grids_GridDouble tempGrid1 = gridFactory.createGrid2DSquareCellDouble( resultNrows, resultNcols, resultXllcorner, resultYllcorner, resultCellsize, noDataValue, 1 );
-             Grids_GridDouble tempGrid2 = gridFactory.createGrid2DSquareCellDouble( resultNrows, resultNcols, resultXllcorner, resultYllcorner, resultCellsize, noDataValue, 1 );
-             double x;
-             double y;
-             double d1;
-             double area;
-             double[] bounds = new double[4];
-             int cellID1;
-             int cellID2;
-             int cellID3;
-             int cellID4;
-             //double totalArea = 0;
-             for ( int i = 0; i < nrows * ncols; i ++ ) {
-             d1 = grid.getCell( i );
-             if ( d1 != noDataValue ) {
-             x = grid.getCellXDouble( i );
-             y = grid.getCellYDouble( i );
-             bounds = grid.getCellBounds( i );
-             cellID1 = result.getCellID( bounds[0], bounds[3] );
-             cellID2 = result.getCellID( bounds[2], bounds[3] );
-             cellID3 = result.getCellID( bounds[0], bounds[1] );
-             cellID4 = result.getCellID( bounds[2], bounds[1] );
-             if ( cellID1 == cellID2 && cellID2 == cellID3 ) {
-             if ( cellID1 != Integer.MIN_VALUE ) {
-             area = cellsize * cellsize;
-             tempGrid1.addToCell( x, y, area );
-             }
-             } else {
-             if ( cellID1 != Integer.MIN_VALUE ) {
-             if ( cellID1 == cellID2 || cellID1 == cellID3 ) {
-             if ( cellID1 == cellID2 ) {
-             area = ( Math.abs( bounds[3] - ( result.getCellYDouble( cellID1 ) - ( resultCellsize / 2.0d ) ) ) * cellsize );
-             } else {
-             area = ( Math.abs( ( result.getCellXDouble( cellID1 ) + ( resultCellsize / 2.0d ) ) - bounds[0] ) * cellsize );
-             }
-             } else {
-             area = ( Math.abs( bounds[3] - ( result.getCellYDouble( cellID1 ) - ( resultCellsize / 2.0d ) ) ) * Math.abs( ( result.getCellXDouble( cellID1 ) + ( resultCellsize / 2.0d ) ) - bounds[0] ) );
-             }
-             tempGrid1.addToCell( cellID1, area );
-             }
-             if ( cellID2 != Integer.MIN_VALUE ) {
-             if ( cellID2 != cellID1 ) {
-             if ( cellID2 == cellID4 ) {
-             area = ( Math.abs( bounds[2] - ( result.getCellXDouble( cellID2 ) - ( resultCellsize / 2.0d ) ) ) * cellsize );
-             } else {
-             area = ( Math.abs( bounds[3] - ( result.getCellYDouble( cellID2 ) - ( resultCellsize / 2.0d ) ) ) * Math.abs( bounds[2] - ( result.getCellXDouble( cellID2 ) - ( resultCellsize / 2.0d ) ) ) );
-             }
-             tempGrid1.addToCell( cellID2, area );
-             }
-             }
-             if ( cellID3 != Integer.MIN_VALUE ) {
-             if ( cellID3 != cellID1 ) {
-             if ( cellID3 == cellID4 ) {
-             area = ( Math.abs( ( result.getCellYDouble( cellID3 ) + ( resultCellsize / 2.0d ) ) - bounds[1] ) * cellsize );
-             } else {
-             area = ( Math.abs( ( result.getCellYDouble( cellID3 ) + ( resultCellsize / 2.0d ) ) - bounds[1] ) * Math.abs( ( result.getCellXDouble( cellID3 ) + ( resultCellsize / 2.0d ) ) - bounds[0] ) );
-             }
-             tempGrid1.addToCell( cellID3, area );
-             }
-             }
-             if ( cellID4 != Integer.MIN_VALUE ) {
-             if ( cellID4 != cellID2 && cellID4 != cellID3 ) {
-             area = ( Math.abs( ( result.getCellYDouble( cellID4 ) + ( resultCellsize / 2.0d ) ) - bounds[1] ) * Math.abs( bounds[2] - ( result.getCellXDouble( cellID4 ) - ( resultCellsize / 2.0d ) ) ) );
-             tempGrid1.addToCell( cellID4, area );
-             }
-             }
-             }
-             }
-             }
-             for ( int i = 0; i < nrows * ncols; i ++ ) {
-             double areaIntersect;
-             d1 = grid.getCell( i );
-             if ( d1 != noDataValue ) {
-             x = grid.getCellXDouble( i );
-             y = grid.getCellYDouble( i );
-             bounds = grid.getCellBounds( i );
-             cellID1 = result.getCellID( bounds[0], bounds[3] );
-             cellID2 = result.getCellID( bounds[2], bounds[3] );
-             cellID3 = result.getCellID( bounds[0], bounds[1] );
-             cellID4 = result.getCellID( bounds[2], bounds[1] );
-             if ( cellID1 == cellID2 && cellID2 == cellID3 ) {
-             if ( cellID1 != Integer.MIN_VALUE ) {
-             area = tempGrid1.getCell( x, y );
-             result.addToCell( x, y, d1 * ( cellsize * cellsize ) / area );
-             }
-             } else {
-             if ( cellID1 != Integer.MIN_VALUE ) {
-             if ( cellID1 == cellID2 || cellID1 == cellID3 ) {
-             if ( cellID1 == cellID2 ) {
-             areaIntersect = ( Math.abs( bounds[3] - ( result.getCellYDouble( cellID1 ) - ( resultCellsize / 2.0d ) ) ) * cellsize );
-             } else {
-             areaIntersect = ( Math.abs( ( result.getCellXDouble( cellID1 ) + ( resultCellsize / 2.0d ) ) - bounds[0] ) * cellsize );
-             }
-             } else {
-             areaIntersect = ( Math.abs( bounds[3] - ( result.getCellYDouble( cellID1 ) - ( resultCellsize / 2.0d ) ) ) * Math.abs( ( result.getCellXDouble( cellID1 ) + ( resultCellsize / 2.0d ) ) - bounds[0] ) );
-             }
-             area = tempGrid1.getCell( cellID1 );
-             result.addToCell( cellID1, d1 * areaIntersect / area );
-             }
-             if ( cellID2 != Integer.MIN_VALUE ) {
-             if ( cellID2 != cellID1 ) {
-             if ( cellID2 == cellID4 ) {
-             areaIntersect = ( Math.abs( bounds[2] - ( result.getCellXDouble( cellID2 ) - ( resultCellsize / 2.0d ) ) ) * cellsize );
-             } else {
-             areaIntersect = ( Math.abs( bounds[3] - ( result.getCellYDouble( cellID2 ) - ( resultCellsize / 2.0d ) ) ) * Math.abs( bounds[2] - ( result.getCellXDouble( cellID2 ) - ( resultCellsize / 2.0d ) ) ) );
-             }
-             area = tempGrid1.getCell( cellID2 );
-             result.addToCell( cellID2, d1 * areaIntersect / area );
-             }
-             }
-             if ( cellID3 != Integer.MIN_VALUE ) {
-             if ( cellID3 != cellID1 ) {
-             if ( cellID3 == cellID4 ) {
-             areaIntersect = ( Math.abs( ( result.getCellYDouble( cellID3 ) + ( resultCellsize / 2.0d ) ) - bounds[1] ) * cellsize );
-             } else {
-             areaIntersect = ( Math.abs( ( result.getCellYDouble( cellID3 ) + ( resultCellsize / 2.0d ) ) - bounds[1] ) * Math.abs( ( result.getCellXDouble( cellID3 ) + ( resultCellsize / 2.0d ) ) - bounds[0] ) );
-             }
-             area = tempGrid1.getCell( cellID3 );
-             result.addToCell( cellID3, d1 * areaIntersect / area );
-             }
-             }
-             if ( cellID4 != Integer.MIN_VALUE ) {
-             if ( cellID4 != cellID2 && cellID4 != cellID3 ) {
-             areaIntersect = ( Math.abs( ( result.getCellYDouble( cellID4 ) + ( resultCellsize / 2.0d ) ) - bounds[1] ) * Math.abs( bounds[2] - ( result.getCellXDouble( cellID4 ) - ( resultCellsize / 2.0d ) ) ) );
-             area = tempGrid1.getCell( cellID4 );
-             result.addToCell( cellID4, d1 * areaIntersect / area );
-             }
-             }
-             }
-             }
-             }
-             tempGrid1.clear();
-             }
-            
-             // max
-             if ( statistic.equalsIgnoreCase( "max" ) ) {
-             double x;
-             double y;
-             double d1;
-             double d2;
-             double[] bounds = new double[4];
-             for ( int i = 0; i < nrows * ncols; i ++ ) {
-             d1 = grid.getCell( i );
-             if ( d1 != noDataValue ) {
-             x = grid.getCellXDouble( i );
-             y = grid.getCellYDouble( i );
-             bounds = grid.getCellBounds( i );
-             d2 = result.getCell( bounds[0], bounds[3] );
-             if ( d2 != noDataValue ) {
-             result.setCell( bounds[0], bounds[3], Math.max( d2, d1 ) );
-             } else {
-             result.setCell( bounds[0], bounds[3], d1 );
-             }
-             d2 = result.getCell( bounds[2], bounds[3] );
-             if ( d2 != noDataValue ) {
-             result.setCell( bounds[2], bounds[3], Math.max( d2, d1 ) );
-             } else {
-             result.setCell( bounds[2], bounds[3], d1 );
-             }
-             d2 = result.getCell( bounds[0], bounds[1] );
-             if ( d2 != noDataValue ) {
-             result.setCell( bounds[0], bounds[1], Math.max( d2, d1 ) );
-             } else {
-             result.setCell( bounds[0], bounds[1], d1 );
-             }
-             d2 = result.getCell( bounds[2], bounds[1] );
-             if ( d2 != noDataValue ) {
-             result.setCell( bounds[2], bounds[1], Math.max( d2, d1 ) );
-             } else {
-             result.setCell( bounds[2], bounds[1], d1 );
-             }
-             }
-             }
-             }
-            
-             // min
-             if ( statistic.equalsIgnoreCase( "min" ) ) {
-             double x;
-             double y;
-             double d1;
-             double d2;
-             double[] bounds = new double[4];
-             for ( int i = 0; i < nrows * ncols; i ++ ) {
-             d1 = grid.getCell( i );
-             if ( d1 != noDataValue ) {
-             x = grid.getCellXDouble( i );
-             y = grid.getCellYDouble( i );
-             bounds = grid.getCellBounds( i );
-             d2 = result.getCell( bounds[0], bounds[3] );
-             if ( d2 != noDataValue ) {
-             result.setCell( bounds[0], bounds[3], Math.min( d2, d1 ) );
-             } else {
-             result.setCell( bounds[0], bounds[3], d1 );
-             }
-             d2 = result.getCell( bounds[2], bounds[3] );
-             if ( d2 != noDataValue ) {
-             result.setCell( bounds[2], bounds[3], Math.min( d2, d1 ) );
-             } else {
-             result.setCell( bounds[2], bounds[3], d1 );
-             }
-             d2 = result.getCell( bounds[0], bounds[1] );
-             if ( d2 != noDataValue ) {
-             result.setCell( bounds[0], bounds[1], Math.min( d2, d1 ) );
-             } else {
-             result.setCell( bounds[0], bounds[1], d1 );
-             }
-             d2 = result.getCell( bounds[2], bounds[1] );
-             if ( d2 != noDataValue ) {
-             result.setCell( bounds[2], bounds[1], Math.min( d2, d1 ) );
-             } else {
-             result.setCell( bounds[2], bounds[1], d1 );
-             }
-             }
-             }
-             }
-             */
-            ge.checkAndMaybeFreeMemory(handleOutOfMemoryError);
-            return result;
-        } catch (OutOfMemoryError a_OutOfMemoryError) {
-            if (handleOutOfMemoryError) {
-                ge.clearMemoryReserve();
-                if (!ge.swapChunk(ge.HandleOutOfMemoryErrorFalse)) {
-                    throw a_OutOfMemoryError;
-                }
-                ge.initMemoryReserve(handleOutOfMemoryError);
-                return aggregate(
-                        grid,
-                        statistic,
-                        resultDimensions,
-                        gridFactory,
-                        handleOutOfMemoryError);
-            } else {
-                throw a_OutOfMemoryError;
-            }
-        }
-    }
-
-    //    TODO: Move to a Extended Statistics class
-    //    /**
-    //     * Returns a double global statistic for an Grids_GridDouble grid
-    //     * NB. Only for _AbstractGrid2DSquareCell_HashSet in the same spatial frame.
-    //     */
-    //    public double globalBivariateStatistics( Grids_GridDouble grid0, Grids_GridDouble grid1, String comparator  ) {
-    //        // Initialisation
-    //        int grid0Nrows = grid0.getNRows();
-    //        int grid0Ncols = grid0.getNCols();
-    //        double grid0Xllcorner = grid0.getXllcorner();
-    //        double grid0Yllcorner = grid0.getYllcorner();
-    //        double grid0Cellsize = grid0.getCellsize();
-    //        double grid0NoDataValue = grid0.getNoDataValue();
-    //        int grid1Nrows = grid1.getNRows();
-    //        int grid1Ncols = grid1.getNCols();
-    //        double grid1Xllcorner = grid1.getXllcorner();
-    //        double grid1Yllcorner = grid1.getYllcorner();
-    //        double grid1Cellsize = grid1.getCellsize();
-    //        double grid1NoDataValue = grid1.getNoDataValue();
-    //        AbstractGridStatistics grid0Statistics = grid0.getStatistics();
-    //        AbstractGridStatistics grid1Statistics = grid1.getStatistics();
-    //        // TODO: Check spatial frame
-    //
-    //        // Calculation
-    //        double thisDistance;
-    //        double x0;
-    //        double x1;
-    //        double y0;
-    //        double y1;
-    //        double value0;
-    //        double value1;
-    //        // diff: The sum of all the differences between the grid cells
-    //        if ( comparator.equalsIgnoreCase( "diff" ) ) {
-    //            double diff = 0.0d;
-    //            for ( int i = 0; i < grid0Nrows; i ++ ) {
-    //                for ( int j = 0; j < grid0Ncols; j ++ ) {
-    //                    value0 = grid0.getCell( i, j );
-    //                    if ( value0 != grid0NoDataValue ) {
-    //                        value1 = grid0.getCell( i, j );
-    //                        if ( value1 != grid1NoDataValue ) {
-    //                            diff += ( value0 - value1 );
-    //                        }
-    //                    }
-    //                }
-    //            }
-    //            return diff;
-    //        }
-    //
-    //        // abs: The sum of all the absolute differences between the grid cells
-    //        if ( comparator.equalsIgnoreCase( "abs" ) ) {
-    //            double abs = 0.0d;
-    //            for ( int i = 0; i < grid0Nrows; i ++ ) {
-    //                for ( int j = 0; j < grid0Ncols; j ++ ) {
-    //                    value0 = grid0.getCell( i, j );
-    //                    if ( value0 != grid0NoDataValue ) {
-    //                        value1 = grid0.getCell( i, j );
-    //                        if ( value1 != grid1NoDataValue ) {
-    //                            abs += Math.abs( value0 - value1 );
-    //                        }
-    //                    }
-    //                }
-    //            }
-    //            return abs;
-    //        }
-    //
-    //        // pearsons: The persons correlation coefficient
-    //        if ( comparator.equalsIgnoreCase( "pearsons" ) ) {
-    //            double pearsons = grid0NoDataValue;
-    //            double sum0 = 0.0d;
-    //            double sum1 = 0.0d;
-    //            double sum0Squared = 0.0d;
-    //            double sum1Squared = 0.0d;
-    //            double sum01 = 0.0d;
-    //            double n = 0.0d;
-    //            for ( int i = 0; i < grid0Nrows; i ++ ) {
-    //                for ( int j = 0; j < grid0Ncols; j ++ ) {
-    //                    value0 = grid0.getCell( i, j );
-    //                    value1 = grid1.getCell( i, j );
-    //                    if ( value0 != grid0NoDataValue && value1 != grid0NoDataValue ) {
-    //                        sum0 += value0;
-    //                        sum1 += value1;
-    //                        sum0Squared += Math.pow( value0, 2.0d );
-    //                        sum1Squared += Math.pow( value1, 2.0d );
-    //                        sum01 += value0 * value1;
-    //                        n += 1.0d;
-    //                    }
-    //                }
-    //            }
-    //            double numerator = ( n * sum01 ) - ( sum0 * sum1 );
-    //            double denominator = Math.sqrt( Math.abs( (  ( n * sum0Squared ) - Math.pow( sum0, 2.0d )  ) * ( ( n * sum1Squared ) - Math.pow( sum1, 2.0d ) ) ) );
-    //            if ( denominator != 0.0d ) {
-    //                pearsons = numerator / denominator;
-    //            }
-    //            return pearsons;
-    //        }
-    //
-    //        // momentcorrelation: The moment correlation coefficient
-    //        if ( comparator.equalsIgnoreCase( "momentCorrelation" ) ) {
-    //            double momentCorrelation = grid0NoDataValue;
-    //            double mean0 = grid0Statistics.getMean();
-    //            double mean1 = grid1Statistics.getMean();
-    //            double sd0 = 0.0d;
-    //            double sd1 = 0.0d;
-    //            double m01 = 0.0d;
-    //            double n = 0.0d;
-    //            double denominator;
-    //            for ( int i = 0; i < grid0Nrows; i ++ ) {
-    //                for ( int j = 0; j < grid0Ncols; j ++ ) {
-    //                    value0 = grid0.getCell( i, j );
-    //                    value1 = grid1.getCell( i, j );
-    //                    if ( value0 != grid0NoDataValue && value1 != grid1NoDataValue ) {
-    //                        n += 1.0d;
-    //                        sd0 += Math.pow( value0 - mean0, 2.0d );
-    //                        sd1 += Math.pow( value1 - mean1, 2.0d );
-    //                        m01 += ( value0 - mean0 ) * ( value1 - mean1 );
-    //                    }
-    //                }
-    //            }
-    //            denominator = Math.sqrt( sd0 ) * Math.sqrt( sd1 );
-    //            if ( denominator != 0.0d ) {
-    //                momentCorrelation = m01 / denominator;
-    //            }
-    //            return momentCorrelation;
-    //        }
-    //        return grid0NoDataValue;
-    //    }
-    //    /**
-    //     * Returns a new Grids_GridDouble the values of which are the distance to the nearest data value
-    //     * TODO: Optimise as it is currently very slow and inefficient!!!
-    //     * @param handleOutOfMemoryError If true then OutOfMemoryErrors are caught
-    //     *   in this method then swap operations are initiated prior to retrying.
-    //     *   If false then OutOfMemoryErrors are caught and thrown.
-    //     */
-    //    public Grids_GridDouble distanceToDataValue( Grids_GridDouble grid0, Grids_GridDoubleFactory gridFactory, boolean handleOutOfMemoryError ) {
-    //        long nrows = grid0.getNRows();
-    //        long ncols = grid0.getNCols();
-    //        BigDecimal[] dimensions0 = grid0.getDimensions();
-    //        double noDataValue = grid0.getNoDataValue();
-    //        Grids_GridDouble result = gridFactory.create( grid0.getChunkNRows(handleOutOfMemoryErrorFalse), grid0.getChunkNCols(handleOutOfMemoryErrorFalse), nrows, ncols, dimensions0, noDataValue );
-    //        // Calculate distances
-    //        long row;
-    //        long col;
-    //        for ( row = 0; row < nrows; row ++ ) {
-    //            for ( col = 0; col < ncols; col ++ ) {
-    //                result.setCell( row, col, grid0.getNearestValueDoubleDistance( row, col, handleOutOfMemoryError ), handleOutOfMemoryError );
-    //            }
-    //        }
-    //        return result;
-    //    }
-    //    TODO:
-    //    /**
-    //     * Returns a new Grids_GridDouble which is a copy of grid0 but
-    //     * with all noDataValues replaced as follows:
-    //     * At each iteration we deal with the nearest band of noDataValues.
-    //     * (NB. If we dealt only with the nearest noDataValues it may take a very long time to compute!)
-    //     * We replace these nearest noDataValues with the average values within distance.
-    //     * We then repeat until all cells have a value.
-    //     */
-    //    public Grids_GridDouble replaceNoDataValues( Grids_GridDouble grid0, double distance, Grids_GridDoubleFactory gridFactory ) {
-    //        long nrows = grid0.getNRows();
-    //        long ncols = grid0.getNCols();
-    //        BigDecimal[] dimensions = grid0.getDimensions();
-    //        double noDataValue = grid0.getNoDataValue();
-    //        Grids_GridDouble temp1 = gridFactory.createGrid2DSquareCellDouble( grid0 );
-    //        Grids_GridDouble temp2 = gridFactory.createGrid2DSquareCellDouble( grid0 );
-    //        // Get distances
-    //        Grids_GridDouble distanceGrid = distanceToDataValue( grid0, gridFactory );
-    //        AbstractGridStatistics distanceGridStatistics = distanceGrid.getStatistics();
-    //        double maxDistance = distanceGridStatistics.getMax();
-    //
-    //        AbstractGrid2DSquareCellDouble[] geometricDensity = Grids_ProcessorGWS.geometricDensity( grid0, maxDistance, gridFactory );
-    //        //return geometricDensity[ geometricDensity.length - 1 ];
-    //        return geometricDensity[ geometricDensity.length / 2 ];
-    //        /*
-    //        int maxCellDistance = ( int ) Math.ceil( maxDistance / cellsize );
-    //        boolean alternator = true;
-    //        Grids_GridDouble thisGrid = null;
-    //        Grids_GridDouble thatGrid = null;
-    //        double thisValue;
-    //        double thatValue;
-    //        double thisDistance;
-    //        for ( int iterations = 1; iterations <= maxCellDistance; iterations ++ ) {
-    //            for ( int i = 0; i < nrows; i ++ ) {
-    //                for ( int j = 0; j < ncols; j ++ ) {
-    //                    thisValue = thisGrid.getCell( i, j );
-    //                    thatValue = thatGrid.getCell( i, j );
-    //                    thisDistance = distanceGrid.getCell( i, j );
-    //                    if ( thatValue != noDataValue ) {
-    //                        thisGrid.setCell( i, j, thatValue );
-    //                    } else {
-    //                        if ( thatValue == noDataValue && thisDistance < ( iterations * cellsize ) ) {
-    //                            thisGrid.setCell( i, j, Grids_Processor.regionUnivariateStatistics( thatGrid, i, j, "mean", distance, 1.0d, 1.0d, gridFactory ) );
-    //                        }
-    //                    }
-    //                }
-    //            }
-    //        }
-    //        thatGrid.clear();
-    //        return thisGrid;
-    //         */
-    //
-    //    }
-    /**
-     * Shuffles dummyDiff numberOfShuffles places
-     */
-    private void shuffle(double[] dummyDiff, double[] diff, int numberOfShuffles) {
-        for (int i = 0; i < dummyDiff.length - numberOfShuffles; i++) {
-            dummyDiff[i] = diff[i + numberOfShuffles];
-        }
-        for (int i = dummyDiff.length - 1; i > dummyDiff.length - 1 + numberOfShuffles; i--) {
-            dummyDiff[i] = diff[i - dummyDiff.length + numberOfShuffles];
-        }
-    }
-
-    /**
-     * Returns a double[][] of grid values
-     *
-     * @param grid
-     * @param row
-     * @param cellDistance
-     * @return
-     */
-    protected double[][] getRowProcessInitialData(
-            Grids_GridDouble grid,
-            int cellDistance,
-            long row) {
-        double[][] result = new double[(cellDistance * 2) + 1][(cellDistance * 2) + 1];
-        long col;
-        long r;
-        for (r = -cellDistance; r <= cellDistance; r++) {
-            for (col = -cellDistance; col <= cellDistance; col++) {
-                try {
-                    double value = grid.getCell(
-                            r + row,
-                            col,
-                            ge.HandleOutOfMemoryErrorTrue);
-                    result[(int) r + cellDistance][(int) col + cellDistance]
-                            = value;
-                } catch (ArrayIndexOutOfBoundsException e) {
-                    int debug = 1;
-                    double value = grid.getCell(
-                            r + row,
-                            col,
-                            ge.HandleOutOfMemoryErrorTrue);
-                }
-            }
-        }
-        return result;
-    }
-
-    /**
-     * Returns a double[][] based on previous which has been shuffled
-     *
-     * @param grid
-     * @param col
-     * @param previous
-     * @param cellDistance
-     * @param row
-     * @return
-     */
-    protected double[][] getRowProcessData(
-            Grids_GridDouble grid,
-            double[][] previous,
-            int cellDistance,
-            long row,
-            long col) {
-        double[][] result = previous;
-        if (col == 0) {
-            return getRowProcessInitialData(
-                    grid,
-                    cellDistance,
-                    row);
-        } else {
-            // shift columns one left
-            for (int i = 0; i <= cellDistance * 2; i++) {
-                for (int j = 0; j <= (cellDistance * 2) - 1; j++) {
-                    result[i][j] = previous[i][j + 1];
-                }
-            }
-            // getLastColumn
-            for (int i = -cellDistance; i <= cellDistance; i++) {
-                result[i + cellDistance][cellDistance * 2]
-                        = grid.getCell(
-                                (long) i + row,
-                                (long) col + cellDistance,
-                                ge.HandleOutOfMemoryErrorTrue);
-            }
-        }
-        return result;
-    }
-
-    //    // TODO:
-    //    // tests
-    //    private double[][] getChunkProcessInitialData( Grids_GridDouble grid, int chunkCells, int rowChunk ) {
-    //        double[][] result = new double[ chunkCells * 3 ][ chunkCells * 3 ];
-    //        for ( int i = -chunkCells; i <= ( chunkCells * 2 ) - 1; i ++ ) {
-    //            for ( int j = -chunkCells; j <= ( chunkCells * 2 ) - 1; j ++ ) {
-    //                result[ i + chunkCells ][ j + chunkCells ] = grid.getCell( i + ( rowChunk * chunkCells ), j );
-    //            }
-    //        }
-    //        return result;
-    //    }
-    //
-    //    // Needs testing!!
-    //    private double[][] getChunkProcessData( Grids_GridDouble grid, double[][] previous, int chunkCells, int rowChunk, int colChunk ) {
-    //        double[][] result = previous;
-    //        if ( colChunk == 0 ) {
-    //            return getRowProcessInitialData( grid, chunkCells, rowChunk );
-    //        } else {
-    //            // shift end columns to start columns
-    //            for ( int i = -chunkCells; i <= ( chunkCells * 2 ) - 1; i ++ ) {
-    //                for ( int j = 0; j <= chunkCells; j ++ ) {
-    //                    result[ i + chunkCells ][ j ] = previous[ i + ( chunkCells * 2 ) ][ j + ( chunkCells * 2 ) ];
-    //                }
-    //            }
-    //            // getOtherData
-    //            for ( int i = -chunkCells; i <= ( chunkCells * 2 ) - 1; i ++ ) {
-    //                for ( int j = 0; i <= ( chunkCells * 2 ) - 1; i ++ ) {
-    //                    result[ i + chunkCells ][ j + chunkCells ] = grid.getCell( i + ( rowChunk * chunkCells ), j + ( colChunk * chunkCells ) );
-    //                }
-    //            }
-    //        }
-    //        return result;
-    //    }
-    /**
-     * <a
-     * name="_Output(AbstractGrid2DSquareCell,File,ImageExporter,String[],ESRIAsciiGridExporter,boolean)"></a>
-     * For outputting _Grid2DSquareCell to various formats of file. It might be
-     * better to have this in exchange.IO class.
-     *
-     * @param grid
-     * @param outputDirectory
-     * @param imageExporter
-     * @param imageTypes
-     * @param eSRIAsciiGridExporter
-     * @param handleOutOfMemoryError
-     * @throws java.io.IOException
-     */
-    public void output(
-            Grids_AbstractGridNumber grid,
-            File outputDirectory,
-            Grids_ImageExporter imageExporter,
-            String[] imageTypes,
-            Grids_ESRIAsciiGridExporter eSRIAsciiGridExporter,
-            boolean handleOutOfMemoryError)
-            throws IOException {
-        try {
-            System.out.println("_Output " + grid.toString(handleOutOfMemoryError));
-            if (imageExporter == null) {
-                imageExporter = new Grids_ImageExporter(ge);
-            }
-            if (imageTypes == null) {
-                imageTypes = new String[1];
-                imageTypes[0] = "PNG";
-            }
-            if (eSRIAsciiGridExporter == null) {
-                eSRIAsciiGridExporter = new Grids_ESRIAsciiGridExporter(ge);
-            }
-            //int _StringLength = 1000;
-            String dotASC = ".asc";
-            String noDataValue = "-9999.0";
-            String s;
-            File file;
-            int i;
-            int l = imageTypes.length;
-            for (i = 0; i < l; i++) {
-                s = ge.initString(
-                        grid.getName(handleOutOfMemoryError),
-                        "." + imageTypes[i],
-                        handleOutOfMemoryError);
-                file = ge.initFile(
-                        outputDirectory,
-                        s,
-                        handleOutOfMemoryError);
-                imageExporter.toGreyScaleImage(
-                        grid,
-                        this,
-                        file,
-                        imageTypes[i],
-                        handleOutOfMemoryError);
-            }
-            s = ge.initString(
-                    grid.getName(handleOutOfMemoryError),
-                    dotASC,
-                    handleOutOfMemoryError);
-            file = ge.initFile(
-                    outputDirectory,
-                    s,
-                    handleOutOfMemoryError);
-            eSRIAsciiGridExporter.toAsciiFile(
-                    grid,
-                    file,
-                    noDataValue,
-                    handleOutOfMemoryError);
-        } catch (OutOfMemoryError a_OutOfMemoryError) {
-            if (handleOutOfMemoryError) {
-                ge.clearMemoryReserve();
-                if (ge.swapChunksExcept_Account(
-                        grid,
-                        handleOutOfMemoryError) < 1) {
-                    throw a_OutOfMemoryError;
-                }
-                ge.initMemoryReserve(handleOutOfMemoryError);
-                output(
-                        grid,
-                        outputDirectory,
-                        imageExporter,
-                        imageTypes,
-                        eSRIAsciiGridExporter,
-                        handleOutOfMemoryError);
-            } else {
-                throw a_OutOfMemoryError;
-            }
-        }
-    }
-
-    /**
-     *
-     * @param grid
-     * @param outputDirectory
-     * @param ie
-     * @param imageTypes
-     * @param handleOutOfMemoryError
-     * @throws IOException
-     */
-    public void outputImage(
-            Grids_AbstractGridNumber grid,
-            File outputDirectory,
-            Grids_ImageExporter ie,
-            String[] imageTypes,
-            boolean handleOutOfMemoryError)
-            throws IOException {
-        try {
-            System.out.println("Output " + grid.toString(handleOutOfMemoryError));
-            if (ie == null) {
-                ie = new Grids_ImageExporter(ge);
-            }
-            if (imageTypes == null) {
-                imageTypes = new String[1];
-                imageTypes[0] = "PNG";
-            }
-            String string;
-            String string_DOT = ".";
-            File file;
-            int i;
-            int l = imageTypes.length;
-            for (i = 0; i < l; i++) {
-                string = ge.initString(
-                        grid.getName(handleOutOfMemoryError),
-                        string_DOT + imageTypes[i],
-                        handleOutOfMemoryError);
-                file = ge.initFile(
-                        outputDirectory,
-                        string,
-                        handleOutOfMemoryError);
-                ie.toGreyScaleImage(
-                        grid,
-                        this,
-                        file,
-                        imageTypes[i],
-                        handleOutOfMemoryError);
-            }
-        } catch (OutOfMemoryError e) {
-            if (handleOutOfMemoryError) {
-                ge.clearMemoryReserve();
-                if (ge.swapChunksExcept_Account(grid, handleOutOfMemoryError) < 1) {
-                    throw e;
-                }
-                ge.initMemoryReserve(handleOutOfMemoryError);
-                outputImage(
-                        grid,
-                        outputDirectory,
-                        ie,
-                        imageTypes,
-                        handleOutOfMemoryError);
-            } else {
-                throw e;
-            }
-        }
-    }
-
-    /**
-     *
-     * @param g
-     * @param outputDirectory
-     * @param eage
-     * @param handleOutOfMemoryError
-     * @throws IOException
-     */
-    public void outputESRIAsciiGrid(
-            Grids_AbstractGridNumber g,
-            File outputDirectory,
-            Grids_ESRIAsciiGridExporter eage,
-            boolean handleOutOfMemoryError)
-            throws IOException {
-        try {
-            if (eage == null) {
-                eage = new Grids_ESRIAsciiGridExporter(ge);
-            }
-            String methodName = "outputESRIAsciiGrid("
-                    + g.getClass().getName() + "(" + g.toString(handleOutOfMemoryError) + "),"
-                    + outputDirectory.getClass().getName() + "(" + outputDirectory + "),"
-                    + eage.getClass().getName() + "(" + eage.toString() + "),"
-                    + "boolean(" + handleOutOfMemoryError + "))";
-            System.out.println(methodName);
-            String string_DotASC = ".asc";
-            String noDataValue = "-9999.0";
-            String string;
-            File file;
-            string = ge.initString(
-                    g.getName(handleOutOfMemoryError),
-                    string_DotASC,
-                    handleOutOfMemoryError);
-            file = ge.initFile(
-                    outputDirectory,
-                    string,
-                    handleOutOfMemoryError);
-            eage.toAsciiFile(
-                    g,
-                    file,
-                    noDataValue,
-                    handleOutOfMemoryError);
-        } catch (OutOfMemoryError e) {
-            if (handleOutOfMemoryError) {
-                ge.clearMemoryReserve();
-                if (!ge.swapChunk(ge.HandleOutOfMemoryErrorFalse)) {
-                    throw e;
-                }
-                ge.initMemoryReserve(handleOutOfMemoryError);
-                outputESRIAsciiGrid(
-                        g,
-                        outputDirectory,
-                        eage,
-                        handleOutOfMemoryError);
-            } else {
-                throw e;
-            }
-        }
-    }
-
-}
+/**
+ * Version 1.0 is to handle single variable 2DSquareCelled raster data.
+ * Copyright (C) 2005 Andy Turner, CCG, University of Leeds, UK.
+ *
+ * This library is free software; you can redistribute it and/or modify it under
+ * the terms of the GNU Lesser General Public License as published by the Free
+ * Software Foundation; either version 2.1 of the License, or (at your option)
+ * any later version.
+ *
+ * This library is distributed in the hope that it will be useful, but WITHOUT
+ * ANY WARRANTY; without even the implied warranty of MERCHANTABILITY or FITNESS
+ * FOR A PARTICULAR PURPOSE. See the GNU Lesser General Public License for more
+ * details.
+ *
+ * You should have received a copy of the GNU Lesser General Public License
+ * along with this library; if not, write to the Free Software Foundation, Inc.,
+ * 59 Temple Place, Suite 330, Boston, MA 02111-1307 USA.
+ */
+package uk.ac.leeds.ccg.andyt.grids.process;
+
+import java.io.File;
+import java.io.BufferedInputStream;
+import java.io.BufferedOutputStream;
+import java.io.IOException;
+import java.io.PrintWriter;
+import java.io.StreamTokenizer;
+import java.math.BigDecimal;
+import java.util.Calendar;
+import java.util.HashSet;
+import java.util.Iterator;
+import java.util.logging.Level;
+import java.util.logging.Logger;
+import uk.ac.leeds.ccg.andyt.generic.io.Generic_StaticIO;
+import uk.ac.leeds.ccg.andyt.generic.utilities.Generic_Time;
+import uk.ac.leeds.ccg.andyt.grids.core.Grids_2D_ID_int;
+import uk.ac.leeds.ccg.andyt.grids.core.Grids_2D_ID_long;
+import uk.ac.leeds.ccg.andyt.grids.core.Grids_Dimensions;
+import uk.ac.leeds.ccg.andyt.grids.core.grid.Grids_GridDouble;
+import uk.ac.leeds.ccg.andyt.grids.core.grid.Grids_AbstractGridNumber;
+import uk.ac.leeds.ccg.andyt.grids.core.grid.chunk.Grids_AbstractGridChunkDoubleFactory;
+import uk.ac.leeds.ccg.andyt.grids.core.grid.Grids_GridDoubleFactory;
+import uk.ac.leeds.ccg.andyt.grids.core.grid.chunk.Grids_AbstractGridChunkDouble;
+import uk.ac.leeds.ccg.andyt.grids.core.grid.chunk.Grids_GridChunkDoubleArrayFactory;
+import uk.ac.leeds.ccg.andyt.grids.core.grid.chunk.Grids_GridChunkDoubleMapFactory;
+import uk.ac.leeds.ccg.andyt.grids.core.grid.Grids_GridInt;
+import uk.ac.leeds.ccg.andyt.grids.core.grid.chunk.Grids_AbstractGridChunkInt;
+import uk.ac.leeds.ccg.andyt.grids.core.grid.chunk.Grids_GridChunkIntArrayFactory;
+import uk.ac.leeds.ccg.andyt.grids.core.grid.chunk.Grids_GridChunkIntMapFactory;
+import uk.ac.leeds.ccg.andyt.grids.core.grid.Grids_GridIntFactory;
+import uk.ac.leeds.ccg.andyt.grids.core.Grids_Environment;
+import uk.ac.leeds.ccg.andyt.grids.core.Grids_Object;
+import uk.ac.leeds.ccg.andyt.grids.core.grid.chunk.Grids_AbstractGridChunkIntFactory;
+import uk.ac.leeds.ccg.andyt.grids.core.grid.chunk.Grids_GridChunkDoubleFactory;
+import uk.ac.leeds.ccg.andyt.grids.core.grid.chunk.Grids_GridChunkIntFactory;
+import uk.ac.leeds.ccg.andyt.grids.core.grid.statistics.Grids_AbstractGridNumberStatistics;
+import uk.ac.leeds.ccg.andyt.grids.core.grid.statistics.Grids_GridDoubleStatistics;
+import uk.ac.leeds.ccg.andyt.grids.core.grid.statistics.Grids_GridDoubleStatisticsNotUpdated;
+import uk.ac.leeds.ccg.andyt.grids.core.grid.statistics.Grids_GridIntStatistics;
+import uk.ac.leeds.ccg.andyt.grids.core.grid.statistics.Grids_GridIntStatisticsNotUpdated;
+import uk.ac.leeds.ccg.andyt.grids.io.Grids_ESRIAsciiGridExporter;
+import uk.ac.leeds.ccg.andyt.grids.io.Grids_Files;
+import uk.ac.leeds.ccg.andyt.grids.io.Grids_ImageExporter;
+import uk.ac.leeds.ccg.andyt.grids.utilities.Grids_Utilities;
+
+/**
+ * A class holding methods for processing individual or multiple grids.
+ */
+public class Grids_Processor extends Grids_Object {
+
+    /**
+     * For storing the start time of the processing.
+     */
+    public final long StartTime;
+
+    /**
+     * The Log for recording progress and information about the processing.
+     */
+    protected PrintWriter Log;
+
+    /**
+     * The Log indentation (how many spaces before a Log message line is
+     * output).
+     */
+    protected int LogIndentation;
+
+    /**
+     * Workspace directory for the processing.
+     */
+    protected File Directory;
+
+    /**
+     * Grids_AbstractGridChunkIntFactory
+     */
+    public Grids_AbstractGridChunkIntFactory DefaultGridChunkIntFactory;
+
+    /**
+     * Grids_GridChunkIntFactory
+     */
+    public Grids_GridChunkIntFactory GridChunkIntFactory;
+
+    /**
+     * Grids_GridChunkIntArrayFactory
+     */
+    public Grids_GridChunkIntArrayFactory GridChunkIntArrayFactory;
+
+    /**
+     * Grids_GridChunkIntMapFactory
+     */
+    public Grids_GridChunkIntMapFactory GridChunkIntMapFactory;
+
+    /**
+     * Grids_GridIntFactory
+     */
+    public Grids_GridIntFactory GridIntFactory;
+
+    /**
+     * Grids_AbstractGridChunkDoubleFactory
+     */
+    public Grids_AbstractGridChunkDoubleFactory DefaultGridChunkDoubleFactory;
+
+    /**
+     * Grids_GridChunkDoubleFactory
+     */
+    public Grids_GridChunkDoubleFactory GridChunkDoubleFactory;
+
+    /**
+     * Grids_GridChunkDoubleArrayFactory
+     */
+    public Grids_GridChunkDoubleArrayFactory GridChunkDoubleArrayFactory;
+
+    /**
+     * Grids_GridChunkDoubleMapFactory
+     */
+    public Grids_GridChunkDoubleMapFactory GridChunkDoubleMapFactory;
+
+    /**
+     * Grids_GridDoubleFactory
+     */
+    public Grids_GridDoubleFactory GridDoubleFactory;
+
+    /**
+     * Grids_GridDoubleStatistics
+     */
+    public Grids_GridDoubleStatistics GridDoubleStatistics;
+
+    /**
+     * Grids_GridDoubleStatisticsNotUpdated
+     */
+    public Grids_GridDoubleStatisticsNotUpdated GridDoubleStatisticsNotUpdated;
+
+    /**
+     * Grids_GridIntStatistics
+     */
+    public Grids_GridIntStatistics GridIntStatistics;
+
+    /**
+     * Grids_GridIntStatisticsNotUpdated
+     */
+    public Grids_GridIntStatisticsNotUpdated GridIntStatisticsNotUpdated;
+
+    protected Grids_Processor() {
+        StartTime = System.currentTimeMillis();
+    }
+
+    /*
+     * Creates a new instance of Grids_Processor.
+     **/
+    public Grids_Processor(
+            Grids_Environment ge) {
+        this(ge,
+                new File(ge.getDirectory(),
+                        "Grids_Processor"));
+    }
+
+    /**
+     * Creates a new instance of Grids_Processor. The Log file in directory will
+     * be overwritten if appendToLogFile is false.
+     *
+     * @param ge
+     * @param directory
+     */
+    public Grids_Processor(
+            Grids_Environment ge,
+            File directory) {
+        super(ge);
+        StartTime = System.currentTimeMillis();
+        File logFile;
+        Directory = directory;
+        if (!Directory.exists()) {
+            Directory.mkdirs();
+        }
+        logFile = new File(Directory, "log.txt");
+        if (!logFile.exists()) {
+            try {
+                logFile.createNewFile();
+            } catch (IOException ex) {
+                Logger.getLogger(Grids_Processor.class.getName()).log(Level.SEVERE, null, ex);
+            }
+        }
+        Log = Generic_StaticIO.getPrintWriter(logFile, true);
+        LogIndentation = 0;
+        log(LogIndentation,
+                this.getClass().getName() + " set up " + Generic_Time.getTime(StartTime),
+                ge.HandleOutOfMemoryErrorTrue);
+        initFactories();
+    }
+
+    /**
+     * Initialises factories.
+     */
+    private void initFactories() {
+        initChunkFactories();
+        Grids_Files gf;
+        gf = ge.getFiles();
+        GridIntFactory = new Grids_GridIntFactory(
+                ge,
+                gf.getGeneratedGridIntDir(),
+                GridChunkIntFactory,
+                DefaultGridChunkIntFactory,
+                512,
+                512);
+        GridDoubleFactory = new Grids_GridDoubleFactory(
+                ge,
+                gf.getGeneratedGridDoubleDir(),
+                GridChunkDoubleFactory,
+                DefaultGridChunkDoubleFactory,
+                512,
+                512);
+        initGridStatistics();
+    }
+
+    /**
+     * Initialises chunk Factories.
+     */
+    private void initChunkFactories() {
+        GridChunkIntArrayFactory = new Grids_GridChunkIntArrayFactory();
+        GridChunkIntMapFactory = new Grids_GridChunkIntMapFactory();
+        GridChunkIntFactory = new Grids_GridChunkIntFactory(Integer.MIN_VALUE);
+        DefaultGridChunkIntFactory = GridChunkIntArrayFactory;
+        GridChunkDoubleArrayFactory = new Grids_GridChunkDoubleArrayFactory();
+        GridChunkDoubleMapFactory = new Grids_GridChunkDoubleMapFactory();
+        GridChunkDoubleFactory = new Grids_GridChunkDoubleFactory(-Double.MAX_VALUE);
+        DefaultGridChunkDoubleFactory = GridChunkDoubleArrayFactory;
+    }
+
+    /**
+     * Initialises Statistics.
+     */
+    private void initGridStatistics() {
+        GridDoubleStatistics = new Grids_GridDoubleStatistics(ge);
+        GridDoubleStatisticsNotUpdated = new Grids_GridDoubleStatisticsNotUpdated(ge);
+        GridIntStatistics = new Grids_GridIntStatistics(ge);
+        GridIntStatisticsNotUpdated = new Grids_GridIntStatisticsNotUpdated(ge);
+    }
+
+    /**
+     * Returns a copy of StartTime.
+     *
+     * @return
+     */
+    protected long getTime0() {
+        return StartTime;
+    }
+
+    /**
+     * @return A copy of StartTime.
+     * @param handleOutOfMemoryError If true then OutOfMemoryErrors are caught
+     * in this method then swap operations are initiated prior to retrying. If
+     * false then OutOfMemoryErrors are caught and thrown.
+     */
+    public long getTime0(
+            boolean handleOutOfMemoryError) {
+        try {
+            long result = getTime0();
+            ge.checkAndMaybeFreeMemory(handleOutOfMemoryError);
+            return result;
+        } catch (OutOfMemoryError e) {
+            if (handleOutOfMemoryError) {
+                ge.clearMemoryReserve();
+                if (!ge.swapChunk(ge.HandleOutOfMemoryErrorFalse)) {
+                    throw e;
+                }
+                ge.initMemoryReserve(handleOutOfMemoryError);
+                return getTime0(handleOutOfMemoryError);
+            } else {
+                throw e;
+            }
+        }
+    }
+
+    /**
+     * Returns a copy of Directory
+     *
+     * @param handleOutOfMemoryError
+     * @return
+     */
+    public File getDirectory(
+            boolean handleOutOfMemoryError) {
+        try {
+            File result = new File(Directory.toString());
+            ge.checkAndMaybeFreeMemory(handleOutOfMemoryError);
+            return result;
+        } catch (OutOfMemoryError e) {
+            if (handleOutOfMemoryError) {
+                ge.clearMemoryReserve();
+                if (!ge.swapChunk(ge.HandleOutOfMemoryErrorFalse)) {
+                    throw e;
+                }
+                ge.initMemoryReserve(handleOutOfMemoryError);
+                return getDirectory(handleOutOfMemoryError);
+            } else {
+                throw e;
+            }
+        }
+    }
+
+    /**
+     * Changes Directory to that passed in if it can be created. By default this
+     * does not copy the logfile from the existing Directory when it sets up a
+     * Log in the new location. To do this use: setDirectory( Directory, true )
+     *
+     *
+     * @param directory The Directory to change to.
+     * @param handleOutOfMemoryError If true then OutOfMemoryErrors are caught
+     * in this method then swap operations are initiated prior to retrying. If
+     * false then OutOfMemoryErrors are caught and thrown.
+     */
+    protected void setDirectory(
+            File directory,
+            boolean handleOutOfMemoryError) {
+        try {
+            setDirectory(directory);
+        } catch (OutOfMemoryError e) {
+            if (handleOutOfMemoryError) {
+                ge.clearMemoryReserve();
+                if (!ge.swapChunk(ge.HandleOutOfMemoryErrorFalse)) {
+                    throw e;
+                }
+                ge.initMemoryReserve(handleOutOfMemoryError);
+                setDirectory(
+                        directory,
+                        handleOutOfMemoryError);
+            } else {
+                throw e;
+            }
+        }
+    }
+
+    /**
+     * Changes Directory, GridDoubleFactory.Directory, GridIntFactory.Directory
+     * to Directory. Does not copy the logfile from the existing Directory. To
+     * do this use: setDirectory( Directory, true )
+     *
+     * @param directory The Directory to change to.
+     */
+    protected void setDirectory(
+            File directory) {
+        Directory = directory;
+        GridDoubleFactory.setDirectory(directory);
+        GridIntFactory.setDirectory(directory);
+    }
+
+    /**
+     * Changes Directory to that passed in if it can be created. If copyLogFile
+     * is true, this copies the logfile from the existing Directory and sets up
+     * the Log to append in the new location.
+     *
+     * @param directory The Directory to change to.
+     * @param copyLogFile
+     * @param handleOutOfMemoryError If true then OutOfMemoryErrors are caught
+     * in this method then swap operations are initiated prior to retrying. If
+     * false then OutOfMemoryErrors are caught and thrown.
+     */
+    public void setDirectory(
+            File directory,
+            boolean copyLogFile,
+            boolean handleOutOfMemoryError) {
+        try {
+//            boolean mkdirSuccess = false;
+            File newLog = new File(directory, "log.txt");
+            try {
+                if (!directory.exists()) {
+//                    mkdirSuccess = directory.mkdir();
+                    if (copyLogFile) {
+                        copyAndSetUpNewLog(newLog, handleOutOfMemoryError);
+                    } else {
+                        newLog.createNewFile();
+                        Log = Generic_StaticIO.getPrintWriter(newLog, true);
+                    }
+                } else {
+                    if (!newLog.exists()) {
+                        newLog.createNewFile();
+                        Log = Generic_StaticIO.getPrintWriter(newLog, true);
+                    } else {
+                        if (copyLogFile) {
+                            Log = Generic_StaticIO.getPrintWriter(newLog, true);
+                        } else {
+                            Log = Generic_StaticIO.getPrintWriter(newLog, false);
+                        }
+                    }
+                }
+            } catch (IOException ioe0) {
+                System.err.println(ioe0.getMessage());
+                //ioe0.printStackTrace();
+            }
+            Directory = directory;
+            GridDoubleFactory.setDirectory(directory);
+            GridIntFactory.setDirectory(directory);
+        } catch (OutOfMemoryError e) {
+            if (handleOutOfMemoryError) {
+                ge.clearMemoryReserve();
+                if (!ge.swapChunk(ge.HandleOutOfMemoryErrorFalse)) {
+                    throw e;
+                }
+                ge.initMemoryReserve(handleOutOfMemoryError);
+                setDirectory(
+                        directory,
+                        copyLogFile,
+                        handleOutOfMemoryError);
+                return;
+            }
+            throw e;
+        }
+    }
+
+    /**
+     * Copies and sets up a new Log.
+     *
+     * @param newLog
+     * @param handleOutOfMemoryError If true then OutOfMemoryErrors are caught
+     * in this method then swap operations are initiated prior to retrying. If
+     * false then OutOfMemoryErrors are caught and thrown.
+     * @throws java.io.IOException
+     */
+    public void copyAndSetUpNewLog(
+            File newLog,
+            boolean handleOutOfMemoryError)
+            throws IOException {
+        try {
+            Log.flush();
+            Log.close();
+            File workspace = getDirectory(handleOutOfMemoryError);
+            File oldLog = new File(workspace, "log.txt");
+            BufferedInputStream bis;
+            bis = Generic_StaticIO.getBufferedInputStream(oldLog);
+            BufferedOutputStream bos;
+            bos = Generic_StaticIO.getBufferedOutputStream(newLog);
+            for (int i = 0; i < oldLog.length(); i++) {
+                bos.write(bis.read());
+            }
+            bos.flush();
+            bos.close();
+            bis.close();
+            Log = Generic_StaticIO.getPrintWriter(newLog, true);
+            log("log file copied from " + oldLog.toString() + " " + Calendar.getInstance().toString(),
+                    handleOutOfMemoryError);
+            ge.checkAndMaybeFreeMemory(handleOutOfMemoryError);
+        } catch (OutOfMemoryError e) {
+            if (handleOutOfMemoryError) {
+                ge.clearMemoryReserve();
+                if (!ge.swapChunk(ge.HandleOutOfMemoryErrorFalse)) {
+                    throw e;
+                }
+                ge.initMemoryReserve(handleOutOfMemoryError);
+                copyAndSetUpNewLog(
+                        newLog,
+                        handleOutOfMemoryError);
+            } else {
+                throw e;
+            }
+        }
+    }
+
+    /**
+     * Writes string to Log file and the console (standard output)
+     *
+     * @param string The message to Log.
+     * @param handleOutOfMemoryError If true then OutOfMemoryErrors are caught
+     * in this method then swap operations are initiated prior to retrying. If
+     * false then OutOfMemoryErrors are caught and thrown.
+     */
+    public void log(
+            String string,
+            boolean handleOutOfMemoryError) {
+        try {
+            log(LogIndentation,
+                    string,
+                    handleOutOfMemoryError);
+            ge.checkAndMaybeFreeMemory(handleOutOfMemoryError);
+        } catch (OutOfMemoryError e) {
+            if (handleOutOfMemoryError) {
+                ge.clearMemoryReserve();
+                if (!ge.swapChunk(ge.HandleOutOfMemoryErrorFalse)) {
+                    throw e;
+                }
+                ge.initMemoryReserve(handleOutOfMemoryError);
+                log(string,
+                        handleOutOfMemoryError);
+            } else {
+                throw e;
+            }
+        }
+    }
+
+    /**
+     * Writes string to Log file and the console (standard output) indenting
+     * string by LogIndentation amount of white-space.
+     *
+     * @param logIndentation The indentation of string.
+     * @param string The message to Log.
+     * @param handleOutOfMemoryError If true then OutOfMemoryErrors are caught
+     * in this method then swap operations are initiated prior to retrying. If
+     * false then OutOfMemoryErrors are caught and thrown.
+     */
+    public final void log(
+            int logIndentation,
+            String string,
+            boolean handleOutOfMemoryError) {
+        try {
+            log(logIndentation,
+                    string);
+            ge.checkAndMaybeFreeMemory(handleOutOfMemoryError);
+        } catch (OutOfMemoryError e) {
+            if (handleOutOfMemoryError) {
+                ge.clearMemoryReserve();
+                if (!ge.swapChunk(ge.HandleOutOfMemoryErrorFalse)) {
+                    throw e;
+                }
+                ge.initMemoryReserve(handleOutOfMemoryError);
+                log(logIndentation,
+                        string,
+                        handleOutOfMemoryError);
+            } else {
+                throw e;
+            }
+        }
+    }
+
+    /**
+     * Writes string to Log file and the console (standard output) indenting
+     * string by LogIndentation amount of white-space.
+     *
+     * @param logIndentation The indentation of string.
+     * @param string The message to Log.
+     */
+    protected void log(
+            int logIndentation,
+            String string) {
+        if (string.endsWith("}")) {
+            logIndentation--;
+            LogIndentation--;
+        }
+        for (int i = 0; i < logIndentation; i++) {
+            System.out.print(" ");
+            Log.write(" ");
+        }
+        Log.write(string);
+        Log.write(System.getProperty("line.separator"));
+        Log.flush();
+        if (string.endsWith("{")) {
+            LogIndentation++;
+        }
+    }
+
+    /**
+     * Returns the distance between a pair of coordinates
+     *
+     * @param x1 The x coordinate of one point.
+     * @param y1 The y coordinate of one point.
+     * @param x2 The x coordinate of another point.
+     * @param y2 The y coordinate of another point.
+     * @param handleOutOfMemoryError If true then OutOfMemoryErrors are caught
+     * in this method then swap operations are initiated prior to retrying. If
+     * false then OutOfMemoryErrors are caught and thrown.
+     * @return
+     */
+    public final double distance(
+            double x1,
+            double y1,
+            double x2,
+            double y2,
+            boolean handleOutOfMemoryError) {
+        try {
+            double result = distance(x1, y1, x2, y2);
+            ge.checkAndMaybeFreeMemory(handleOutOfMemoryError);
+            return result;
+        } catch (OutOfMemoryError e) {
+            if (handleOutOfMemoryError) {
+                ge.clearMemoryReserve();
+                if (!ge.swapChunk(ge.HandleOutOfMemoryErrorFalse)) {
+                    throw e;
+                }
+                ge.initMemoryReserve(handleOutOfMemoryError);
+                return distance(x1, y1, x2, y2, handleOutOfMemoryError);
+            } else {
+                throw e;
+            }
+        }
+    }
+
+    /**
+     * Returns the distance between a pair of coordinates.
+     *
+     * @param x1 The x coordinate of one point.
+     * @param y1 The y coordinate of one point.
+     * @param x2 The x coordinate of another point.
+     * @param y2 The y coordinate of another point.
+     * @param chunkCols The number of Grid2DSquareCellChunkAbstract columns in
+     * theAbstractGrid2DSquareCelll that'Statistics
+     * Grid2DSquareCellChunkAbstract could be swapped if an OutOfMemoryError is
+     * thrown.
+     * @param chunkRowIndex The chunk row index of the
+     * Grid2DSquareCellChunkAbstract not to be swapped if an OutOfMemoryError is
+     * thrown.
+     * @param chunkColIndex The chunk column index of the
+     * Grid2DSquareCellChunkAbstract not to be swapped if an OutOfMemoryError is
+     * thrown.
+     * @param handleOutOfMemoryError If true then OutOfMemoryErrors are caught
+     * in this method then swap operations are initiated prior to retrying. If
+     * false then OutOfMemoryErrors are caught and thrown.
+     * @return
+     */
+    public final double distance(
+            double x1,
+            double y1,
+            double x2,
+            double y2,
+            int chunkCols,
+            int chunkRowIndex,
+            int chunkColIndex,
+            boolean handleOutOfMemoryError) {
+        try {
+            double result = distance(x1, y1, x2, y2);
+            ge.checkAndMaybeFreeMemory(handleOutOfMemoryError);
+            return result;
+        } catch (OutOfMemoryError e) {
+            if (handleOutOfMemoryError) {
+                ge.clearMemoryReserve();
+                if (!ge.swapChunk(ge.HandleOutOfMemoryErrorFalse)) {
+                    throw e;
+                }
+                ge.initMemoryReserve(handleOutOfMemoryError);
+                return distance(
+                        x1, y1, x2, y2,
+                        chunkCols,
+                        chunkRowIndex,
+                        chunkColIndex,
+                        handleOutOfMemoryError);
+            } else {
+                throw e;
+            }
+        }
+    }
+
+    /**
+     * Returns the distance between a pair of coordinates.
+     *
+     * @param x1 The x coordinate of one point.
+     * @param y1 The y coordinate of one point.
+     * @param x2 The x coordinate of another point.
+     * @param y2 The y coordinate of another point.
+     * @return
+     */
+    protected final double distance(
+            double x1,
+            double y1,
+            double x2,
+            double y2) {
+        return Math.sqrt(Math.pow(x1 - x2, 2.0d) + Math.pow(y1 - y2, 2.0d));
+    }
+
+    /**
+     * Returns the clockwise angle in radians to the y axis of the line from
+     * (x1,y1) to (x2,y2).
+     *
+     * @param x1 The x coordinate of one point.
+     * @param y1 The y coordinate of one point.
+     * @param x2 The x coordinate of another point.
+     * @param y2 The y coordinate of another point.
+     * @param handleOutOfMemoryError If true then OutOfMemoryErrors are caught
+     * in this method and swap operations are initiated prior to retrying. If
+     * false then OutOfMemoryErrors are caught and thrown.
+     * @return
+     */
+    public final double angle(
+            double x1,
+            double y1,
+            double x2,
+            double y2,
+            boolean handleOutOfMemoryError) {
+        try {
+            double result = angle(x1, y1, x2, y2);
+            ge.checkAndMaybeFreeMemory(handleOutOfMemoryError);
+            return result;
+        } catch (OutOfMemoryError e) {
+            if (handleOutOfMemoryError) {
+                ge.clearMemoryReserve();
+                if (!ge.swapChunk(ge.HandleOutOfMemoryErrorFalse)) {
+                    throw e;
+                }
+                ge.initMemoryReserve(handleOutOfMemoryError);
+                return angle(x1, y1, x2, y2, handleOutOfMemoryError);
+            } else {
+                throw e;
+            }
+        }
+    }
+
+    /**
+     * Returns the clockwise angle in radians to the y axis of the line from
+     * (x1,y1) to (x2,y2).
+     *
+     * @param x1 The x coordinate of one point.
+     * @param y1 The y coordinate of one point.
+     * @param x2 The x coordinate of another point.
+     * @param y2 The y coordinate of another point.
+     * @param chunkCols The number of columns in the chunk that is not to be
+     * swapped if an OutOfMemoryError is thrown.
+     * @param chunkRowIndex The chunk row index of the chunk not to be swapped
+     * if an OutOfMemoryError is thrown.
+     * @param chunkColIndex The chunk column index of the chunk not to be
+     * swapped if an OutOfMemoryError is thrown.
+     * @param handleOutOfMemoryError If true then OutOfMemoryErrors are caught
+     * in this method and swap operations are initiated prior to retrying. If
+     * false then OutOfMemoryErrors are caught and thrown.
+     * @return
+     */
+    public final double angle(
+            double x1,
+            double y1,
+            double x2,
+            double y2,
+            int chunkCols,
+            int chunkRowIndex,
+            int chunkColIndex,
+            boolean handleOutOfMemoryError) {
+        try {
+            double result = angle(x1, y1, x2, y2);
+            ge.checkAndMaybeFreeMemory(handleOutOfMemoryError);
+            return result;
+        } catch (OutOfMemoryError e) {
+            if (handleOutOfMemoryError) {
+                ge.clearMemoryReserve();
+                if (!ge.swapChunk(ge.HandleOutOfMemoryErrorFalse)) {
+                    throw e;
+                }
+                ge.initMemoryReserve(handleOutOfMemoryError);
+                return angle(
+                        x1, y1, x2, y2,
+                        chunkCols,
+                        chunkRowIndex,
+                        chunkColIndex,
+                        handleOutOfMemoryError);
+            } else {
+                throw e;
+            }
+        }
+    }
+
+    /**
+     * Returns the clockwise angle in radians to the y axis of the line from
+     * (x1,y1) to (x2,y2).
+     *
+     * @param x1 The x coordinate of one point.
+     * @param y1 The y coordinate of one point.
+     * @param x2 The x coordinate of another point.
+     * @param y2 The y coordinate of another point.
+     * @return
+     */
+    protected final double angle(
+            double x1,
+            double y1,
+            double x2,
+            double y2) {
+        double xdiff = x1 - x2;
+        double ydiff = y1 - y2;
+        double angle;
+        if (xdiff == 0.0d && ydiff == 0.0d) {
+            angle = -1.0d;
+        } else {
+            if (xdiff <= 0.0d) {
+                if (xdiff == 0.0d) {
+                    if (ydiff <= 0.0d) {
+                        angle = 0.0d;
+                    } else {
+                        angle = Math.PI;
+                    }
+                } else {
+                    if (ydiff <= 0.0d) {
+                        if (ydiff == 0.0d) {
+                            angle = Math.PI / 2.0d;
+                        } else {
+                            angle = Math.atan(Math.abs(xdiff / ydiff));
+                        }
+                    } else {
+                        angle = Math.PI - Math.atan(Math.abs(xdiff / ydiff));
+                    }
+                }
+            } else {
+                if (ydiff <= 0.0d) {
+                    if (ydiff == 0.0d) {
+                        angle = 3.0d * Math.PI / 2.0d;
+                    } else {
+                        angle = (2.0d * Math.PI) - Math.atan(Math.abs(xdiff / ydiff));
+                    }
+                } else {
+                    angle = Math.PI + Math.atan(Math.abs(xdiff / ydiff));
+                }
+            }
+        }
+        return angle;
+    }
+
+    /**
+     * Modifies grid by setting to grid.noDataValue those cells coincident with
+     * mask.noDataValue cells. Warning!!! The grid and mask are assumed to be
+     * coincident have the same origin and the same chunk structure. @TODO add
+     * flexibility so the mask can have a different chunk structure to g.
+     *
+     * @param g The Grids_AbstractGridNumber that the mask will be applied to.
+     * @param mask The Grids_AbstractGridNumber to use as a mask.
+     * @param handleOutOfMemoryError
+     */
+    public void mask(
+            Grids_AbstractGridNumber g,
+            Grids_AbstractGridNumber mask,
+            boolean handleOutOfMemoryError) {
+        try {
+            ge.checkAndMaybeFreeMemory(handleOutOfMemoryError);
+            ge.getGrids().add(g);
+            ge.getGrids().add(mask);
+            Grids_2D_ID_int chunkID;
+            int chunkNRows;
+            int chunkNCols;
+            int chunkRow;
+            int chunkCol;
+            int chunkCellRow;
+            int chunkCellCol;
+            if (g instanceof Grids_GridInt) {
+                Grids_GridInt grid = (Grids_GridInt) g;
+                int noDataValue = grid.getNoDataValue(handleOutOfMemoryError);
+                if (mask instanceof Grids_GridInt) {
+                    Grids_GridInt maskInt;
+                    maskInt = (Grids_GridInt) mask;
+                    int maskNoDataValue = maskInt.getNoDataValue(handleOutOfMemoryError);
+                    int value;
+                    Iterator ite = maskInt.iterator(handleOutOfMemoryError);
+                    Grids_AbstractGridChunkInt maskIntChunk;
+                    while (ite.hasNext()) {
+                        maskIntChunk = (Grids_AbstractGridChunkInt) ite.next();
+                        chunkID = maskIntChunk.getChunkID(handleOutOfMemoryError);
+                        ge.addToNotToSwap(g, chunkID);
+                        ge.addToNotToSwap(mask, chunkID);
+                        ge.checkAndMaybeFreeMemory(handleOutOfMemoryError);
+                        chunkNRows = maskInt.getChunkNRows(
+                                chunkID,
+                                handleOutOfMemoryError);
+                        chunkNCols = maskInt.getChunkNCols(
+                                chunkID,
+                                handleOutOfMemoryError);
+                        chunkRow = chunkID.getRow();
+                        chunkCol = chunkID.getCol();
+                        for (chunkCellRow = 0; chunkCellRow < chunkNRows; chunkCellRow++) {
+                            for (chunkCellCol = 0; chunkCellCol < chunkNCols; chunkCellCol++) {
+                                value = maskIntChunk.getCell(
+                                        chunkCellRow,
+                                        chunkCellCol,
+                                        handleOutOfMemoryError,
+                                        chunkID);
+                                if (value == maskNoDataValue) {
+                                    grid.setCell(
+                                            ((long) chunkRow * (long) chunkNRows) + (long) chunkCellRow,
+                                            ((long) chunkCol * (long) chunkNCols) + (long) chunkCellCol,
+                                            noDataValue,
+                                            handleOutOfMemoryError);
+                                }
+                            }
+                        }
+                        ge.removeFromNotToSwap(g, chunkID);
+                        ge.removeFromNotToSwap(mask, chunkID);
+                    }
+                } else {
+                    // ( mask.getClass() == Grids_GridDouble.class )
+                    Grids_GridDouble maskDouble;
+                    maskDouble = (Grids_GridDouble) mask;
+                    double maskNoDataValue = maskDouble.getNoDataValue(
+                            handleOutOfMemoryError);
+                    double value;
+                    Iterator ite = maskDouble.iterator(handleOutOfMemoryError);
+                    Grids_AbstractGridChunkDouble maskChunk;
+                    while (ite.hasNext()) {
+                        maskChunk = (Grids_AbstractGridChunkDouble) ite.next();
+                        chunkID = maskChunk.getChunkID(handleOutOfMemoryError);
+                        ge.addToNotToSwap(g, chunkID);
+                        ge.addToNotToSwap(mask, chunkID);
+                        ge.checkAndMaybeFreeMemory(handleOutOfMemoryError);
+                        chunkNRows = maskDouble.getChunkNRows(chunkID,
+                                handleOutOfMemoryError);
+                        chunkNCols = maskDouble.getChunkNCols(
+                                chunkID,
+                                handleOutOfMemoryError);
+                        chunkRow = chunkID.getRow();
+                        chunkCol = chunkID.getCol();
+                        for (chunkCellRow = 0; chunkCellRow < chunkNRows; chunkCellRow++) {
+                            for (chunkCellCol = 0; chunkCellCol < chunkNCols; chunkCellCol++) {
+                                value = maskChunk.getCell(
+                                        chunkCellRow,
+                                        chunkCellCol,
+                                        handleOutOfMemoryError);
+                                if (value == maskNoDataValue) {
+                                    grid.setCell(
+                                            ((long) chunkRow * (long) chunkNRows) + (long) chunkCellRow,
+                                            ((long) chunkCol * (long) chunkNCols) + (long) chunkCellCol,
+                                            noDataValue,
+                                            handleOutOfMemoryError);
+                                }
+                            }
+                        }
+                        ge.removeFromNotToSwap(g, chunkID);
+                        ge.removeFromNotToSwap(mask, chunkID);
+                    }
+                }
+            } else {
+                Grids_GridDouble grid = (Grids_GridDouble) g;
+                double resultNoDataValue;
+                resultNoDataValue = grid.getNoDataValue(handleOutOfMemoryError);
+                if (mask.getClass() == Grids_GridInt.class) {
+                    Grids_GridInt maskInt = (Grids_GridInt) mask;
+                    int maskNoDataValue = maskInt.getNoDataValue(handleOutOfMemoryError);
+                    int value;
+                    Iterator iterator = maskInt.iterator(handleOutOfMemoryError);
+                    Grids_AbstractGridChunkInt maskChunk;
+                    while (iterator.hasNext()) {
+                        maskChunk = (Grids_AbstractGridChunkInt) iterator.next();
+                        chunkID = maskChunk.getChunkID(handleOutOfMemoryError);
+                        ge.addToNotToSwap(g, chunkID);
+                        ge.addToNotToSwap(mask, chunkID);
+                        ge.checkAndMaybeFreeMemory(handleOutOfMemoryError);
+                        chunkNRows = maskInt.getChunkNRows(
+                                chunkID,
+                                handleOutOfMemoryError);
+                        chunkNCols = maskInt.getChunkNCols(
+                                chunkID,
+                                handleOutOfMemoryError);
+                        chunkRow = chunkID.getRow();
+                        chunkCol = chunkID.getCol();
+                        for (chunkCellRow = 0; chunkCellRow < chunkNRows; chunkCellRow++) {
+                            for (chunkCellCol = 0; chunkCellCol < chunkNCols; chunkCellCol++) {
+                                value = maskChunk.getCell(
+                                        chunkCellRow,
+                                        chunkCellCol,
+                                        handleOutOfMemoryError,
+                                        chunkID);
+                                if (value == maskNoDataValue) {
+                                    grid.setCell(
+                                            ((long) chunkRow * (long) chunkNRows) + (long) chunkCellRow,
+                                            ((long) chunkCol * (long) chunkNCols) + (long) chunkCellCol,
+                                            resultNoDataValue, handleOutOfMemoryError);
+                                }
+                            }
+                        }
+                        ge.removeFromNotToSwap(g, chunkID);
+                        ge.removeFromNotToSwap(mask, chunkID);
+                    }
+                } else {
+                    // ( mask.getClass() == Grids_GridDouble.class )
+                    Grids_GridDouble maskDouble = (Grids_GridDouble) mask;
+                    double maskNoDataValue = maskDouble.getNoDataValue(handleOutOfMemoryError);
+                    double value;
+                    Iterator ite = maskDouble.getChunkIDs(
+                            handleOutOfMemoryError).iterator();
+                    Grids_AbstractGridChunkDouble maskChunk;
+                    while (ite.hasNext()) {
+                        maskChunk = (Grids_AbstractGridChunkDouble) mask.getChunk(
+                                (Grids_2D_ID_int) ite.next(),
+                                handleOutOfMemoryError);
+                        chunkID = maskChunk.getChunkID(handleOutOfMemoryError);
+                        ge.addToNotToSwap(g, chunkID);
+                        ge.addToNotToSwap(mask, chunkID);
+                        ge.checkAndMaybeFreeMemory(handleOutOfMemoryError);
+                        chunkNRows = maskDouble.getChunkNRows(
+                                chunkID,
+                                handleOutOfMemoryError);
+                        chunkNCols = maskDouble.getChunkNCols(
+                                chunkID,
+                                handleOutOfMemoryError);
+                        chunkRow = chunkID.getRow();
+                        chunkCol = chunkID.getCol();
+                        for (chunkCellRow = 0; chunkCellRow < chunkNRows; chunkCellRow++) {
+                            for (chunkCellCol = 0; chunkCellCol < chunkNCols; chunkCellCol++) {
+                                value = maskChunk.getCell(
+                                        chunkCellRow,
+                                        chunkCellCol,
+                                        handleOutOfMemoryError);
+                                if (value == maskNoDataValue) {
+                                    grid.setCell(
+                                            ((long) chunkRow * (long) chunkNRows) + (long) chunkCellRow,
+                                            ((long) chunkCol * (long) chunkNCols) + (long) chunkCellCol,
+                                            resultNoDataValue,
+                                            handleOutOfMemoryError);
+                                }
+                            }
+                        }
+                        ge.removeFromNotToSwap(g, chunkID);
+                        ge.removeFromNotToSwap(mask, chunkID);
+                    }
+                }
+            }
+            ge.checkAndMaybeFreeMemory(handleOutOfMemoryError);
+        } catch (OutOfMemoryError e) {
+            if (handleOutOfMemoryError) {
+                ge.clearMemoryReserve();
+                if (!ge.swapChunk(ge.HandleOutOfMemoryErrorFalse)) {
+                    throw e;
+                }
+                ge.initMemoryReserve(handleOutOfMemoryError);
+                mask(g, mask, handleOutOfMemoryError);
+            } else {
+                throw e;
+            }
+        }
+    }
+
+    /**
+     * Modifies grid with the values of cells in the range [min,max] set to its
+     * g. (Existing noDataValue cells in grid remain as noDataValue.)
+     *
+     * @param g The Grids_GridDouble to be masked.
+     * @param min The minimum value in the range.
+     * @param max The maximum value in the range.
+     * @param handleOutOfMemoryError If true then OutOfMemoryErrors are caught
+     * in this method then swap operations are initiated prior to retrying. If
+     * false then OutOfMemoryErrors are caught and thrown.
+     */
+    public void mask(
+            Grids_AbstractGridNumber g,
+            double min,
+            double max,
+            boolean handleOutOfMemoryError) {
+        try {
+            ge.getGrids().add(g);
+            ge.checkAndMaybeFreeMemory(handleOutOfMemoryError);
+            int cellRow;
+            int cellCol;
+            int chunkNRows;
+            int chunkNCols;
+            Grids_2D_ID_int chunkID;
+            if (g.getClass() == Grids_GridInt.class) {
+                Grids_GridInt gridInt = (Grids_GridInt) g;
+                int noDataValue = gridInt.getNoDataValue(true);
+                int value;
+                Iterator ite = gridInt.iterator(handleOutOfMemoryError);
+                Grids_AbstractGridChunkInt chunk;
+                while (ite.hasNext()) {
+                    chunk = (Grids_AbstractGridChunkInt) ite.next();
+                    chunkID = chunk.getChunkID(handleOutOfMemoryError);
+                    ge.addToNotToSwap(g, chunkID);
+                    ge.checkAndMaybeFreeMemory(handleOutOfMemoryError);
+                    chunkNRows = gridInt.getChunkNRows(chunkID, handleOutOfMemoryError);
+                    chunkNCols = gridInt.getChunkNCols(chunkID, handleOutOfMemoryError);
+                    for (cellRow = 0; cellRow < chunkNRows; cellRow++) {
+                        for (cellCol = 0; cellCol < chunkNCols; cellCol++) {
+                            value = gridInt.getCell(
+                                    chunk,
+                                    cellRow,
+                                    cellCol,
+                                    handleOutOfMemoryError);
+                            if (value >= min && value <= max) {
+                                gridInt.setCell(
+                                        chunk,
+                                        cellRow,
+                                        cellCol,
+                                        noDataValue,
+                                        handleOutOfMemoryError);
+                            }
+                        }
+                    }
+                    ge.removeFromNotToSwap(g, chunkID);
+                }
+            } else {
+                // ( grid.getClass() == Grids_GridDouble.class )
+                Grids_GridDouble gridDouble = (Grids_GridDouble) g;
+                double noDataValue = gridDouble.getNoDataValue(handleOutOfMemoryError);
+                double value;
+                Iterator iterator = g.iterator(handleOutOfMemoryError);
+                Grids_AbstractGridChunkDouble gridChunk;
+                //Iterator gridChunkIterator;
+                while (iterator.hasNext()) {
+                    gridChunk = (Grids_AbstractGridChunkDouble) iterator.next();
+                    chunkID = gridChunk.getChunkID(handleOutOfMemoryError);
+                    ge.addToNotToSwap(g, chunkID);
+                    ge.checkAndMaybeFreeMemory(handleOutOfMemoryError);
+                    chunkNRows = g.getChunkNRows(chunkID, handleOutOfMemoryError);
+                    chunkNCols = g.getChunkNCols(chunkID, handleOutOfMemoryError);
+                    for (cellRow = 0; cellRow < chunkNRows; cellRow++) {
+                        for (cellCol = 0; cellCol < chunkNCols; cellCol++) {
+                            value = gridDouble.getCell(
+                                    gridChunk,
+                                    cellRow,
+                                    cellCol,
+                                    handleOutOfMemoryError);
+                            if (value >= min && value <= max) {
+                                gridDouble.setCell(
+                                        gridChunk,
+                                        cellRow,
+                                        cellCol,
+                                        noDataValue,
+                                        handleOutOfMemoryError);
+                            }
+                        }
+                    }
+                    ge.removeFromNotToSwap(g, chunkID);
+                }
+            }
+            //grid.setName( grid.getName() + "_mask" );
+            ge.checkAndMaybeFreeMemory(handleOutOfMemoryError);
+        } catch (OutOfMemoryError e) {
+            if (handleOutOfMemoryError) {
+                ge.clearMemoryReserve();
+                if (!ge.swapChunk(ge.HandleOutOfMemoryErrorFalse)) {
+                    throw e;
+                }
+                ge.initMemoryReserve(handleOutOfMemoryError);
+                mask(g, min, max, handleOutOfMemoryError);
+            }
+            throw e;
+        }
+    }
+
+    /**
+     * @param g
+     * @return a new Grids_GridDouble Values are either linearly rescaled into
+     * the range [min,max]. Or some Log rescaling is done
+     * @param type If type == null then a linear rescale is done. If type ==
+     * "Log" then a Log rescale is done.
+     * @param min The minimum value in the rescaled range.
+     * @param max The maximum value in the rescaled range.
+     * @param handleOutOfMemoryError If true then OutOfMemoryErrors are caught
+     * in this method then swap operations are initiated prior to retrying. If
+     * false then OutOfMemoryErrors are caught and thrown.
+     *
+     * @TODO Improve Memory Handling
+     */
+    public Grids_GridDouble rescale(
+            Grids_AbstractGridNumber g,
+            String type,
+            double min,
+            double max,
+            boolean handleOutOfMemoryError) {
+        try {
+            ge.checkAndMaybeFreeMemory(handleOutOfMemoryError);
+            if (g instanceof Grids_GridDouble) {
+                return rescale((Grids_GridDouble) g, type, min, max);
+            } else {
+                if (!(g instanceof Grids_GridInt)) {
+                    throw new UnsupportedOperationException();
+                }
+                return rescale((Grids_GridInt) g, type, min, max);
+            }
+        } catch (OutOfMemoryError e) {
+            if (handleOutOfMemoryError) {
+                ge.clearMemoryReserve();
+                if (!ge.swapChunk(ge.HandleOutOfMemoryErrorFalse)) {
+                    throw e;
+                }
+                ge.initMemoryReserve(handleOutOfMemoryError);
+                return rescale(g, type, min, max, handleOutOfMemoryError);
+            } else {
+                throw e;
+            }
+        }
+    }
+
+    /**
+     * @param g
+     * @return a new Grids_GridDouble Values are either linearly rescaled into
+     * the range [min,max]. Or some Log rescaling is done
+     * @param type If type == null then a linear rescale is done. If type ==
+     * "Log" then a Log rescale is done.
+     * @param min The minimum value in the rescaled range.
+     * @param max The maximum value in the rescaled range.
+     * @TODO Log rescaling implementation is not brilliant and could be
+     * parametrised.
+     */
+    protected Grids_GridDouble rescale(
+            Grids_GridDouble g,
+            String type,
+            double min,
+            double max) {
+        Grids_GridDouble result;
+        boolean handleOutOfMemoryError = ge.HandleOutOfMemoryError;
+        ge.checkAndMaybeFreeMemory(handleOutOfMemoryError);
+        ge.getGrids().add(g);
+        long nrows = g.getNRows(handleOutOfMemoryError);
+        long ncols = g.getNCols(handleOutOfMemoryError);
+        int nChunkCols = g.getNChunkCols(handleOutOfMemoryError);
+        int nChunkRows = g.getNChunkRows(handleOutOfMemoryError);
+        int chunkNCols;
+        int chunkNRows;
+        double noDataValue = g.getNoDataValue(handleOutOfMemoryError);
+        double range = max - min;
+        Grids_AbstractGridNumberStatistics stats = g.getStatistics(handleOutOfMemoryError);
+        double minGrid = stats.getMin(true, handleOutOfMemoryError).doubleValue();
+        double maxGrid = stats.getMax(true, handleOutOfMemoryError).doubleValue();
+        double rangeGrid = maxGrid - minGrid;
+        double value;
+        //outputGrid = (Grids_GridDouble) GridDoubleFactory.create(grid);
+        result = (Grids_GridDouble) GridDoubleFactory.create(
+                new File(Directory, "Rescaled"), g, 0, 0, nrows - 1, ncols - 1,
+                handleOutOfMemoryError);
+//        System.out.println("NoDataValue " + result.getNoDataValue(handleOutOfMemoryError));
+//        System.out.println("r.getCell(0L, 0L) " + result.getCell(0L, 0L, handleOutOfMemoryError));
+        result.setName(g.getName(handleOutOfMemoryError), handleOutOfMemoryError);
+        System.out.println(result.toString(handleOutOfMemoryError));
+        ge.getGrids().add(result);
+        int chunkRow;
+        int chunkCol;
+        int cellRow;
+        int cellCol;
+        if (type == null) {
+            // if range of either input or output range is zero return min for all non noDataValues
+            if (rangeGrid == 0.0d || range == 0.0d) {
+                // Better to go through chunks rather than rows. Though it 
+                // does assume that the structure of the grid and outputGrid 
+                // are the same.
+                for (chunkRow = 0; chunkRow < nChunkRows; chunkRow++) {
+                    chunkNRows = g.getChunkNRows(
+                            chunkRow, handleOutOfMemoryError);
+                    for (chunkCol = 0; chunkCol < nChunkCols; chunkCol++) {
+                        Grids_2D_ID_int chunkID = new Grids_2D_ID_int(
+                                chunkRow, chunkCol);
+                        ge.addToNotToSwap(g, chunkID);
+                        ge.addToNotToSwap(result, chunkID);
+                        ge.checkAndMaybeFreeMemory(handleOutOfMemoryError);
+                        chunkNCols = g.getChunkNCols(
+                                chunkCol, handleOutOfMemoryError, chunkID);
+                        Grids_AbstractGridChunkDouble gridChunk;
+                        gridChunk = (Grids_AbstractGridChunkDouble) g.getGridChunk(
+                                chunkID, handleOutOfMemoryError);
+                        Grids_AbstractGridChunkDouble resultChunk;
+                        resultChunk = (Grids_AbstractGridChunkDouble) result.getGridChunk(
+                                chunkID, handleOutOfMemoryError);
+                        for (cellRow = 0; cellRow < chunkNRows; cellRow++) {
+                            for (cellCol = 0; cellCol < chunkNCols; cellCol++) {
+                                value = gridChunk.getCell(
+                                        cellRow,
+                                        cellCol,
+                                        handleOutOfMemoryError);
+                                if (value != noDataValue) {
+                                    result.setCell(
+                                            resultChunk,
+                                            cellRow,
+                                            cellCol,
+                                            min,
+                                            handleOutOfMemoryError);
+                                }
+                            }
+                        }
+                    }
+                }
+            } else {
+                // Better to go through chunks rather than rows. Though it 
+                // does assume that the structure of the grid and outputGrid 
+                // are the same.
+                for (chunkRow = 0; chunkRow < nChunkRows; chunkRow++) {
+                    chunkNRows = g.getChunkNRows(
+                            chunkRow, handleOutOfMemoryError);
+                    for (chunkCol = 0; chunkCol < nChunkCols; chunkCol++) {
+                        Grids_2D_ID_int chunkID = new Grids_2D_ID_int(
+                                chunkRow, chunkCol);
+                        ge.addToNotToSwap(g, chunkID);
+                        ge.addToNotToSwap(result, chunkID);
+                        ge.checkAndMaybeFreeMemory(handleOutOfMemoryError);
+                        chunkNCols = g.getChunkNCols(
+                                chunkCol, handleOutOfMemoryError, chunkID);
+                        Grids_AbstractGridChunkDouble gridChunk;
+                        gridChunk = (Grids_AbstractGridChunkDouble) g.getGridChunk(
+                                chunkID, handleOutOfMemoryError);
+                        Grids_AbstractGridChunkDouble resultChunk;
+                        resultChunk = (Grids_AbstractGridChunkDouble) result.getGridChunk(
+                                chunkID, handleOutOfMemoryError);
+                        for (cellRow = 0; cellRow < chunkNRows; cellRow++) {
+                            for (cellCol = 0; cellCol < chunkNCols; cellCol++) {
+                                value = gridChunk.getCell(
+                                        cellRow,
+                                        cellCol,
+                                        handleOutOfMemoryError);
+                                if (value != noDataValue) {
+                                    result.setCell(
+                                            resultChunk,
+                                            cellRow,
+                                            cellCol,
+                                            (((value - minGrid) / rangeGrid) * range) + min,
+                                            handleOutOfMemoryError);
+                                }
+                            }
+                        }
+                    }
+                }
+            }
+            result.setName(g.getName(handleOutOfMemoryError) + "_linearRescale", handleOutOfMemoryError);
+            ge.checkAndMaybeFreeMemory(handleOutOfMemoryError);
+        } else {
+            // @TODO this is not a brilliant implementation it could perhaps 
+            // do with parameterising the range etc...
+            int row;
+            int col;
+            if (type.equalsIgnoreCase("log")) {
+                result = rescale(
+                        result,
+                        null,
+                        1.0d,
+                        1000000.0d,
+                        handleOutOfMemoryError);
+                // Probably better to do this by chunks
+                for (row = 0; row < nrows; row++) {
+                    for (col = 0; col < ncols; col++) {
+                        value = g.getCell(
+                                row,
+                                col,
+                                handleOutOfMemoryError);
+                        if (value != noDataValue) {
+                            result.setCell(
+                                    row,
+                                    col,
+                                    Math.log(value),
+                                    handleOutOfMemoryError);
+                        }
+                    }
+                }
+                result = rescale(
+                        result,
+                        null,
+                        min,
+                        max,
+                        handleOutOfMemoryError);
+                result.setName(g.getName(handleOutOfMemoryError) + "_logRescale", handleOutOfMemoryError);
+                ge.checkAndMaybeFreeMemory(handleOutOfMemoryError);
+            } else {
+                System.out.println("Unable to rescale: type " + type + "not recognised. Returning a Grid2DSquareCellDouble of _InputGrid.");
+            }
+        }
+        return result;
+    }
+
+    /**
+     * @param g
+     * @return a new Grids_GridDouble Values are either linearly rescaled into
+     * the range [min,max]. Or some Log rescaling is done
+     * @param type If type == null then a linear rescale is done. If type ==
+     * "Log" then a Log rescale is done.
+     * @param min The minimum value in the rescaled range.
+     * @param max The maximum value in the rescaled range.
+     * @TODO Log rescaling implementation is not brilliant and could be
+     * parametrised.
+     */
+    public Grids_GridDouble rescale(
+            Grids_GridInt g,
+            String type,
+            double min,
+            double max) {
+        boolean handleOutOfMemoryError = true;
+        ge.checkAndMaybeFreeMemory(handleOutOfMemoryError);
+        ge.getGrids().add(g);
+        long nrows = g.getNRows(handleOutOfMemoryError);
+        long ncols = g.getNCols(handleOutOfMemoryError);
+        int nChunkCols = g.getNChunkCols(handleOutOfMemoryError);
+        int nChunkRows = g.getNChunkCols(handleOutOfMemoryError);
+        int noDataValue = g.getNoDataValue(handleOutOfMemoryError);
+        double range = max - min;
+        Grids_AbstractGridNumberStatistics stats = g.getStatistics(handleOutOfMemoryError);
+        double minGrid = stats.getMin(true, handleOutOfMemoryError).doubleValue();
+        double maxGrid = stats.getMax(true, handleOutOfMemoryError).doubleValue();
+        double rangeGrid = maxGrid - minGrid;
+        double value;
+        Grids_GridDouble outputGrid;
+        outputGrid = (Grids_GridDouble) GridDoubleFactory.create(g);
+        outputGrid.setName(g.getName(handleOutOfMemoryError), handleOutOfMemoryError);
+        ge.getGrids().add(outputGrid);
+        int chunkRow;
+        int chunkCol;
+        int cellRow;
+        int cellCol;
+        if (type == null) {
+            // if range of either input or output range is zero return min for all non noDataValues
+            if (rangeGrid == 0.0d || range == 0.0d) {
+                // Better to go through chunks rather than rows. Though it 
+                // does assume that the structure of the grid and outputGrid 
+                // are the same.
+                for (chunkRow = 0; chunkRow < nChunkRows; chunkRow++) {
+                    for (chunkCol = 0; chunkCol < nChunkCols; chunkCol++) {
+                        Grids_2D_ID_int chunkID = new Grids_2D_ID_int(
+                                chunkRow, chunkCol);
+                        ge.addToNotToSwap(g, chunkID);
+                        ge.addToNotToSwap(outputGrid, chunkID);
+                        ge.checkAndMaybeFreeMemory(handleOutOfMemoryError);
+                        int chunkNCols = g.getChunkNCols(
+                                chunkCol, handleOutOfMemoryError, chunkID);
+                        int chunkNRows = g.getChunkNRows(
+                                chunkRow, handleOutOfMemoryError);
+                        Grids_AbstractGridChunkInt gridChunk;
+                        gridChunk = (Grids_AbstractGridChunkInt) g.getGridChunk(
+                                chunkID, handleOutOfMemoryError);
+                        Grids_AbstractGridChunkDouble outputGridChunk;
+                        outputGridChunk = (Grids_AbstractGridChunkDouble) outputGrid.getGridChunk(
+                                chunkID, handleOutOfMemoryError);
+                        for (cellRow = 0; cellRow < chunkNRows; cellRow++) {
+                            for (cellCol = 0; cellCol < chunkNCols; cellCol++) {
+                                value = gridChunk.getCell(
+                                        cellRow,
+                                        cellCol,
+                                        handleOutOfMemoryError,
+                                        chunkID);
+                                if (value != noDataValue) {
+                                    outputGrid.setCell(
+                                            outputGridChunk,
+                                            cellRow,
+                                            cellCol,
+                                            min,
+                                            handleOutOfMemoryError);
+                                }
+                            }
+                        }
+                        ge.removeFromNotToSwap(g, chunkID);
+                        ge.removeFromNotToSwap(outputGrid, chunkID);
+                        ge.checkAndMaybeFreeMemory(handleOutOfMemoryError);
+                    }
+                }
+            } else {
+                // Better to go through chunks rather than rows. Though it 
+                // does assume that the structure of the grid and outputGrid 
+                // are the same.
+                for (chunkRow = 0; chunkRow < nChunkRows; chunkRow++) {
+                    for (chunkCol = 0; chunkCol < nChunkCols; chunkCol++) {
+                        Grids_2D_ID_int chunkID = new Grids_2D_ID_int(
+                                chunkRow, chunkCol);
+                        ge.addToNotToSwap(g, chunkID);
+                        ge.addToNotToSwap(outputGrid, chunkID);
+                        ge.checkAndMaybeFreeMemory(handleOutOfMemoryError);
+                        int chunkNCols = g.getChunkNCols(
+                                chunkCol, handleOutOfMemoryError, chunkID);
+                        int chunkNRows = g.getChunkNRows(
+                                chunkRow, handleOutOfMemoryError);
+                        Grids_AbstractGridChunkInt gridChunk;
+                        gridChunk = (Grids_AbstractGridChunkInt) g.getGridChunk(
+                                chunkID, handleOutOfMemoryError);
+                        Grids_AbstractGridChunkDouble outputGridChunk;
+                        outputGridChunk = (Grids_AbstractGridChunkDouble) outputGrid.getGridChunk(
+                                chunkID, handleOutOfMemoryError);
+                        for (cellRow = 0; cellRow < chunkNRows; cellRow++) {
+                            for (cellCol = 0; cellCol < chunkNCols; cellCol++) {
+                                value = gridChunk.getCell(
+                                        cellRow,
+                                        cellCol,
+                                        handleOutOfMemoryError,
+                                        chunkID);
+                                if (value != noDataValue) {
+                                    outputGrid.setCell(
+                                            outputGridChunk,
+                                            cellRow,
+                                            cellCol,
+                                            (((value - minGrid) / rangeGrid) * range) + min,
+                                            handleOutOfMemoryError);
+                                }
+                            }
+                        }
+                        ge.removeFromNotToSwap(g, chunkID);
+                        ge.removeFromNotToSwap(outputGrid, chunkID);
+                        ge.checkAndMaybeFreeMemory(handleOutOfMemoryError);
+                    }
+                }
+            }
+            outputGrid.setName(g.getName(handleOutOfMemoryError) + "_linearRescale", handleOutOfMemoryError);
+            ge.checkAndMaybeFreeMemory(handleOutOfMemoryError);
+        } else {
+            // @TODO this is not a brilliant implementation
+            if (type.equalsIgnoreCase("log")) {
+                outputGrid = rescale(
+                        outputGrid,
+                        null,
+                        1.0d,
+                        1000000.0d,
+                        handleOutOfMemoryError);
+                long row;
+                long col;
+                for (row = 0; row < nrows; row++) {
+                    for (col = 0; col < ncols; col++) {
+                        value = g.getCell(
+                                row,
+                                col,
+                                handleOutOfMemoryError);
+                        if (value != noDataValue) {
+                            outputGrid.setCell(
+                                    row,
+                                    col,
+                                    Math.log(value),
+                                    handleOutOfMemoryError);
+                        }
+                    }
+                }
+                outputGrid = rescale(
+                        outputGrid,
+                        null,
+                        min,
+                        max);
+                //grid.setName( grid.getName() + "_logRescale" );
+                ge.checkAndMaybeFreeMemory(handleOutOfMemoryError);
+            } else {
+                System.out.println("Unable to rescale: type " + type + "not recognised. Returning a Grid2DSquareCellDouble of _InputGrid.");
+            }
+        }
+        return outputGrid;
+    }
+
+    /**
+     * Modifies grid so value of cells with CellIDs in _CellIDs are set to a
+     * value a little bit larger.
+     *
+     * @param grid The Grids_GridDouble to be processed.
+     * @param _CellIDs The CellIDs of the cells to be processed.
+     * @param handleOutOfMemoryError If true then OutOfMemoryErrors are caught
+     * in this method then swap operations are initiated prior to retrying. If
+     * false then OutOfMemoryErrors are caught and thrown.
+     */
+    public void setValueALittleBitLarger(
+            Grids_GridDouble grid,
+            HashSet _CellIDs,
+            boolean handleOutOfMemoryError) {
+        try {
+            Grids_2D_ID_long cellID;
+            double noDataValue = grid.getNoDataValue(handleOutOfMemoryError);
+            Iterator iterator1 = _CellIDs.iterator();
+            double thisValue;
+            int counter = 0;
+            while (iterator1.hasNext()) {
+                cellID = ((Grids_2D_ID_long) iterator1.next());
+                thisValue = grid.getCell(
+                        cellID.getRow(),
+                        cellID.getCol(),
+                        handleOutOfMemoryError);
+                if (thisValue != noDataValue) {
+                    grid.setCell(cellID,
+                            Grids_Utilities.getValueALittleBitLarger(thisValue),
+                            handleOutOfMemoryError);
+                }
+            }
+            ge.checkAndMaybeFreeMemory(handleOutOfMemoryError);
+        } catch (OutOfMemoryError a_OutOfMemoryError) {
+            if (handleOutOfMemoryError) {
+                ge.clearMemoryReserve();
+                if (!ge.swapChunk(ge.HandleOutOfMemoryErrorFalse)) {
+                    throw a_OutOfMemoryError;
+                }
+                ge.initMemoryReserve(handleOutOfMemoryError);
+                setValueALittleBitLarger(
+                        grid,
+                        _CellIDs,
+                        handleOutOfMemoryError);
+            } else {
+                throw a_OutOfMemoryError;
+            }
+        }
+    }
+
+    /**
+     * Modifies grid so value of cells with CellIDs in _CellIDs are set to a
+     * value a little bit smaller.
+     *
+     * @param grid The Grids_GridDouble to be processed.
+     * @param _CellIDs The CellIDs of the cells to be processed.
+     * @param handleOutOfMemoryError If true then OutOfMemoryErrors are caught
+     * in this method then swap operations are initiated prior to retrying. If
+     * false then OutOfMemoryErrors are caught and thrown.
+     */
+    public void setValueALittleBitSmaller(
+            Grids_GridDouble grid,
+            HashSet _CellIDs,
+            boolean handleOutOfMemoryError) {
+        try {
+            Grids_2D_ID_long cellID;
+            double noDataValue = grid.getNoDataValue(handleOutOfMemoryError);
+            Iterator iterator1 = _CellIDs.iterator();
+            double thisValue;
+            while (iterator1.hasNext()) {
+                cellID = (Grids_2D_ID_long) iterator1.next();
+                thisValue = grid.getCell(cellID.getRow(), cellID.getCol(), handleOutOfMemoryError);
+                if (thisValue != noDataValue) {
+                    grid.setCell(cellID, Grids_Utilities.getValueALittleBitSmaller(thisValue), handleOutOfMemoryError);
+                }
+            }
+            ge.checkAndMaybeFreeMemory(handleOutOfMemoryError);
+        } catch (OutOfMemoryError e) {
+            if (handleOutOfMemoryError) {
+                ge.clearMemoryReserve();
+                if (!ge.swapChunk(ge.HandleOutOfMemoryErrorFalse)) {
+                    throw e;
+                }
+                ge.initMemoryReserve(handleOutOfMemoryError);
+                setValueALittleBitSmaller(
+                        grid,
+                        _CellIDs,
+                        handleOutOfMemoryError);
+            } else {
+                throw e;
+            }
+        }
+    }
+
+    /**
+     * Adds value to grid for cells with CellID in _CellIDs
+     *
+     * @param grid The Grids_GridDouble to be processed
+     * @param cellIDs A HashSet containing CellIDs.
+     * @param value The value to be added.
+     * @param handleOutOfMemoryError If true then OutOfMemoryErrors are caught
+     * in this method then swap operations are initiated prior to retrying. If
+     * false then OutOfMemoryErrors are caught and thrown.
+     */
+    public void addToGrid(
+            Grids_GridDouble grid,
+            HashSet cellIDs,
+            double value,
+            boolean handleOutOfMemoryError) {
+        try {
+            ge.getGrids().add(grid);
+            Iterator iterator1 = cellIDs.iterator();
+            while (iterator1.hasNext()) {
+                //grid.addToCell( ( CellID ) iterator1.next(), value );
+                Grids_2D_ID_long cellID = (Grids_2D_ID_long) iterator1.next();
+                if (cellID != null) {
+                    grid.addToCell(
+                            cellID,
+                            value,
+                            handleOutOfMemoryError);
+                }
+            }
+            ge.checkAndMaybeFreeMemory(handleOutOfMemoryError);
+        } catch (OutOfMemoryError a_OutOfMemoryError) {
+            if (handleOutOfMemoryError) {
+                ge.clearMemoryReserve();
+                if (!ge.swapChunk(ge.HandleOutOfMemoryErrorFalse)) {
+                    throw a_OutOfMemoryError;
+                }
+                ge.initMemoryReserve(handleOutOfMemoryError);
+                addToGrid(
+                        grid,
+                        cellIDs,
+                        value,
+                        handleOutOfMemoryError);
+            } else {
+                throw a_OutOfMemoryError;
+            }
+        }
+    }
+
+    /**
+     * Adds value to every cell of grid.
+     *
+     * @param grid The Grids_GridDouble to be processed
+     * @param value The value to be added
+     * @param handleOutOfMemoryError If true then OutOfMemoryErrors are caught
+     * in this method then swap operations are initiated prior to retrying. If
+     * false then OutOfMemoryErrors are caught and thrown.
+     */
+    public void addToGrid(
+            Grids_GridDouble grid,
+            double value,
+            boolean handleOutOfMemoryError) {
+        try {
+            ge.getGrids().add(grid);
+            long nrows = grid.getNRows(handleOutOfMemoryError);
+            long ncols = grid.getNCols(handleOutOfMemoryError);
+            long row;
+            long col;
+            for (row = 0; row < nrows; row++) {
+                for (col = 0; col < ncols; col++) {
+                    grid.addToCell(
+                            row,
+                            col,
+                            value, handleOutOfMemoryError);
+                }
+            }
+            ge.checkAndMaybeFreeMemory(handleOutOfMemoryError);
+        } catch (OutOfMemoryError e) {
+            if (handleOutOfMemoryError) {
+                ge.clearMemoryReserve();
+                if (!ge.swapChunk(ge.HandleOutOfMemoryErrorFalse)) {
+                    throw e;
+                }
+                ge.initMemoryReserve(handleOutOfMemoryError);
+                addToGrid(
+                        grid,
+                        value,
+                        handleOutOfMemoryError);
+            } else {
+                throw e;
+            }
+        }
+    }
+
+    /**
+     * Adds value to grid for cells with CellID in _CellIDs
+     *
+     * @param grid The Grids_GridDouble to be processed
+     * @param cellIDs Array of CellIDs.
+     * @param value The value to be added.
+     * @param handleOutOfMemoryError If true then OutOfMemoryErrors are caught
+     * in this method then swap operations are initiated prior to retrying. If
+     * false then OutOfMemoryErrors are caught and thrown.
+     */
+    public void addToGrid(
+            Grids_GridDouble grid,
+            Grids_2D_ID_long[] cellIDs,
+            double value,
+            boolean handleOutOfMemoryError) {
+        try {
+            ge.getGrids().add(grid);
+            for (Grids_2D_ID_long cellID : cellIDs) {
+                grid.addToCell(cellID.getRow(), cellID.getCol(), value, handleOutOfMemoryError);
+            }
+            ge.checkAndMaybeFreeMemory(handleOutOfMemoryError);
+        } catch (OutOfMemoryError e) {
+            if (handleOutOfMemoryError) {
+                ge.clearMemoryReserve();
+                if (!ge.swapChunk(ge.HandleOutOfMemoryErrorFalse)) {
+                    throw e;
+                }
+                ge.initMemoryReserve(handleOutOfMemoryError);
+                addToGrid(
+                        grid,
+                        cellIDs,
+                        value,
+                        handleOutOfMemoryError);
+            } else {
+                throw e;
+            }
+        }
+    }
+
+    /**
+     * Add gridToAdd to grid
+     *
+     * @param grid The Grids_GridDouble to be processed/modified.
+     * @param gridToAdd The Grids_GridDouble from which values are added.
+     * @param handleOutOfMemoryError If true then OutOfMemoryErrors are caught
+     * in this method then swap operations are initiated prior to retrying. If
+     * false then OutOfMemoryErrors are caught and thrown.
+     */
+    public void addToGrid(
+            Grids_GridDouble grid,
+            Grids_GridDouble gridToAdd,
+            boolean handleOutOfMemoryError) {
+        try {
+            ge.getGrids().add(grid);
+            ge.getGrids().add(gridToAdd);
+            addToGrid(
+                    grid,
+                    gridToAdd,
+                    1.0d,
+                    handleOutOfMemoryError);
+            ge.checkAndMaybeFreeMemory(handleOutOfMemoryError);
+        } catch (OutOfMemoryError e) {
+            if (handleOutOfMemoryError) {
+                ge.clearMemoryReserve();
+                if (!ge.swapChunk(ge.HandleOutOfMemoryErrorFalse)) {
+                    throw e;
+                }
+                ge.initMemoryReserve(handleOutOfMemoryError);
+                addToGrid(
+                        grid,
+                        gridToAdd,
+                        handleOutOfMemoryError);
+            } else {
+                throw e;
+            }
+        }
+    }
+
+    /**
+     * Add gridToAdd to grid with values from gridToAdd multiplied by weight.
+     *
+     * @param grid The Grids_GridDouble to be processed/modified.
+     * @param gridToAdd The Grids_GridDouble from which values are added.
+     * @param weight The value gridToAdd values are multiplied by.
+     * @param handleOutOfMemoryError If true then OutOfMemoryErrors are caught
+     * in this method then swap operations are initiated prior to retrying. If
+     * false then OutOfMemoryErrors are caught and thrown.
+     */
+    public void addToGrid(
+            Grids_GridDouble grid,
+            Grids_GridDouble gridToAdd,
+            double weight,
+            boolean handleOutOfMemoryError) {
+        try {
+            ge.getGrids().add(grid);
+            ge.getGrids().add(gridToAdd);
+            addToGrid(
+                    grid,
+                    gridToAdd,
+                    0L,
+                    0L,
+                    gridToAdd.getNRows(handleOutOfMemoryError) - 1L,
+                    gridToAdd.getNCols(handleOutOfMemoryError) - 1L,
+                    weight,
+                    handleOutOfMemoryError);
+            ge.checkAndMaybeFreeMemory(handleOutOfMemoryError);
+        } catch (OutOfMemoryError e) {
+            if (handleOutOfMemoryError) {
+                ge.clearMemoryReserve();
+                if (!ge.swapChunk(ge.HandleOutOfMemoryErrorFalse)) {
+                    throw e;
+                }
+                ge.initMemoryReserve(handleOutOfMemoryError);
+                addToGrid(
+                        grid,
+                        gridToAdd,
+                        weight,
+                        handleOutOfMemoryError);
+            } else {
+                throw e;
+            }
+        }
+    }
+
+    /**
+     * Add gridToAdd to grid with values from gridToAdd multiplied by weight.
+     * Only values of gridToAdd with row index between startRowIndex and
+     * endRowIndex, and column index between startColIndex and endColIndex are
+     * added.
+     *
+     * @param grid The Grids_GridDouble to be processed.
+     * @param gridToAdd The Grids_GridDouble from which values are added.
+     * @param startRowIndex The index of the first row from which gridToAdd
+     * values are added.
+     * @param startColIndex the index of the first column from which gridToAdd
+     * values are added.
+     * @param endRowIndex the index of the final row from which gridToAdd values
+     * are added.
+     * @param endColIndex the index of the final column from which gridToAdd
+     * values are added.
+     * @param weight The value gridToAdd values are multiplied by.
+     * @param handleOutOfMemoryError If true then OutOfMemoryErrors are caught
+     * in this method then swap operations are initiated prior to retrying. If
+     * false then OutOfMemoryErrors are caught and thrown.
+     */
+    public void addToGrid(
+            Grids_GridDouble grid,
+            Grids_GridDouble gridToAdd,
+            long startRowIndex,
+            long startColIndex,
+            long endRowIndex,
+            long endColIndex,
+            double weight,
+            boolean handleOutOfMemoryError) {
+        try {
+            ge.getGrids().add(grid);
+            ge.getGrids().add(gridToAdd);
+            Grids_Dimensions dimensions = gridToAdd.getDimensions(handleOutOfMemoryError);
+            BigDecimal xMin;
+            BigDecimal yMin;
+            BigDecimal cellsize;
+            cellsize = dimensions.getCellsize();
+            xMin = dimensions.getXMin();
+            yMin = dimensions.getYMin();
+            BigDecimal[] dimensionConstraints = new BigDecimal[5];
+            dimensionConstraints[1] = xMin.add(new BigDecimal(startColIndex).multiply(cellsize));
+            dimensionConstraints[2] = yMin.add(new BigDecimal(startRowIndex).multiply(cellsize));
+            dimensionConstraints[3] = xMin.add(new BigDecimal(endColIndex - startColIndex + 1L).multiply(cellsize));
+            dimensionConstraints[4] = yMin.add(new BigDecimal(endRowIndex - startRowIndex + 1L).multiply(cellsize));
+            addToGrid(
+                    grid,
+                    gridToAdd,
+                    startRowIndex,
+                    startColIndex,
+                    endRowIndex,
+                    endColIndex,
+                    dimensionConstraints,
+                    weight,
+                    handleOutOfMemoryError);
+            ge.checkAndMaybeFreeMemory(handleOutOfMemoryError);
+        } catch (OutOfMemoryError a_OutOfMemoryError) {
+            if (handleOutOfMemoryError) {
+                ge.clearMemoryReserve();
+                if (!ge.swapChunk(ge.HandleOutOfMemoryErrorFalse)) {
+                    throw a_OutOfMemoryError;
+                }
+                ge.initMemoryReserve(handleOutOfMemoryError);
+                addToGrid(
+                        grid,
+                        gridToAdd,
+                        startRowIndex,
+                        startColIndex,
+                        endRowIndex,
+                        endColIndex,
+                        weight,
+                        handleOutOfMemoryError);
+            } else {
+                throw a_OutOfMemoryError;
+            }
+        }
+    }
+
+    /**
+     * Returns a Grids_GridDouble with values of grid added with values from
+     * gridToAdd (with row index between startRowIndex, endRowIndex and column
+     * index between startColIndex, endColIndex) multiplied by weight.
+     *
+     * @param grid The Grids_GridDouble to be processed.
+     * @param gridToAdd The Grids_GridDouble from which values are added.
+     * @param startRowIndex The index of the first row from which gridToAdd
+     * values are added.
+     * @param startColIndex The index of the first column from which gridToAdd
+     * values are added.
+     * @param endRowIndex The index of the final row from which gridToAdd values
+     * are added.
+     * @param endColIndex The index of the final column from which gridToAdd
+     * values are added.
+     * @param dimensionConstraints
+     * @param weight The value gridToAdd values are multiplied by.
+     * @param handleOutOfMemoryError If true then OutOfMemoryErrors are caught
+     * in this method then swap operations are initiated prior to retrying. If
+     * false then OutOfMemoryErrors are caught and thrown. TODO: Check that
+     * reasonable answers are returned for intersections and aggregations.
+     *
+     * @todo work needed to handle OutOfMemoryErrors...
+     */
+    public void addToGrid(
+            Grids_GridDouble grid,
+            Grids_GridDouble gridToAdd,
+            long startRowIndex,
+            long startColIndex,
+            long endRowIndex,
+            long endColIndex,
+            BigDecimal[] dimensionConstraints,
+            double weight,
+            boolean handleOutOfMemoryError) {
+        try {
+            ge.getGrids().add(grid);
+            ge.getGrids().add(gridToAdd);
+            long nrows = grid.getNRows(handleOutOfMemoryError);
+            long ncols = grid.getNCols(handleOutOfMemoryError);
+            double noDataValue = grid.getNoDataValue(handleOutOfMemoryError);
+            Grids_Dimensions gridDimensions = grid.getDimensions(handleOutOfMemoryError);
+            double gridToAddNoDataValue = gridToAdd.getNoDataValue(handleOutOfMemoryError);
+            Grids_Dimensions gridToAddDimensions = gridToAdd.getDimensions(handleOutOfMemoryError);
+            Grids_GridDoubleFactory gridFactory;
+            gridFactory = new Grids_GridDoubleFactory(
+                    ge,
+                    ge.getFiles().getGeneratedGridDoubleDir(),
+                    GridChunkDoubleFactory,
+                    DefaultGridChunkDoubleFactory,
+                    grid.getChunkNCols(handleOutOfMemoryError),
+                    grid.getChunkNRows(handleOutOfMemoryError));
+            if ((dimensionConstraints[1].compareTo(gridDimensions.getXMax()) == 1)
+                    || (dimensionConstraints[3].compareTo(gridDimensions.getXMin()) == -1)
+                    || (dimensionConstraints[2].compareTo(gridDimensions.getYMax()) == 1)
+                    || (dimensionConstraints[4].compareTo(gridDimensions.getYMin()) == -1)) {
+                return;
+            }
+            BigDecimal gridToAddCellsize;
+            BigDecimal gridCellsize;
+            BigDecimal gridToAddHalfCellsize;
+            BigDecimal gridHalfCellsize;
+            gridToAddCellsize = gridToAddDimensions.getCellsize();
+            gridCellsize = gridDimensions.getCellsize();
+            gridToAddHalfCellsize = gridToAddDimensions.getHalfCellsize();
+            gridHalfCellsize = gridDimensions.getHalfCellsize();
+            if (gridToAddCellsize.compareTo(gridCellsize) == -1) {
+                throw new UnsupportedOperationException();
+            } else {
+                // If gridToAddCellsize is the same and the _AbstractGrid2DSquareCell_HashSet align
+                if ((gridToAddCellsize.compareTo(gridCellsize) == 0)
+                        && ((gridToAddDimensions.getXMin().remainder(gridCellsize)).compareTo((gridDimensions.getXMin().remainder(gridCellsize))) == 0)
+                        && ((gridToAddDimensions.getYMin().remainder(gridCellsize)).compareTo((gridDimensions.getYMin().remainder(gridCellsize))) == 0)) {
+                    //println( "Grids Align!" );
+                    double x;
+                    double y;
+                    double value;
+                    long row;
+                    long col;
+                    // TODO:
+                    // Make more robust if necessary using xBigDecimal and yBigDecimal
+                    // rather than using x and y?
+                    // The necessity can be calculated given the precision and size of
+                    // the double and the grid cellsize.
+                    for (row = startRowIndex; row <= endRowIndex; row++) {
+                        y = gridToAdd.getCellYDouble(row, handleOutOfMemoryError);
+                        for (col = startColIndex; col <= endColIndex; col++) {
+                            x = gridToAdd.getCellXDouble(col, handleOutOfMemoryError);
+                            value = gridToAdd.getCell(row, col, handleOutOfMemoryError);
+                            if (value != gridToAddNoDataValue) {
+                                grid.addToCell(
+                                        x,
+                                        y,
+                                        value * weight,
+                                        handleOutOfMemoryError);
+                            }
+                        }
+                    }
+                    return;
+                } else {
+                    // println("Intersection!!!!");
+                    // Need to intersect
+                    // TODO:
+                    // Clipping gridToAdd might improve matters here.
+                    // Check
+                    Grids_GridDouble tempGrid1;
+                    Grids_GridDouble tempGrid2;
+                    tempGrid1 = (Grids_GridDouble) gridFactory.create(
+                            nrows, ncols, gridDimensions);
+                    tempGrid2 = (Grids_GridDouble) gridFactory.create(
+                            nrows, ncols, gridDimensions);
+                    // TODO:
+                    // Check scale and rounding appropriate
+                    int scale = 324;
+                    int roundingMode = BigDecimal.ROUND_HALF_EVEN;
+                    BigDecimal gridToAddCellsizeSquared = gridToAddCellsize.multiply(gridToAddCellsize);
+                    double[] bounds;
+                    Grids_2D_ID_long cellID1;
+                    Grids_2D_ID_long cellID2;
+                    Grids_2D_ID_long cellID3;
+                    Grids_2D_ID_long cellID4;
+                    double d1;
+                    double d2;
+                    double d3;
+                    double d4;
+                    double x;
+                    double y;
+                    long row;
+                    long col;
+                    double areaProportion;
+                    double halfCellsize = grid.getCellsizeDouble(handleOutOfMemoryError) / 2.0d;
+                    // TODO:
+                    // precision checking and use of BigDecimal?
+                    for (row = 0; row < nrows; row++) {
+                        for (col = 0; col < ncols; col++) {
+                            bounds = grid.getCellBoundsDoubleArray(halfCellsize, row, col, handleOutOfMemoryError);
+                            x = grid.getCellXDouble(col, handleOutOfMemoryError);
+                            y = grid.getCellYDouble(row, handleOutOfMemoryError);
+                            cellID1 = gridToAdd.getCellID(bounds[0], bounds[3], handleOutOfMemoryError);
+                            cellID2 = gridToAdd.getCellID(bounds[2], bounds[3], handleOutOfMemoryError);
+                            cellID3 = gridToAdd.getCellID(bounds[0], bounds[1], handleOutOfMemoryError);
+                            cellID4 = gridToAdd.getCellID(bounds[2], bounds[1], handleOutOfMemoryError);
+                            if (cellID1.equals(cellID2) && cellID2.equals(cellID3)) {
+                                d1 = gridToAdd.getCell(cellID1, handleOutOfMemoryError);
+                                if (d1 != gridToAddNoDataValue) {
+                                    areaProportion = (gridCellsize.multiply(gridCellsize).divide(gridToAddCellsizeSquared, scale, roundingMode)).doubleValue();
+                                    tempGrid1.addToCell(row, col, d1 * areaProportion, handleOutOfMemoryError);
+                                    tempGrid2.addToCell(row, col, areaProportion, handleOutOfMemoryError);
+                                }
+                            } else {
+                                d1 = gridToAdd.getCell(cellID1, handleOutOfMemoryError);
+                                d2 = gridToAdd.getCell(cellID2, handleOutOfMemoryError);
+                                d3 = gridToAdd.getCell(cellID3, handleOutOfMemoryError);
+                                d4 = gridToAdd.getCell(cellID4, handleOutOfMemoryError);
+
+                                if (!gridToAdd.isInGrid(cellID1, handleOutOfMemoryError) && d1 != gridToAddNoDataValue) {
+                                    if (cellID1.equals(cellID2) || cellID1.equals(cellID3)) {
+                                        if (cellID1.equals(cellID2)) {
+                                            //areaProportion = ( Math.abs( bounds[3] - ( gridToAdd.getCellYDouble( cellID1 ) - gridToAddCellsizeDividedBy2 ) ) * cellsize ) / ( gridToAddCellsize * gridToAddCellsize );
+                                            areaProportion = Math.abs(((BigDecimal.valueOf(bounds[3]).subtract(
+                                                    gridToAdd.getCellYBigDecimal(cellID1, handleOutOfMemoryError).subtract(
+                                                            gridToAddHalfCellsize)).multiply(gridCellsize)).divide(
+                                                    gridToAddCellsizeSquared, scale, roundingMode)).doubleValue());
+                                        } else {
+                                            //areaProportion = ( Math.abs( ( gridToAdd.getCellXDouble( cellID1 ) + gridToAddCellsizeDividedBy2 ) - bounds[0] ) * cellsize ) / ( gridToAddCellsize * gridToAddCellsize );
+                                            areaProportion = Math.abs(((((gridToAdd.getCellXBigDecimal(cellID1, handleOutOfMemoryError).add(
+                                                    gridToAddHalfCellsize)).subtract(BigDecimal.valueOf(bounds[0]))).multiply(
+                                                    gridCellsize)).divide(gridToAddCellsizeSquared, scale, roundingMode)).doubleValue());
+                                        }
+                                    } else {
+                                        //areaProportion = ( ( Math.abs( bounds[3] - ( gridToAdd.getCellYDouble( cellID1 ) - gridToAddCellsizeDividedBy2 ) ) * Math.abs( ( gridToAdd.getCellXDouble( cellID1 ) + ( gridToAddCellsize / 2.0d ) ) - bounds[0] ) ) / ( gridToAddCellsize * gridToAddCellsize ) );
+                                        areaProportion = Math.abs(((BigDecimal.valueOf(bounds[3]).subtract(gridToAdd.getCellYBigDecimal(cellID1, handleOutOfMemoryError).subtract(gridToAddHalfCellsize))).multiply((gridToAdd.getCellXBigDecimal(cellID1, handleOutOfMemoryError).add(gridToAddHalfCellsize.subtract(BigDecimal.valueOf(bounds[0])))).divide(gridToAddCellsizeSquared, scale, roundingMode))).doubleValue());
+                                    }
+                                    tempGrid1.addToCell(row, col, d1 * areaProportion, handleOutOfMemoryError);
+                                    tempGrid2.addToCell(row, col, areaProportion, handleOutOfMemoryError);
+                                }
+                                if (!gridToAdd.isInGrid(cellID2, handleOutOfMemoryError) && d2 != gridToAddNoDataValue) {
+                                    if (cellID2.equals(cellID1)) {
+                                        if (cellID2.equals(cellID4)) {
+                                            //areaProportion = ( Math.abs( bounds[2] - ( gridToAdd.getCellXDouble( cellID2 ) - gridToAddCellsizeDividedBy2 ) ) * cellsize ) / ( gridToAddCellsize * gridToAddCellsize );
+                                            areaProportion = Math.abs((((BigDecimal.valueOf(bounds[2]).subtract(
+                                                    gridToAdd.getCellXBigDecimal(cellID2, handleOutOfMemoryError).subtract(
+                                                            gridToAddHalfCellsize))).multiply(gridCellsize)).divide(
+                                                    gridToAddCellsizeSquared, scale, roundingMode)).doubleValue());
+                                        } else {
+                                            //areaProportion = ( ( Math.abs( bounds[3] - ( gridToAdd.getCellYDouble( cellID2 ) - gridToAddCellsizeDividedBy2 ) ) * Math.abs( bounds[2] - ( gridToAdd.getCellXDouble( cellID2 ) - ( gridToAddCellsize / 2.0d ) ) ) ) / ( gridToAddCellsize * gridToAddCellsize ) );
+                                            areaProportion = Math.abs(((BigDecimal.valueOf(bounds[3]).subtract(
+                                                    gridToAdd.getCellYBigDecimal(cellID2, handleOutOfMemoryError).subtract(
+                                                            gridToAddHalfCellsize))).multiply(BigDecimal.valueOf(bounds[2]).subtract(
+                                                            gridToAdd.getCellXBigDecimal(cellID2, handleOutOfMemoryError).subtract(
+                                                                    gridToAddHalfCellsize))).divide(gridToAddCellsizeSquared, scale, roundingMode)).doubleValue());
+                                        }
+                                        tempGrid1.addToCell(row, col, d2 * areaProportion, handleOutOfMemoryError);
+                                        tempGrid2.addToCell(row, col, areaProportion, handleOutOfMemoryError);
+                                    }
+                                }
+                                if (!gridToAdd.isInGrid(cellID3, handleOutOfMemoryError) && d3 != gridToAddNoDataValue) {
+                                    if (!cellID3.equals(cellID1)) {
+                                        if (cellID3.equals(cellID4)) {
+                                            //areaProportion = ( Math.abs( ( gridToAdd.getCellYDouble( cellID3 ) + ( gridToAddCellsize / 2.0d ) ) - bounds[1] ) * cellsize ) / ( gridToAddCellsize * gridToAddCellsize );
+                                            areaProportion = Math.abs(((((gridToAdd.getCellYBigDecimal(cellID3, handleOutOfMemoryError).add(
+                                                    gridToAddHalfCellsize)).subtract(BigDecimal.valueOf(bounds[1]))).multiply(
+                                                    gridCellsize)).divide(gridToAddCellsizeSquared, scale, roundingMode)).doubleValue());
+                                        } else {
+                                            //areaProportion = ( ( Math.abs( ( gridToAdd.getCellYDouble( cellID3 ) + ( gridToAddCellsize / 2.0d ) ) - bounds[1] ) * Math.abs( ( gridToAdd.getCellXDouble( cellID3 ) + ( gridToAddCellsize / 2.0d ) ) - bounds[0] ) ) / ( gridToAddCellsize * gridToAddCellsize ) );
+                                            areaProportion = Math.abs(((((gridToAdd.getCellYBigDecimal(cellID3, handleOutOfMemoryError).add(
+                                                    gridToAddHalfCellsize)).subtract(BigDecimal.valueOf(bounds[1]))).multiply((gridToAdd.getCellXBigDecimal(cellID3, handleOutOfMemoryError).add(
+                                                    gridToAddHalfCellsize)).subtract(BigDecimal.valueOf(bounds[0])))).divide(
+                                                    gridToAddCellsizeSquared, scale, roundingMode)).doubleValue());
+                                        }
+                                        tempGrid1.addToCell(row, col, d3 * areaProportion, handleOutOfMemoryError);
+                                        tempGrid2.addToCell(row, col, areaProportion, handleOutOfMemoryError);
+                                    }
+                                }
+                                if (!gridToAdd.isInGrid(cellID4, handleOutOfMemoryError) && d4 != gridToAddNoDataValue) {
+                                    if (cellID4 != cellID2 && cellID4 != cellID3) {
+                                        //areaProportion = ( ( Math.abs( ( gridToAdd.getCellYDouble( cellID4 ) + ( gridToAddCellsize / 2.0d ) ) - bounds[1] ) * Math.abs( bounds[2] - ( gridToAdd.getCellXDouble( cellID4 ) - ( gridToAddCellsize / 2.0d ) ) ) ) / ( gridToAddCellsize * gridToAddCellsize ) );
+                                        areaProportion = Math.abs(((((gridToAdd.getCellYBigDecimal(cellID4, handleOutOfMemoryError).add(gridToAddHalfCellsize)).subtract(BigDecimal.valueOf(bounds[1]))).multiply(BigDecimal.valueOf(bounds[2]).subtract((gridToAdd.getCellXBigDecimal(cellID4, handleOutOfMemoryError)).subtract(gridToAddHalfCellsize)))).divide(gridToAddCellsizeSquared, scale, roundingMode)).doubleValue());
+                                        tempGrid1.addToCell(row, col, d4 * areaProportion, handleOutOfMemoryError);
+                                        tempGrid2.addToCell(row, col, areaProportion, handleOutOfMemoryError);
+                                    }
+                                }
+                                //// Check
+                                // Check fails due to rounding errors!
+                                //if ( cellID1 != Integer.MIN_VALUE && cellID2 != Integer.MIN_VALUE && cellID3 != Integer.MIN_VALUE && cellID4 != Integer.MIN_VALUE && totalArea != 1.0 ) { println( "id = " + i + " : totalArea = " + totalArea + " (cellID1,cellID2,cellID3,cellID4) = (" + cellID1 + "," + cellID2 + "," + cellID3 + "," + cellID4 + ")" ); System.exit(0);}
+                            }
+                        }
+                    }
+                    // The values are normalised by dividing the aggregate Grid sum by the proportion of cells with grid values.
+                    for (row = 0; row <= nrows; row++) {
+                        for (col = 0; col <= ncols; col++) {
+                            d1 = tempGrid2.getCell(row, col, handleOutOfMemoryError);
+                            if (!(d1 == 0.0d || d1 == noDataValue)) {
+                                //setCell( i, tempGrid2.getCell( i ) );
+                                grid.addToCell(row, col, weight * tempGrid1.getCell(row, col, handleOutOfMemoryError) / d1, handleOutOfMemoryError);
+                                //addToCell( i, tempGrid1.getCell( i ) / ( Math.pow( ( gridToAddCellsize / cellsize ), 2.0d ) / d1 ) );
+                            }
+                        }
+                    }
+                    //                tempGrid1.clear();
+                    //                tempGrid2.clear();
+                }
+            }
+            ge.checkAndMaybeFreeMemory(handleOutOfMemoryError);
+        } catch (OutOfMemoryError e) {
+            if (handleOutOfMemoryError) {
+                ge.clearMemoryReserve();
+                if (!ge.swapChunk(ge.HandleOutOfMemoryErrorFalse)) {
+                    throw e;
+                }
+                ge.initMemoryReserve(handleOutOfMemoryError);
+                addToGrid(
+                        grid,
+                        gridToAdd,
+                        startRowIndex,
+                        startColIndex,
+                        endRowIndex,
+                        endColIndex,
+                        dimensionConstraints,
+                        weight,
+                        handleOutOfMemoryError);
+            } else {
+                throw e;
+            }
+        }
+    }
+
+    /**
+     * Returns grid with values added from a file.
+     *
+     * @param grid the Grids_GridDouble to be processed
+     * @param file the file contining values to be added.
+     * @param type the type of file. Supported types include "xyv", "xy", "idxy"
+     * )
+     * @param handleOutOfMemoryError If true then OutOfMemoryErrors are caught
+     * in this method then swap operations are initiated prior to retrying. If
+     * false then OutOfMemoryErrors are caught and thrown.
+     */
+    public void addToGrid(
+            Grids_GridDouble grid,
+            File file,
+            String type,
+            boolean handleOutOfMemoryError) {
+        try {
+            ge.getGrids().add(grid);
+            if (type.equalsIgnoreCase("xyv")) {
+                try {
+                    StreamTokenizer st;
+                    st = new StreamTokenizer(Generic_StaticIO.getBufferedReader(file));
+                    st.eolIsSignificant(false);
+                    st.parseNumbers();
+                    st.whitespaceChars(',', ',');
+                    st.wordChars('"', '"');
+                    int tokenType = st.nextToken();
+                    String alternator = "x";
+                    double x = 0.0d;
+                    double y = 0.0d;
+                    double value = 0.0d;
+                    while (tokenType != StreamTokenizer.TT_EOF) {
+                        switch (tokenType) {
+                            case StreamTokenizer.TT_NUMBER:
+                                switch (alternator) {
+                                    case "x":
+                                        x = st.nval;
+                                        alternator = "y";
+                                        break;
+                                    case "y":
+                                        y = st.nval;
+                                        alternator = "value";
+                                        break;
+                                    default:
+                                        grid.addToCell(x, y, st.nval, handleOutOfMemoryError);
+                                        alternator = "x";
+                                        break;
+                                }
+                                break;
+                            default:
+                                break;
+                        }
+                        tokenType = st.nextToken();
+                    }
+                } catch (java.io.IOException e) {
+                    e.printStackTrace(System.err);
+                }
+            }
+            if (type.equalsIgnoreCase("xy")) {
+                try {
+                    StreamTokenizer st = new StreamTokenizer(Generic_StaticIO.getBufferedReader(file));
+                    st.eolIsSignificant(false);
+                    st.parseNumbers();
+                    st.whitespaceChars(',', ',');
+                    st.wordChars('"', '"');
+                    int tokenType = st.nextToken();
+                    String alternator = "x";
+                    double x = 0.0d;
+                    double y;
+                    while (tokenType != StreamTokenizer.TT_EOF) {
+                        switch (tokenType) {
+                            case StreamTokenizer.TT_NUMBER:
+                                if (alternator.equals("x")) {
+                                    x = st.nval;
+                                    alternator = "y";
+                                } else {
+                                    y = st.nval;
+                                    grid.addToCell(x, y, 1.0d, handleOutOfMemoryError);
+                                    alternator = "x";
+                                }
+                                break;
+                            default:
+                                break;
+                        }
+                        tokenType = st.nextToken();
+                    }
+                } catch (java.io.IOException e) {
+                    e.printStackTrace(System.err);
+                }
+            }
+            if (type.equalsIgnoreCase("idxy")) {
+                try {
+                    StreamTokenizer st = new StreamTokenizer(Generic_StaticIO.getBufferedReader(file));
+                    st.eolIsSignificant(false);
+                    st.parseNumbers();
+                    st.ordinaryChar('e');
+                    st.ordinaryChar('d');
+                    st.ordinaryChar('E');
+                    st.ordinaryChar('D');
+                    int tokenType = st.nextToken();
+                    int nextTokenType;
+                    String alternator = "id";
+                    double x = 0.0d;
+                    double y;
+                    while (tokenType != StreamTokenizer.TT_EOF) {
+                        switch (tokenType) {
+                            case StreamTokenizer.TT_NUMBER:
+                                if (alternator.equals("id")) {
+                                    //id = (int) st.nval;
+                                    alternator = "x";
+                                } else {
+                                    if (alternator.equals("x")) {
+                                        x = st.nval;
+                                        nextTokenType = st.nextToken();
+                                        if (nextTokenType != StreamTokenizer.TT_NUMBER) {
+                                            st.nextToken();
+                                            st.nextToken();
+                                            x = x * Math.pow(10.0, st.nval);
+                                        } else {
+                                            st.pushBack();
+                                        }
+                                        alternator = "y";
+                                    } else {
+                                        y = st.nval;
+                                        nextTokenType = st.nextToken();
+                                        if (nextTokenType != StreamTokenizer.TT_NUMBER) {
+                                            st.nextToken();
+                                            st.nextToken();
+                                            y = y * Math.pow(10.0, st.nval);
+                                        } else {
+                                            st.pushBack();
+                                        }
+                                        alternator = "id";
+                                        //println( " x, y = " + x + ", " + y );
+                                        grid.addToCell(x, y, 1.0d, handleOutOfMemoryError);
+                                    }
+                                }
+                                break;
+                            default:
+                                break;
+                        }
+                        tokenType = st.nextToken();
+                    }
+                } catch (java.io.IOException e) {
+                    e.printStackTrace(System.err);
+                }
+            }
+            ge.checkAndMaybeFreeMemory(handleOutOfMemoryError);
+        } catch (OutOfMemoryError e) {
+            e.printStackTrace(System.err);
+            if (handleOutOfMemoryError) {
+                ge.clearMemoryReserve();
+                if (!ge.swapChunk(ge.HandleOutOfMemoryErrorFalse)) {
+                    throw e;
+                }
+                ge.initMemoryReserve(handleOutOfMemoryError);
+                addToGrid(
+                        grid,
+                        file,
+                        type,
+                        handleOutOfMemoryError);
+            } else {
+                throw e;
+            }
+        }
+    }
+
+    /**
+     * Returns an Grids_GridDouble at a lower level of resolution than grid. The
+     * result values are either the sum, mean, max or min of values in grid
+     * depending on statistic.
+     *
+     * @param grid the Grids_GridDouble to be processed
+     * @param cellFactor the number of times wider/higher the aggregated grid
+     * cells are to be
+     * @param statistic "sum", "mean", "max", or "min" depending on what
+     * aggregate of values are wanted
+     * @param rowOffset the number of rows above or below the origin of grid
+     * where the aggregation is to start. > 0 result yllcorner will be above
+     * grid yllcorner < 0 result yllcorner will be below grid yllcorner @param
+     * colOffset the number of columns ab ove or below the origin of grid where
+     * the aggregation is to start. > 0 result xllcorner will be right of grid
+     * xllcorner < 0 result xllcorner will be left of grid xllcorner @param
+     * gridFactory the Abstract2DSquareCell DoubleFactory used to create result
+     * and temporary AbstractGrid2DSquareCellDoubles. @param colOffset @param
+     * gridFactory @param handleOutOfMemoryError If true then OutOfMemoryErrors
+     * are caught in this method then swap operations are initiated prior to ret
+     * r y ing. If false then OutOfMemoryErrors are caught and thrown. NB. In
+     * the calculation of the sum and the mean if there is a cell in grid which
+     * has a data value then the result which incorporates that cell has a data
+     * value. For this result cell, any of the cells in grid which have
+     * noDataValues their value is taken as that of the average of its nearest
+     * cells with a value. In the calculation of the max and the min
+     * noDataValues are simply ignored. Formerly noDataValues were treated as
+     * the average of values within a result cell. TODO: implement median, mode
+     * and variance aggregations. @return @param colOffset @param gridFactory
+     * @param colOffset @param gridFactory @param handleOutOfMemoryError @return
+     */
+    public Grids_GridDouble aggregate(
+            Grids_AbstractGridNumber grid,
+            int cellFactor,
+            String statistic,
+            int rowOffset,
+            int colOffset,
+            Grids_GridDoubleFactory gridFactory,
+            boolean handleOutOfMemoryError) {
+        try {
+            ge.getGrids().add(grid);
+            int _MessageLength = 1000;
+            // Initial tests
+            if (cellFactor <= 0) {
+                System.err.println("Warning!!! cellFactor <= 0 : Returning!");
+                return null;
+            }
+            // Initialisation
+            long nrows = grid.getNRows(handleOutOfMemoryError);
+            long ncols = grid.getNCols(handleOutOfMemoryError);
+            Grids_Dimensions dimensions = grid.getDimensions(handleOutOfMemoryError);
+            BigDecimal cellsize = dimensions.getCellsize();
+            BigDecimal xMin = dimensions.getXMin();
+            BigDecimal yMin = dimensions.getYMin();
+            BigDecimal xMax = dimensions.getXMax();
+            BigDecimal yMax = dimensions.getYMax();
+            double noDataValue = Double.NEGATIVE_INFINITY;
+            if (grid.getClass() == Grids_GridInt.class) {
+                noDataValue = (double) ((Grids_GridInt) grid).getNoDataValue(handleOutOfMemoryError);
+            } else {
+                if (grid.getClass() == Grids_GridDouble.class) {
+                    noDataValue = ((Grids_GridDouble) grid).getNoDataValue(handleOutOfMemoryError);
+                } else {
+                    System.err.println("Grid2DSquareCellAbstract not recognised in aggregate( Grid2DSquareCellAbstract( " + grid.toString(handleOutOfMemoryError) + ", cellFactor( " + cellFactor + " ), statistic( " + statistic + " ), rowOffset( " + rowOffset + " ), colOffset( " + colOffset + " ), gridFactory( " + gridFactory + " ),  handleOutOfMemoryError( " + handleOutOfMemoryError + " ) )");
+                }
+            }
+            BigDecimal resultCellsize = cellsize.multiply(new BigDecimal(Integer.toString(cellFactor)));
+            BigDecimal resultXMin = xMin.add(cellsize.multiply(new BigDecimal(Integer.toString(colOffset))));
+            BigDecimal resultYMin = yMin.add(cellsize.multiply(new BigDecimal(Integer.toString(rowOffset))));
+
+            //double resultCellsize = cellsize * ( double ) cellFactor;
+            //double width = cellsize * ncols;
+            //double height = cellsize * nrows;
+            //double resultXllcorner = xllcorner + ( colOffset * cellsize );
+            //double resultYllcorner = yllcorner + ( rowOffset * cellsize );
+            // Calculate resultNrows and resultHeight
+            long resultNrows = 1L;
+            BigDecimal resultHeight = new BigDecimal(resultCellsize.toString());
+            //double resultHeight = resultCellsize;
+            while (resultYMin.add(resultHeight).compareTo(yMax) == -1) {
+                resultNrows++;
+                resultHeight = resultHeight.add(resultCellsize);
+            }
+            //while ( ( resultYllcorner + resultHeight ) < ( yllcorner + height ) ) {
+            //    resultNrows ++;
+            //    resultHeight += resultCellsize;
+            //}
+            // Calculate resultNcols and resultWidth
+            long resultNcols = 1L;
+            BigDecimal resultWidth = new BigDecimal(resultCellsize.toString());
+            //double resultWidth = resultCellsize;
+            while (resultXMin.add(resultWidth).compareTo(xMax) == -1) {
+                resultNrows++;
+                resultWidth = resultWidth.add(resultCellsize);
+            }
+            //while ( ( resultXllcorner + resultWidth ) < ( xllcorner + width ) ) {
+            //    resultNcols ++;
+            //    resultWidth += resultCellsize;
+            //}
+            BigDecimal resultXMax = resultXMin.add(resultWidth);
+            BigDecimal resultYMax = resultYMin.add(resultHeight);
+            Grids_Dimensions resultDimensions = new Grids_Dimensions(
+                    resultXMin,
+                    resultXMax,
+                    resultYMin,
+                    resultYMax,
+                    resultCellsize);
+            // Initialise result
+            gridFactory.setNoDataValue(noDataValue);
+            Grids_GridDouble result = (Grids_GridDouble) gridFactory.create(
+                    resultNrows, resultNcols, resultDimensions);
+
+            long row;
+            long col;
+            double x;
+            double y;
+            double value;
+
+            // sum
+            if (statistic.equalsIgnoreCase("sum")) {
+                Grids_GridDouble count = (Grids_GridDouble) gridFactory.create(resultNrows, resultNcols, resultDimensions);
+                Grids_GridDouble normaliser = (Grids_GridDouble) gridFactory.create(resultNrows, resultNcols, resultDimensions);
+                for (row = 0; row < nrows; row++) {
+                    for (col = 0; col < ncols; col++) {
+                        x = grid.getCellXDouble(col, handleOutOfMemoryError);
+                        y = grid.getCellYDouble(row, handleOutOfMemoryError);
+                        if (result.isInGrid(x, y, handleOutOfMemoryError)) {
+                            value = grid.getCellDouble(row, col, handleOutOfMemoryError);
+                            if (value != noDataValue) {
+                                count.addToCell(x, y, 1.0d, handleOutOfMemoryError);
+                                result.addToCell(x, y, value, handleOutOfMemoryError);
+                            }
+                            normaliser.addToCell(x, y, 1.0d, handleOutOfMemoryError);
+                        }
+                    }
+                }
+                //            // Add the nearest values for the noDataValues so long as there is a value
+                //            for ( row = 0; row < nrows; row ++ ) {
+                //                for ( col = 0; col < ncols; col ++ ) {
+                //                    x = grid.getCellXDouble( col, handleOutOfMemoryError );
+                //                    y = grid.getCellYDouble( row, handleOutOfMemoryError );
+                //                    if ( result.inGrid( x, y, handleOutOfMemoryError ) ) {
+                //                        if ( dataCount.getCell( x, y, handleOutOfMemoryError ) != noDataValue ) {
+                //                            result.addToCell( x, y, grid.getNearestValueDouble( row, col, handleOutOfMemoryError ), handleOutOfMemoryError );
+                //                        }
+                //                    }
+                //                }
+                //            }
+                // Normalise
+                double count0;
+                for (row = 0; row < resultNrows; row++) {
+                    for (col = 0; col < resultNcols; col++) {
+                        count0 = count.getCell(row, col, handleOutOfMemoryError);
+                        if (count0 != 0.0d) {
+                            result.setCell(row, col, ((result.getCell(row, col, handleOutOfMemoryError) * normaliser.getCell(row, col, handleOutOfMemoryError)) / count0), handleOutOfMemoryError);
+                        }
+                    }
+                }
+            }
+
+            // mean
+            if (statistic.equalsIgnoreCase("mean")) {
+                Grids_GridDouble numerator = (Grids_GridDouble) gridFactory.create(resultNrows, resultNcols, resultDimensions);
+                Grids_GridDouble denominator = (Grids_GridDouble) gridFactory.create(resultNrows, resultNcols, resultDimensions);
+                for (row = 0; row < nrows; row++) {
+                    for (col = 0; col < ncols; col++) {
+                        x = grid.getCellXDouble(col, handleOutOfMemoryError);
+                        y = grid.getCellYDouble(row, handleOutOfMemoryError);
+                        if (result.isInGrid(x, y, handleOutOfMemoryError)) {
+                            value = grid.getCellDouble(row, col, handleOutOfMemoryError);
+                            if (value != noDataValue) {
+                                numerator.addToCell(x, y, value, handleOutOfMemoryError);
+                                denominator.addToCell(x, y, 1.0d, handleOutOfMemoryError);
+                            }
+                        }
+                    }
+                }
+                for (row = 0; row < resultNrows; row++) {
+                    for (col = 0; col < resultNcols; col++) {
+                        value = numerator.getCell(row, col, handleOutOfMemoryError);
+                        if (value != noDataValue) {
+                            result.setCell(row, col, value / denominator.getCell(row, col, handleOutOfMemoryError), handleOutOfMemoryError);
+                        }
+                    }
+                }
+            }
+
+            // min
+            if (statistic.equalsIgnoreCase("min")) {
+                double min;
+                for (row = 0; row < nrows; row++) {
+                    for (col = 0; col < ncols; col++) {
+                        x = grid.getCellXDouble(col, handleOutOfMemoryError);
+                        y = grid.getCellYDouble(row, handleOutOfMemoryError);
+                        if (result.isInGrid(x, y, handleOutOfMemoryError)) {
+                            value = grid.getCellDouble(row, col, handleOutOfMemoryError);
+                            if (value != noDataValue) {
+                                min = result.getCell(x, y, handleOutOfMemoryError);
+                                if (min != noDataValue) {
+                                    result.setCell(x, y, Math.min(min, value), handleOutOfMemoryError);
+                                } else {
+                                    result.setCell(x, y, value, handleOutOfMemoryError);
+                                }
+                            }
+                        }
+                    }
+                }
+            }
+
+            // max
+            if (statistic.equalsIgnoreCase("max")) {
+                double max;
+                for (row = 0; row < nrows; row++) {
+                    for (col = 0; col < ncols; col++) {
+                        x = grid.getCellXDouble(col, handleOutOfMemoryError);
+                        y = grid.getCellYDouble(row, handleOutOfMemoryError);
+                        if (result.isInGrid(x, y, handleOutOfMemoryError)) {
+                            value = grid.getCellDouble(row, col, handleOutOfMemoryError);
+                            if (value != noDataValue) {
+                                max = result.getCell(x, y, handleOutOfMemoryError);
+                                if (max != noDataValue) {
+                                    result.setCell(x, y, Math.max(max, value), handleOutOfMemoryError);
+                                } else {
+                                    result.setCell(x, y, value, handleOutOfMemoryError);
+                                }
+                            }
+                        }
+                    }
+                }
+            }
+            return result;
+        } catch (OutOfMemoryError a_OutOfMemoryError) {
+            if (handleOutOfMemoryError) {
+                ge.clearMemoryReserve();
+                if (!ge.swapChunk(ge.HandleOutOfMemoryErrorFalse)) {
+                    throw a_OutOfMemoryError;
+                }
+                ge.initMemoryReserve(handleOutOfMemoryError);
+                return aggregate(
+                        grid,
+                        cellFactor,
+                        statistic,
+                        rowOffset,
+                        colOffset,
+                        gridFactory,
+                        handleOutOfMemoryError);
+            } else {
+                throw a_OutOfMemoryError;
+            }
+
+        }
+    }
+
+    //    /**
+    //     * Returns an Grids_GridDouble at a lower level of resolution than grid.  The result values
+    //     * are either the sum, mean, max or min of values in grid depending on statistic.
+    //     * @param grid - the Grids_GridDouble to be processed
+    //     * @param resultCellsize - output grid cellsize
+    //     * @param statistic - "sum", "mean", "max", or "min" depending on what aggregate of values are wanted
+    //     * @param resultXllcorner - the x-coordinate of the aggregate grid lower left corner
+    //     * @param resultYllcorner - the y-coordinate of the aggregate grid lower left corner
+    //     * Use this aggregate method to force origin of the result to be ( resultXllcorner, resultYllcorner ) and
+    //     * if resultCellsize is not an integer multiple of cellsize.
+    //     * NB. In the calculation of the sum and the mean if there is a cell in grid which has a data value then
+    //     *     the result which incorporates that cell has a data value.  For this result cell, any of the cells in
+    //     *     grid which have noDataValues their value is taken as that of the average of its nearest cells with
+    //     *     a value.
+    //     *     In the calculation of the max and the min noDataValues are simply ignored.
+    //     *     Formerly noDataValues were treated as the average of values within a result cell.
+    //     * TODO: implement median, mode and variance aggregations.
+    //     */
+    //    public Grids_GridDouble aggregate( Grids_GridDouble grid, double resultCellsize, String statistic, double resultXllcorner, double resultYllcorner ) {
+    //        try {
+    //            return aggregate( grid, resultCellsize, statistic, resultXllcorner, resultYllcorner, new Grids_GridDoubleFactory() );
+    //        } catch ( OutOfMemoryError e ) {
+    //            return aggregate( grid, resultCellsize, statistic, resultXllcorner, resultYllcorner, new Grid2DSquareCellDoubleFileFactory() );
+    //        }
+    //    }
+    /**
+     * Returns an Grids_GridDouble at a lower level of resolution than grid. The
+     * result values are either the sum, mean, max or min of values in grid
+     * depending on statistic.
+     *
+     * @param grid The Grids_GridDouble to be processed
+     * @param statistic "sum", "mean", "max", or "min" depending on what
+     * aggregate of values are wanted
+     * @param resultDimensions
+     * @param gridFactory The Abstract2DSquareCellDoubleFactory used to create
+     * _AbstractGrid2DSquareCell_HashSet
+     * @param handleOutOfMemoryError If true then OutOfMemoryErrors are caught
+     * in this method then swap operations are initiated prior to retrying. If
+     * false then OutOfMemoryErrors are caught and thrown. Use this aggregate
+     * method if result is to have a new spatial frame. NB. In the calculation
+     * of the sum and the mean if there is a cell in grid which has a data value
+     * then the result which incorporates that cell has a data value. For this
+     * result cell, any of the cells in grid which have noDataValues their value
+     * is taken as that of the average of its nearest cells with a value. In the
+     * calculation of the max and the min noDataValues are simply ignored.
+     * Formerly noDataValues were treated as the average of values within a
+     * result cell. TODO: implement median, mode and variance aggregations.
+     * <a name="aggregate(AbstractGrid2DSquareCell,
+     * String,BigDecimal[],Grid2DSquareCellDoubleFactory,boolean)"></a>
+     * @return
+     */
+    public Grids_GridDouble aggregate(
+            Grids_AbstractGridNumber grid,
+            String statistic,
+            Grids_Dimensions resultDimensions,
+            Grids_GridDoubleFactory gridFactory,
+            boolean handleOutOfMemoryError) {
+        try {
+            ge.getGrids().add(grid);
+            int scale = 325;
+            // Initialistaion
+            long nrows = grid.getNRows(handleOutOfMemoryError);
+            long ncols = grid.getNCols(handleOutOfMemoryError);
+            Grids_Dimensions dimensions = grid.getDimensions(handleOutOfMemoryError);
+            double noDataValue = Double.NEGATIVE_INFINITY;
+            if (grid.getClass() == Grids_GridInt.class) {
+                noDataValue = (double) ((Grids_GridInt) grid).getNoDataValue(handleOutOfMemoryError);
+            } else {
+                if (grid.getClass() == Grids_GridDouble.class) {
+                    noDataValue = ((Grids_GridDouble) grid).getNoDataValue(handleOutOfMemoryError);
+                } else {
+                    try {
+                        throw new Exception();
+                    } catch (Exception ex) {
+                        Logger.getLogger(Grids_Processor.class.getName()).log(Level.SEVERE, null, ex);
+                    }
+                }
+            }
+            BigDecimal resultCellsize = resultDimensions.getCellsize();
+            BigDecimal resultXMin = resultDimensions.getXMin();
+            BigDecimal resultYMin = resultDimensions.getYMin();
+            BigDecimal resultXMax = resultDimensions.getXMax();
+            BigDecimal resultYMax = resultDimensions.getYMax();
+
+            BigDecimal dimensionsCellsize = dimensions.getCellsize();
+            BigDecimal dimensionsXMin = dimensions.getXMin();
+            BigDecimal dimensionsYMin = dimensions.getYMin();
+            BigDecimal dimensionsXMax = dimensions.getXMax();
+            BigDecimal dimensionsYMax = dimensions.getYMax();
+            //double width = cellsize * ncols;
+            //double height = cellsize * nrows;
+            // Test this is an aggregation
+            if (resultCellsize.compareTo(dimensionsCellsize) != 1) {
+                System.err.println(
+                        "!!!Warning: Not an aggregation as "
+                        + "resultCellsize < cellsize. Returning null!");
+                return null;
+            }
+            // Test for intersection
+            if ((resultXMin.compareTo(dimensionsXMin.add(dimensionsCellsize.multiply(new BigDecimal(Long.toString(ncols))))) == 1)
+                    || (resultYMin.compareTo(dimensionsYMin.add(dimensionsCellsize.multiply(new BigDecimal(Long.toString(nrows))))) == 1)) {
+                System.err.println(
+                        "!!!Warning: No intersection for aggregation. Returning null!");
+                return null;
+            }
+            // If resultCellsize is an integer multiple of cellsize and grid aligns with result then use
+            // a cellFactor aggregation as it should be faster.
+            //println("resultCellsize % cellsize == " + ( resultCellsize % cellsize ) );
+            //println("resultXllcorner % cellsize = " + ( resultXllcorner % cellsize ) + ", xllcorner % cellsize = " + ( xllcorner % cellsize ) );
+            //println("resultYllcorner % cellsize = " + ( resultYllcorner % cellsize ) + ", yllcorner % cellsize = " + ( yllcorner % cellsize ) );
+            if (true) {
+                BigDecimal t0 = resultCellsize.divide(
+                        dimensionsCellsize,
+                        Math.max(resultCellsize.scale(), dimensionsCellsize.scale()) + 2,
+                        BigDecimal.ROUND_HALF_EVEN);
+                BigDecimal t1 = resultXMin.divide(
+                        dimensionsCellsize,
+                        Math.max(resultXMin.scale(), dimensionsCellsize.scale()) + 2,
+                        BigDecimal.ROUND_HALF_EVEN);
+                BigDecimal t2 = dimensionsXMin.divide(
+                        dimensionsCellsize,
+                        Math.max(dimensionsXMin.scale(), dimensionsCellsize.scale()) + 2,
+                        BigDecimal.ROUND_HALF_EVEN);
+                BigDecimal t3 = resultYMin.divide(
+                        dimensionsCellsize,
+                        Math.max(resultYMin.scale(), dimensionsCellsize.scale()) + 2,
+                        BigDecimal.ROUND_HALF_EVEN);
+                BigDecimal t4 = dimensionsYMin.divide(
+                        dimensionsCellsize,
+                        Math.max(dimensionsYMin.scale(), dimensionsCellsize.scale()) + 2,
+                        BigDecimal.ROUND_HALF_EVEN);
+                if ((t0.compareTo(new BigDecimal(t0.toBigInteger().toString())) == 0)
+                        && (t1.compareTo(new BigDecimal(t1.toBigInteger().toString())) == t2.compareTo(new BigDecimal(t2.toBigInteger().toString())))
+                        && (t3.compareTo(new BigDecimal(t3.toBigInteger().toString())) == t4.compareTo(new BigDecimal(t4.toBigInteger().toString())))) {
+                    int cellFactor = resultCellsize.divide(
+                            dimensionsCellsize,
+                            2,
+                            BigDecimal.ROUND_UNNECESSARY).intValue();
+                    int rowOffset = dimensionsYMin.subtract(
+                            resultYMin.divide(
+                                    dimensionsCellsize,
+                                    scale,
+                                    BigDecimal.ROUND_HALF_EVEN)).intValue();
+                    int colOffset = dimensionsXMin.subtract(
+                            resultXMin.divide(
+                                    dimensionsCellsize,
+                                    scale,
+                                    BigDecimal.ROUND_HALF_EVEN)).intValue();
+                    return aggregate(grid, cellFactor, statistic, rowOffset, colOffset, gridFactory, handleOutOfMemoryError);
+                }
+            }
+            // Calculate resultNrows and resultHeight
+            long resultNrows = 1L;
+            BigDecimal resultHeight = new BigDecimal(resultCellsize.toString());
+            //double resultHeight = resultCellsize;
+            while (resultYMin.add(resultHeight).compareTo(dimensionsYMax) == -1) {
+                resultNrows++;
+                resultHeight = resultHeight.add(resultCellsize);
+            }
+            //while ( ( resultYllcorner + resultHeight ) < ( yllcorner + height ) ) {
+            //    resultNrows ++;
+            //    resultHeight += resultCellsize;
+            //}
+            // Calculate resultNcols and resultWidth
+            long resultNcols = 1L;
+            BigDecimal resultWidth = new BigDecimal(resultCellsize.toString());
+            //double resultWidth = resultCellsize;
+            while (resultXMin.add(resultWidth).compareTo(dimensionsXMax) == -1) {
+                resultNrows++;
+                resultWidth = resultWidth.add(resultCellsize);
+            }
+            //while ( ( resultXllcorner + resultWidth ) < ( xllcorner + width ) ) {
+            //    resultNcols ++;
+            //    resultWidth += resultCellsize;
+            //}
+            resultXMax = dimensionsXMin.add(resultWidth);
+            resultYMax = dimensionsYMin.add(resultHeight);
+
+            // Initialise result
+            gridFactory.setNoDataValue(noDataValue);
+            Grids_GridDouble result;
+            result = (Grids_GridDouble) gridFactory.create(
+                    resultNrows, resultNcols, resultDimensions);
+
+            long row;
+            long col;
+            double x;
+            double y;
+            double value;
+
+            double cellsize = dimensionsCellsize.doubleValue();
+            double resultCellsized = resultCellsize.doubleValue();
+
+            // sum
+            if (statistic.equalsIgnoreCase("sum")) {
+                Grids_GridDouble totalValueArea;
+                totalValueArea = (Grids_GridDouble) gridFactory.create(
+                        resultNrows, resultNcols, resultDimensions);
+                double areaProportion;
+                double[] bounds;
+                Grids_2D_ID_long[] _CellIDs = new Grids_2D_ID_long[4];
+                double halfCellsize = grid.getCellsizeDouble(handleOutOfMemoryError) / 2.0d;
+                double count0;
+                for (row = 0; row < nrows; row++) {
+                    for (col = 0; col < ncols; col++) {
+                        bounds = grid.getCellBoundsDoubleArray(halfCellsize, row, col, handleOutOfMemoryError);
+                        _CellIDs[0] = result.getCellID(bounds[0], bounds[3], handleOutOfMemoryError);
+                        _CellIDs[1] = result.getCellID(bounds[2], bounds[3], handleOutOfMemoryError);
+                        _CellIDs[2] = result.getCellID(bounds[0], bounds[1], handleOutOfMemoryError);
+                        _CellIDs[3] = result.getCellID(bounds[2], bounds[1], handleOutOfMemoryError);
+                        value = grid.getCellDouble(row, col, handleOutOfMemoryError);
+                        if (value != noDataValue) {
+                            if (_CellIDs[0].equals(_CellIDs[1]) && _CellIDs[1].equals(_CellIDs[2])) {
+                                result.addToCell(_CellIDs[0], value, handleOutOfMemoryError);
+                                totalValueArea.addToCell(_CellIDs[0], 1.0d, handleOutOfMemoryError);
+                            } else {
+                                if (_CellIDs[0].equals(_CellIDs[1]) || _CellIDs[0].equals(_CellIDs[2])) {
+                                    if (_CellIDs[0].equals(_CellIDs[1])) {
+                                        areaProportion = (Math.abs(bounds[3]
+                                                - (result.getCellYDouble(_CellIDs[0], handleOutOfMemoryError) - (resultCellsized / 2.0d))) * cellsize) / (cellsize * cellsize);
+                                    } else {
+                                        areaProportion = (Math.abs((result.getCellXDouble(_CellIDs[0], handleOutOfMemoryError) + (resultCellsized / 2.0d)) - bounds[0]) * cellsize) / (cellsize * cellsize);
+                                    }
+                                } else {
+                                    areaProportion = ((Math.abs(bounds[3] - (result.getCellYDouble(_CellIDs[0], handleOutOfMemoryError) - (resultCellsized / 2.0d))) * Math.abs((result.getCellXDouble(_CellIDs[0], handleOutOfMemoryError) + (resultCellsized / 2.0d)) - bounds[0])) / (cellsize * cellsize));
+                                }
+                                result.addToCell(_CellIDs[0], value * areaProportion, handleOutOfMemoryError);
+                                totalValueArea.addToCell(_CellIDs[0], areaProportion, handleOutOfMemoryError);
+                            }
+                            if (!_CellIDs[1].equals(_CellIDs[0])) {
+                                if (_CellIDs[1].equals(_CellIDs[3])) {
+                                    areaProportion = (Math.abs(bounds[2] - (result.getCellXDouble(_CellIDs[1], handleOutOfMemoryError) - (resultCellsized / 2.0d))) * cellsize) / (cellsize * cellsize);
+                                } else {
+                                    areaProportion = ((Math.abs(bounds[3] - (result.getCellYDouble(_CellIDs[1], handleOutOfMemoryError) - (resultCellsized / 2.0d))) * Math.abs(bounds[2] - (result.getCellXDouble(_CellIDs[1], handleOutOfMemoryError) - (resultCellsized / 2.0d)))) / (cellsize * cellsize));
+                                }
+                                result.addToCell(_CellIDs[1], value * areaProportion, handleOutOfMemoryError);
+                                totalValueArea.addToCell(_CellIDs[0], areaProportion, handleOutOfMemoryError);
+                            }
+                            if (!_CellIDs[2].equals(_CellIDs[0])) {
+                                if (!_CellIDs[2].equals(_CellIDs[3])) {
+                                    areaProportion = (Math.abs((result.getCellYDouble(_CellIDs[2], handleOutOfMemoryError) + (resultCellsized / 2.0d)) - bounds[1]) * cellsize) / (cellsize * cellsize);
+                                } else {
+                                    areaProportion = ((Math.abs((result.getCellYDouble(_CellIDs[2], handleOutOfMemoryError) + (resultCellsized / 2.0d)) - bounds[1]) * Math.abs((result.getCellXDouble(_CellIDs[2], handleOutOfMemoryError) + (resultCellsized / 2.0d)) - bounds[0])) / (cellsize * cellsize));
+                                }
+                                result.addToCell(_CellIDs[2], value * areaProportion, handleOutOfMemoryError);
+                            }
+                            if (!_CellIDs[3].equals(_CellIDs[1]) && !_CellIDs[3].equals(_CellIDs[2])) {
+                                areaProportion = ((Math.abs((result.getCellYDouble(_CellIDs[3], handleOutOfMemoryError) + (resultCellsized / 2.0d)) - bounds[1]) * Math.abs(bounds[2] - (result.getCellXDouble(_CellIDs[3], handleOutOfMemoryError) - (resultCellsized / 2.0d)))) / (cellsize * cellsize));
+                                result.addToCell(_CellIDs[3], value * areaProportion, handleOutOfMemoryError);
+                                totalValueArea.addToCell(_CellIDs[0], areaProportion, handleOutOfMemoryError);
+                            }
+                        }
+                    }
+                }
+                // Normalise
+                double totalValueArea0;
+                for (row = 0; row < resultNrows; row++) {
+                    for (col = 0; col < resultNcols; col++) {
+                        totalValueArea0 = totalValueArea.getCell(row, col, handleOutOfMemoryError);
+                        if (totalValueArea0 != 0.0d) {
+                            result.setCell(row, col, ((result.getCell(row, col, handleOutOfMemoryError) * ((resultCellsized - cellsize) * (resultCellsized - cellsize))) / totalValueArea.getCell(row, col, handleOutOfMemoryError)), handleOutOfMemoryError);
+                        }
+                    }
+                }
+
+            }
+            //        // Add the nearest values for the noDataValues so long as there is a value
+            //            for ( int i = 0; i < nrows; i ++ ) {
+            //                for ( int j = 0; j < ncols; j ++ ) {
+            //                    bounds = grid.getCellBounds( i, j );
+            //                    cellID1 = result.getCellID( bounds[ 0 ], bounds[ 3 ] );
+            //                    cellID2 = result.getCellID( bounds[ 2 ], bounds[ 3 ] );
+            //                    cellID3 = result.getCellID( bounds[ 0 ], bounds[ 1 ] );
+            //                    cellID4 = result.getCellID( bounds[ 2 ], bounds[ 1 ] );
+            //                    if ( dataCount.getCell( bounds[ 0 ], bounds[ 3 ] ) != noDataValue ||
+            //                    dataCount.getCell( bounds[ 2 ], bounds[ 3 ] ) != noDataValue ||
+            //                    dataCount.getCell( bounds[ 0 ], bounds[ 1 ] ) != noDataValue ||
+            //                    dataCount.getCell( bounds[ 2 ], bounds[ 1 ] ) != noDataValue ) {
+            //                        value = grid.getNearestValueDouble( i, j );
+            //                        if ( cellID1 == cellID2 && cellID2 == cellID3 ) {
+            //                            if ( cellID1 != Integer.MIN_VALUE ) {
+            //                                result.addToCell( cellID1, value );
+            //                            }
+            //                        } else {
+            //                            if ( cellID1 != Integer.MIN_VALUE ) {
+            //                                if ( cellID1 == cellID2 || cellID1 == cellID3 ) {
+            //                                    if ( cellID1 == cellID2 ) {
+            //                                        areaProportion = ( Math.abs( bounds[3] - ( result.getCellYDouble( cellID1 ) - ( resultCellsize / 2.0d ) ) ) * cellsize ) / ( cellsize * cellsize );
+            //                                    } else {
+            //                                        areaProportion = ( Math.abs( ( result.getCellXDouble( cellID1 ) + ( resultCellsize / 2.0d ) ) - bounds[0] ) * cellsize ) / ( cellsize * cellsize );
+            //                                    }
+            //                                } else {
+            //                                    areaProportion = ( ( Math.abs( bounds[3] - ( result.getCellYDouble( cellID1 ) - ( resultCellsize / 2.0d ) ) ) * Math.abs( ( result.getCellXDouble( cellID1 ) + ( resultCellsize / 2.0d ) ) - bounds[0] ) ) / ( cellsize * cellsize ) );
+            //                                }
+            //                                result.addToCell( cellID1, value * areaProportion );
+            //                            }
+            //                            if ( cellID2 != Integer.MIN_VALUE ) {
+            //                                if ( cellID2 != cellID1 ) {
+            //                                    if ( cellID2 == cellID4 ) {
+            //                                        areaProportion = ( Math.abs( bounds[2] - ( result.getCellXDouble( cellID2 ) - ( resultCellsize / 2.0d ) ) ) * cellsize ) / ( cellsize * cellsize );
+            //                                    } else {
+            //                                        areaProportion = ( ( Math.abs( bounds[3] - ( result.getCellYDouble( cellID2 ) - ( resultCellsize / 2.0d ) ) ) * Math.abs( bounds[2] - ( result.getCellXDouble( cellID2 ) - ( resultCellsize / 2.0d ) ) ) ) / ( cellsize * cellsize ) );
+            //                                    }
+            //                                    result.addToCell( cellID2, value * areaProportion );
+            //                                }
+            //                            }
+            //                            if ( cellID3 != Integer.MIN_VALUE ) {
+            //                                if ( cellID3 != cellID1 ) {
+            //                                    if ( cellID3 == cellID4 ) {
+            //                                        areaProportion = ( Math.abs( ( result.getCellYDouble( cellID3 ) + ( resultCellsize / 2.0d ) ) - bounds[1] ) * cellsize ) / ( cellsize * cellsize );
+            //                                    } else {
+            //                                        areaProportion = ( ( Math.abs( ( result.getCellYDouble( cellID3 ) + ( resultCellsize / 2.0d ) ) - bounds[1] ) * Math.abs( ( result.getCellXDouble( cellID3 ) + ( resultCellsize / 2.0d) ) - bounds[0] ) ) / ( cellsize * cellsize ) );
+            //                                    }
+            //                                    result.addToCell( cellID3, value * areaProportion );
+            //                                }
+            //                            }
+            //                            if ( cellID4 != Integer.MIN_VALUE ) {
+            //                                if ( cellID4 != cellID2 && cellID4 != cellID3 ) {
+            //                                    areaProportion = ( ( Math.abs( ( result.getCellYDouble( cellID4 ) + ( resultCellsize / 2.0d ) ) - bounds[1] ) * Math.abs( bounds[2] - ( result.getCellXDouble( cellID4 ) - ( resultCellsize / 2.0d ) ) ) ) / ( cellsize * cellsize ) );
+            //                                    result.addToCell( cellID4, value * areaProportion );
+            //                                }
+            //                            }
+            //                        }
+            //                    }
+            //                }
+            //            }
+            //        }
+
+            // mean
+            if (statistic.equalsIgnoreCase("mean")) {
+                double denominator = (resultCellsize.doubleValue() * resultCellsize.doubleValue()) / (cellsize * cellsize);
+                Grids_GridDouble sum = aggregate(grid, "sum", resultDimensions, gridFactory, handleOutOfMemoryError);
+                addToGrid(result, sum, 1.0d / denominator, handleOutOfMemoryError);
+            }
+
+            // max
+            if (statistic.equalsIgnoreCase("max")) {
+                double max;
+                double[] bounds;
+                double halfCellsize = grid.getCellsizeDouble(handleOutOfMemoryError) / 2.0d;
+                for (row = 0; row < nrows; row++) {
+                    for (col = 0; col < ncols; col++) {
+                        value = grid.getCellDouble(row, col, handleOutOfMemoryError);
+                        if (value != noDataValue) {
+                            x = grid.getCellXDouble(col, handleOutOfMemoryError);
+                            y = grid.getCellYDouble(row, handleOutOfMemoryError);
+                            bounds = grid.getCellBoundsDoubleArray(halfCellsize, row, col, handleOutOfMemoryError);
+                            max = result.getCell(bounds[0], bounds[3], handleOutOfMemoryError);
+                            if (max != noDataValue) {
+                                result.setCell(bounds[0], bounds[3], Math.max(max, value), handleOutOfMemoryError);
+                            } else {
+                                result.setCell(bounds[0], bounds[3], value, handleOutOfMemoryError);
+                            }
+                            max = result.getCell(bounds[2], bounds[3], handleOutOfMemoryError);
+                            if (max != noDataValue) {
+                                result.setCell(bounds[2], bounds[3], Math.max(max, value), handleOutOfMemoryError);
+                            } else {
+                                result.setCell(bounds[2], bounds[3], value, handleOutOfMemoryError);
+                            }
+                            max = result.getCell(bounds[0], bounds[1], handleOutOfMemoryError);
+                            if (max != noDataValue) {
+                                result.setCell(bounds[0], bounds[1], Math.max(max, value), handleOutOfMemoryError);
+                            } else {
+                                result.setCell(bounds[0], bounds[1], value, handleOutOfMemoryError);
+                            }
+                            max = result.getCell(bounds[2], bounds[1], handleOutOfMemoryError);
+                            if (max != noDataValue) {
+                                result.setCell(bounds[2], bounds[1], Math.max(max, value), handleOutOfMemoryError);
+                            } else {
+                                result.setCell(bounds[2], bounds[1], value, handleOutOfMemoryError);
+                            }
+                        }
+                    }
+                }
+            }
+
+            // min
+            if (statistic.equalsIgnoreCase("min")) {
+                double min;
+                double[] bounds;
+                double halfCellsize = grid.getCellsizeDouble(handleOutOfMemoryError) / 2.0d;
+                for (row = 0; row < nrows; row++) {
+                    for (col = 0; col < ncols; col++) {
+                        value = grid.getCellDouble(row, col, handleOutOfMemoryError);
+                        if (value != noDataValue) {
+                            x = grid.getCellXDouble(col, handleOutOfMemoryError);
+                            y = grid.getCellYDouble(row, handleOutOfMemoryError);
+                            bounds = grid.getCellBoundsDoubleArray(halfCellsize, row, col, handleOutOfMemoryError);
+                            min = result.getCell(bounds[0], bounds[3], handleOutOfMemoryError);
+                            if (min != noDataValue) {
+                                result.setCell(bounds[0], bounds[3], Math.min(min, value), handleOutOfMemoryError);
+                            } else {
+                                result.setCell(bounds[0], bounds[3], value, handleOutOfMemoryError);
+                            }
+                            min = result.getCell(bounds[2], bounds[3], handleOutOfMemoryError);
+                            if (min != noDataValue) {
+                                result.setCell(bounds[2], bounds[3], Math.min(min, value), handleOutOfMemoryError);
+                            } else {
+                                result.setCell(bounds[2], bounds[3], value, handleOutOfMemoryError);
+                            }
+                            min = result.getCell(bounds[0], bounds[1], handleOutOfMemoryError);
+                            if (min != noDataValue) {
+                                result.setCell(bounds[0], bounds[1], Math.min(min, value), handleOutOfMemoryError);
+                            } else {
+                                result.setCell(bounds[0], bounds[1], value, handleOutOfMemoryError);
+                            }
+                            min = result.getCell(bounds[2], bounds[1], handleOutOfMemoryError);
+                            if (min != noDataValue) {
+                                result.setCell(bounds[2], bounds[1], Math.min(min, value), handleOutOfMemoryError);
+                            } else {
+                                result.setCell(bounds[2], bounds[1], value, handleOutOfMemoryError);
+                            }
+                        }
+                    }
+                }
+            }
+
+            /*
+             // Initialistaion
+             int nrows = grid.getNRows();
+             int ncols = grid.getNCols();
+             double xllcorner = grid.getXllcorner();
+             double yllcorner = grid.getYllcorner();
+             double cellsize = grid.getCellsize();
+             double noDataValue = grid.getNoDataValue();
+             double width = cellsize * ncols;
+             double height = cellsize * nrows;
+             // Test this is an aggregation
+             if ( resultCellsize <= cellsize ) {
+             println( "!!!Warning: resultCellsize <= cellsize in aggregate( cellsize( " + resultCellsize + " ), statistic( " + statistic + " ), resultXllcorner( " + resultXllcorner + " ), resultYllcorner( " + resultYllcorner + " ), noDataValue( " + noDataValue + " ), gridFactory( " + gridFactory.toString() + " ) ). Returning null!" );
+             return null;
+             }
+             // Test for intersection
+             if ( ( resultXllcorner > xllcorner + ( ( double ) ncols * cellsize ) ) || ( resultYllcorner > yllcorner + ( ( double ) nrows * cellsize ) ) ) {
+             println( "!!!Warning: No intersection in aggregate( cellsize( " + resultCellsize + " ), statistic( " + statistic + " ), resultXllcorner( " + resultXllcorner + " ), resultYllcorner( " + resultYllcorner + " ), noDataValue( " + noDataValue + " ), gridFactory( " + gridFactory.toString() + " ) ). Returning null!" );
+             return null;
+             }
+             // If resultCellsize is an integer multiple of cellsize and grid aligns with result then use
+             // a cellFactor aggregation as it should be faster.
+             //println("resultCellsize % cellsize == " + ( resultCellsize % cellsize ) );
+             //println("resultXllcorner % cellsize = " + ( resultXllcorner % cellsize ) + ", xllcorner % cellsize = " + ( xllcorner % cellsize ) );
+             //println("resultYllcorner % cellsize = " + ( resultYllcorner % cellsize ) + ", yllcorner % cellsize = " + ( yllcorner % cellsize ) );
+             if ( ( resultCellsize % cellsize == 0.0d ) && ( ( resultXllcorner % cellsize ) == ( xllcorner % cellsize ) ) && ( ( resultYllcorner % cellsize ) == ( yllcorner % cellsize ) ) ) {
+             int cellFactor = ( int ) ( resultCellsize / cellsize );
+             int rowOffset = ( int ) ( yllcorner - resultYllcorner / cellsize );
+             int colOffset = ( int ) ( xllcorner - resultXllcorner / cellsize );
+             return aggregate( grid, cellFactor, statistic, rowOffset, colOffset, gridFactory );
+             }
+             // Calculate resultNrows and resultHeight
+             int resultNrows = 1;
+             double resultHeight = resultCellsize;
+             while ( ( resultYllcorner + resultHeight ) < ( yllcorner + height ) ) {
+             resultNrows ++;
+             resultHeight += resultCellsize;
+             }
+             // Calculate resultNcols and resultWidth
+             int resultNcols = 1;
+             double resultWidth = resultCellsize;
+             while ( ( resultXllcorner + resultWidth ) < ( xllcorner + width ) ) {
+             resultNcols ++;
+             resultWidth += resultCellsize;
+             }
+             //println( "resultNcols " + resultNcols + ", resultNrows " + resultNrows );
+             //println( "gridToAddNcols " + ncols + ", gridToAddNrows " + nrows );
+             // Initialise result
+             Grids_GridDouble result = gridFactory.createGrid2DSquareCellDouble( resultNrows, resultNcols, resultXllcorner, resultYllcorner, resultCellsize, noDataValue );
+            
+             // sum
+             if ( statistic.equalsIgnoreCase( "sum" ) ) {
+             Grids_GridDouble tempGrid1 = gridFactory.createGrid2DSquareCellDouble( resultNrows, resultNcols, resultXllcorner, resultYllcorner, resultCellsize, noDataValue, 1 );
+             Grids_GridDouble tempGrid2 = gridFactory.createGrid2DSquareCellDouble( resultNrows, resultNcols, resultXllcorner, resultYllcorner, resultCellsize, noDataValue, 1 );
+             double x = 0.0d;
+             double y = 0.0d;
+             double d1 = noDataValue;
+             double areaProportion = 0.0d;
+             double[] bounds = new double[ 4 ];
+             int cellID1 = -1;
+             int cellID2 = -1;
+             int cellID3 = -1;
+             int cellID4 = -1;
+             //double totalArea = 0;
+             for ( int i = 0; i < nrows * ncols; i ++ ) {
+             d1 = grid.getCell( i );
+             if ( d1 != noDataValue ) {
+             x = grid.getCellXDouble( i );
+             y = grid.getCellYDouble( i );
+             bounds = grid.getCellBounds( i );
+             cellID1 = result.getCellID( bounds[ 0 ], bounds[ 3 ] );
+             cellID2 = result.getCellID( bounds[ 2 ], bounds[ 3 ] );
+             cellID3 = result.getCellID( bounds[ 0 ], bounds[ 1 ] );
+             cellID4 = result.getCellID( bounds[ 2 ], bounds[ 1 ] );
+             if ( cellID1 == cellID2 && cellID2 == cellID3 ) {
+             if ( cellID1 != Integer.MIN_VALUE ) {
+             areaProportion = 1.0d;
+             tempGrid1.addToCell( x, y, d1 * areaProportion );
+             tempGrid2.addToCell( x, y, areaProportion );
+             }
+             } else {
+             if ( cellID1 != Integer.MIN_VALUE ) {
+             if ( cellID1 == cellID2 || cellID1 == cellID3 ) {
+             if ( cellID1 == cellID2 ) {
+             areaProportion = ( Math.abs( bounds[3] - ( result.getCellYDouble( cellID1 ) - ( resultCellsize / 2.0d ) ) ) * cellsize ) / ( cellsize * cellsize );
+             } else {
+             areaProportion = ( Math.abs( ( result.getCellXDouble( cellID1 ) + ( resultCellsize / 2.0d ) ) - bounds[0] ) * cellsize ) / ( cellsize * cellsize );
+             }
+             } else {
+             areaProportion = ( ( Math.abs( bounds[3] - ( result.getCellYDouble( cellID1 ) - ( resultCellsize / 2.0d ) ) ) * Math.abs( ( result.getCellXDouble( cellID1 ) + ( resultCellsize / 2.0d ) ) - bounds[0] ) ) / ( cellsize * cellsize ) );
+             }
+             tempGrid1.addToCell( cellID1, d1 * areaProportion );
+             tempGrid2.addToCell( cellID1, areaProportion );
+             }
+             if ( cellID2 != Integer.MIN_VALUE ) {
+             if ( cellID2 != cellID1 ) {
+             if ( cellID2 == cellID4 ) {
+             areaProportion = ( Math.abs( bounds[2] - ( result.getCellXDouble( cellID2 ) - ( resultCellsize / 2.0d ) ) ) * cellsize ) / ( cellsize * cellsize );
+             } else {
+             areaProportion = ( ( Math.abs( bounds[3] - ( result.getCellYDouble( cellID2 ) - ( resultCellsize / 2.0d ) ) ) * Math.abs( bounds[2] - ( result.getCellXDouble( cellID2 ) - ( resultCellsize / 2.0d ) ) ) ) / ( cellsize * cellsize ) );
+             }
+             tempGrid1.addToCell( cellID2, d1 * areaProportion );
+             tempGrid2.addToCell( cellID2, areaProportion );
+             }
+             }
+             if ( cellID3 != Integer.MIN_VALUE ) {
+             if ( cellID3 != cellID1 ) {
+             if ( cellID3 == cellID4 ) {
+             areaProportion = ( Math.abs( ( result.getCellYDouble( cellID3 ) + ( resultCellsize / 2.0d ) ) - bounds[1] ) * cellsize ) / ( cellsize * cellsize );
+             } else {
+             areaProportion = ( ( Math.abs( ( result.getCellYDouble( cellID3 ) + ( resultCellsize / 2.0d ) ) - bounds[1] ) * Math.abs( ( result.getCellXDouble( cellID3 ) + ( resultCellsize / 2.0d) ) - bounds[0] ) ) / ( cellsize * cellsize ) );
+             }
+             tempGrid1.addToCell( cellID3, d1 * areaProportion );
+             tempGrid2.addToCell( cellID3, areaProportion );
+             }
+             }
+             if ( cellID4 != Integer.MIN_VALUE ) {
+             if ( cellID4 != cellID2 && cellID4 != cellID3 ) {
+             areaProportion = ( ( Math.abs( ( result.getCellYDouble( cellID4 ) + ( resultCellsize / 2.0d ) ) - bounds[1] ) * Math.abs( bounds[2] - ( result.getCellXDouble( cellID4 ) - ( resultCellsize / 2.0d ) ) ) ) / ( cellsize * cellsize ) );
+             tempGrid1.addToCell( cellID4, d1 * areaProportion );
+             tempGrid2.addToCell( cellID4, areaProportion );
+             }
+             }
+             // Check fails due to rounding errors!
+             //if ( cellID1 != Integer.MIN_VALUE && cellID2 != Integer.MIN_VALUE && cellID3 != Integer.MIN_VALUE && cellID4 != Integer.MIN_VALUE && totalArea != 1.0 ) { println( "id = " + i + " : totalArea = " + totalArea + " (cellID1,cellID2,cellID3,cellID4) = (" + cellID1 + "," + cellID2 + "," + cellID3 + "," + cellID4 + ")" );
+             //    throw an exception!!!
+             //}
+             }
+             }
+             }
+             // The values are normalised by dividing the aggregate Grid sum by the proportion of cells with grid values.
+             for ( int i = 0; i < resultNrows * resultNcols; i ++ ) {
+             d1 = tempGrid2.getCell( i );
+             if ( d1 != 0.0d && d1 != noDataValue ) {
+             result.setCell( i, tempGrid1.getCell( i ) / ( Math.pow( ( resultCellsize / cellsize ), 2.0d ) / d1 ) );
+             }
+             }
+             tempGrid1.clear();
+             tempGrid2.clear();
+             }
+            
+             // mean
+             if ( statistic.equalsIgnoreCase( "mean" ) ) {
+             // To calculate the mean and cope with NODATA it is necessary to pass
+             // through the data twice or for each aggregated cell get all
+             // intersecting cells. This is because each cells area as a proportion
+             // of the non noDataValue area of an aggregated cell is needed. This
+             // cannot be simply done as it all depends on NODATA. In the
+             // implementation below the data is read through twice. First read
+             // involves calculating NODATA in each aggregated cell.
+             Grids_GridDouble tempGrid1 = gridFactory.createGrid2DSquareCellDouble( resultNrows, resultNcols, resultXllcorner, resultYllcorner, resultCellsize, noDataValue, 1 );
+             Grids_GridDouble tempGrid2 = gridFactory.createGrid2DSquareCellDouble( resultNrows, resultNcols, resultXllcorner, resultYllcorner, resultCellsize, noDataValue, 1 );
+             double x;
+             double y;
+             double d1;
+             double area;
+             double[] bounds = new double[4];
+             int cellID1;
+             int cellID2;
+             int cellID3;
+             int cellID4;
+             //double totalArea = 0;
+             for ( int i = 0; i < nrows * ncols; i ++ ) {
+             d1 = grid.getCell( i );
+             if ( d1 != noDataValue ) {
+             x = grid.getCellXDouble( i );
+             y = grid.getCellYDouble( i );
+             bounds = grid.getCellBounds( i );
+             cellID1 = result.getCellID( bounds[0], bounds[3] );
+             cellID2 = result.getCellID( bounds[2], bounds[3] );
+             cellID3 = result.getCellID( bounds[0], bounds[1] );
+             cellID4 = result.getCellID( bounds[2], bounds[1] );
+             if ( cellID1 == cellID2 && cellID2 == cellID3 ) {
+             if ( cellID1 != Integer.MIN_VALUE ) {
+             area = cellsize * cellsize;
+             tempGrid1.addToCell( x, y, area );
+             }
+             } else {
+             if ( cellID1 != Integer.MIN_VALUE ) {
+             if ( cellID1 == cellID2 || cellID1 == cellID3 ) {
+             if ( cellID1 == cellID2 ) {
+             area = ( Math.abs( bounds[3] - ( result.getCellYDouble( cellID1 ) - ( resultCellsize / 2.0d ) ) ) * cellsize );
+             } else {
+             area = ( Math.abs( ( result.getCellXDouble( cellID1 ) + ( resultCellsize / 2.0d ) ) - bounds[0] ) * cellsize );
+             }
+             } else {
+             area = ( Math.abs( bounds[3] - ( result.getCellYDouble( cellID1 ) - ( resultCellsize / 2.0d ) ) ) * Math.abs( ( result.getCellXDouble( cellID1 ) + ( resultCellsize / 2.0d ) ) - bounds[0] ) );
+             }
+             tempGrid1.addToCell( cellID1, area );
+             }
+             if ( cellID2 != Integer.MIN_VALUE ) {
+             if ( cellID2 != cellID1 ) {
+             if ( cellID2 == cellID4 ) {
+             area = ( Math.abs( bounds[2] - ( result.getCellXDouble( cellID2 ) - ( resultCellsize / 2.0d ) ) ) * cellsize );
+             } else {
+             area = ( Math.abs( bounds[3] - ( result.getCellYDouble( cellID2 ) - ( resultCellsize / 2.0d ) ) ) * Math.abs( bounds[2] - ( result.getCellXDouble( cellID2 ) - ( resultCellsize / 2.0d ) ) ) );
+             }
+             tempGrid1.addToCell( cellID2, area );
+             }
+             }
+             if ( cellID3 != Integer.MIN_VALUE ) {
+             if ( cellID3 != cellID1 ) {
+             if ( cellID3 == cellID4 ) {
+             area = ( Math.abs( ( result.getCellYDouble( cellID3 ) + ( resultCellsize / 2.0d ) ) - bounds[1] ) * cellsize );
+             } else {
+             area = ( Math.abs( ( result.getCellYDouble( cellID3 ) + ( resultCellsize / 2.0d ) ) - bounds[1] ) * Math.abs( ( result.getCellXDouble( cellID3 ) + ( resultCellsize / 2.0d ) ) - bounds[0] ) );
+             }
+             tempGrid1.addToCell( cellID3, area );
+             }
+             }
+             if ( cellID4 != Integer.MIN_VALUE ) {
+             if ( cellID4 != cellID2 && cellID4 != cellID3 ) {
+             area = ( Math.abs( ( result.getCellYDouble( cellID4 ) + ( resultCellsize / 2.0d ) ) - bounds[1] ) * Math.abs( bounds[2] - ( result.getCellXDouble( cellID4 ) - ( resultCellsize / 2.0d ) ) ) );
+             tempGrid1.addToCell( cellID4, area );
+             }
+             }
+             }
+             }
+             }
+             for ( int i = 0; i < nrows * ncols; i ++ ) {
+             double areaIntersect;
+             d1 = grid.getCell( i );
+             if ( d1 != noDataValue ) {
+             x = grid.getCellXDouble( i );
+             y = grid.getCellYDouble( i );
+             bounds = grid.getCellBounds( i );
+             cellID1 = result.getCellID( bounds[0], bounds[3] );
+             cellID2 = result.getCellID( bounds[2], bounds[3] );
+             cellID3 = result.getCellID( bounds[0], bounds[1] );
+             cellID4 = result.getCellID( bounds[2], bounds[1] );
+             if ( cellID1 == cellID2 && cellID2 == cellID3 ) {
+             if ( cellID1 != Integer.MIN_VALUE ) {
+             area = tempGrid1.getCell( x, y );
+             result.addToCell( x, y, d1 * ( cellsize * cellsize ) / area );
+             }
+             } else {
+             if ( cellID1 != Integer.MIN_VALUE ) {
+             if ( cellID1 == cellID2 || cellID1 == cellID3 ) {
+             if ( cellID1 == cellID2 ) {
+             areaIntersect = ( Math.abs( bounds[3] - ( result.getCellYDouble( cellID1 ) - ( resultCellsize / 2.0d ) ) ) * cellsize );
+             } else {
+             areaIntersect = ( Math.abs( ( result.getCellXDouble( cellID1 ) + ( resultCellsize / 2.0d ) ) - bounds[0] ) * cellsize );
+             }
+             } else {
+             areaIntersect = ( Math.abs( bounds[3] - ( result.getCellYDouble( cellID1 ) - ( resultCellsize / 2.0d ) ) ) * Math.abs( ( result.getCellXDouble( cellID1 ) + ( resultCellsize / 2.0d ) ) - bounds[0] ) );
+             }
+             area = tempGrid1.getCell( cellID1 );
+             result.addToCell( cellID1, d1 * areaIntersect / area );
+             }
+             if ( cellID2 != Integer.MIN_VALUE ) {
+             if ( cellID2 != cellID1 ) {
+             if ( cellID2 == cellID4 ) {
+             areaIntersect = ( Math.abs( bounds[2] - ( result.getCellXDouble( cellID2 ) - ( resultCellsize / 2.0d ) ) ) * cellsize );
+             } else {
+             areaIntersect = ( Math.abs( bounds[3] - ( result.getCellYDouble( cellID2 ) - ( resultCellsize / 2.0d ) ) ) * Math.abs( bounds[2] - ( result.getCellXDouble( cellID2 ) - ( resultCellsize / 2.0d ) ) ) );
+             }
+             area = tempGrid1.getCell( cellID2 );
+             result.addToCell( cellID2, d1 * areaIntersect / area );
+             }
+             }
+             if ( cellID3 != Integer.MIN_VALUE ) {
+             if ( cellID3 != cellID1 ) {
+             if ( cellID3 == cellID4 ) {
+             areaIntersect = ( Math.abs( ( result.getCellYDouble( cellID3 ) + ( resultCellsize / 2.0d ) ) - bounds[1] ) * cellsize );
+             } else {
+             areaIntersect = ( Math.abs( ( result.getCellYDouble( cellID3 ) + ( resultCellsize / 2.0d ) ) - bounds[1] ) * Math.abs( ( result.getCellXDouble( cellID3 ) + ( resultCellsize / 2.0d ) ) - bounds[0] ) );
+             }
+             area = tempGrid1.getCell( cellID3 );
+             result.addToCell( cellID3, d1 * areaIntersect / area );
+             }
+             }
+             if ( cellID4 != Integer.MIN_VALUE ) {
+             if ( cellID4 != cellID2 && cellID4 != cellID3 ) {
+             areaIntersect = ( Math.abs( ( result.getCellYDouble( cellID4 ) + ( resultCellsize / 2.0d ) ) - bounds[1] ) * Math.abs( bounds[2] - ( result.getCellXDouble( cellID4 ) - ( resultCellsize / 2.0d ) ) ) );
+             area = tempGrid1.getCell( cellID4 );
+             result.addToCell( cellID4, d1 * areaIntersect / area );
+             }
+             }
+             }
+             }
+             }
+             tempGrid1.clear();
+             }
+            
+             // max
+             if ( statistic.equalsIgnoreCase( "max" ) ) {
+             double x;
+             double y;
+             double d1;
+             double d2;
+             double[] bounds = new double[4];
+             for ( int i = 0; i < nrows * ncols; i ++ ) {
+             d1 = grid.getCell( i );
+             if ( d1 != noDataValue ) {
+             x = grid.getCellXDouble( i );
+             y = grid.getCellYDouble( i );
+             bounds = grid.getCellBounds( i );
+             d2 = result.getCell( bounds[0], bounds[3] );
+             if ( d2 != noDataValue ) {
+             result.setCell( bounds[0], bounds[3], Math.max( d2, d1 ) );
+             } else {
+             result.setCell( bounds[0], bounds[3], d1 );
+             }
+             d2 = result.getCell( bounds[2], bounds[3] );
+             if ( d2 != noDataValue ) {
+             result.setCell( bounds[2], bounds[3], Math.max( d2, d1 ) );
+             } else {
+             result.setCell( bounds[2], bounds[3], d1 );
+             }
+             d2 = result.getCell( bounds[0], bounds[1] );
+             if ( d2 != noDataValue ) {
+             result.setCell( bounds[0], bounds[1], Math.max( d2, d1 ) );
+             } else {
+             result.setCell( bounds[0], bounds[1], d1 );
+             }
+             d2 = result.getCell( bounds[2], bounds[1] );
+             if ( d2 != noDataValue ) {
+             result.setCell( bounds[2], bounds[1], Math.max( d2, d1 ) );
+             } else {
+             result.setCell( bounds[2], bounds[1], d1 );
+             }
+             }
+             }
+             }
+            
+             // min
+             if ( statistic.equalsIgnoreCase( "min" ) ) {
+             double x;
+             double y;
+             double d1;
+             double d2;
+             double[] bounds = new double[4];
+             for ( int i = 0; i < nrows * ncols; i ++ ) {
+             d1 = grid.getCell( i );
+             if ( d1 != noDataValue ) {
+             x = grid.getCellXDouble( i );
+             y = grid.getCellYDouble( i );
+             bounds = grid.getCellBounds( i );
+             d2 = result.getCell( bounds[0], bounds[3] );
+             if ( d2 != noDataValue ) {
+             result.setCell( bounds[0], bounds[3], Math.min( d2, d1 ) );
+             } else {
+             result.setCell( bounds[0], bounds[3], d1 );
+             }
+             d2 = result.getCell( bounds[2], bounds[3] );
+             if ( d2 != noDataValue ) {
+             result.setCell( bounds[2], bounds[3], Math.min( d2, d1 ) );
+             } else {
+             result.setCell( bounds[2], bounds[3], d1 );
+             }
+             d2 = result.getCell( bounds[0], bounds[1] );
+             if ( d2 != noDataValue ) {
+             result.setCell( bounds[0], bounds[1], Math.min( d2, d1 ) );
+             } else {
+             result.setCell( bounds[0], bounds[1], d1 );
+             }
+             d2 = result.getCell( bounds[2], bounds[1] );
+             if ( d2 != noDataValue ) {
+             result.setCell( bounds[2], bounds[1], Math.min( d2, d1 ) );
+             } else {
+             result.setCell( bounds[2], bounds[1], d1 );
+             }
+             }
+             }
+             }
+             */
+            ge.checkAndMaybeFreeMemory(handleOutOfMemoryError);
+            return result;
+        } catch (OutOfMemoryError a_OutOfMemoryError) {
+            if (handleOutOfMemoryError) {
+                ge.clearMemoryReserve();
+                if (!ge.swapChunk(ge.HandleOutOfMemoryErrorFalse)) {
+                    throw a_OutOfMemoryError;
+                }
+                ge.initMemoryReserve(handleOutOfMemoryError);
+                return aggregate(
+                        grid,
+                        statistic,
+                        resultDimensions,
+                        gridFactory,
+                        handleOutOfMemoryError);
+            } else {
+                throw a_OutOfMemoryError;
+            }
+        }
+    }
+
+    //    TODO: Move to a Extended Statistics class
+    //    /**
+    //     * Returns a double global statistic for an Grids_GridDouble grid
+    //     * NB. Only for _AbstractGrid2DSquareCell_HashSet in the same spatial frame.
+    //     */
+    //    public double globalBivariateStatistics( Grids_GridDouble grid0, Grids_GridDouble grid1, String comparator  ) {
+    //        // Initialisation
+    //        int grid0Nrows = grid0.getNRows();
+    //        int grid0Ncols = grid0.getNCols();
+    //        double grid0Xllcorner = grid0.getXllcorner();
+    //        double grid0Yllcorner = grid0.getYllcorner();
+    //        double grid0Cellsize = grid0.getCellsize();
+    //        double grid0NoDataValue = grid0.getNoDataValue();
+    //        int grid1Nrows = grid1.getNRows();
+    //        int grid1Ncols = grid1.getNCols();
+    //        double grid1Xllcorner = grid1.getXllcorner();
+    //        double grid1Yllcorner = grid1.getYllcorner();
+    //        double grid1Cellsize = grid1.getCellsize();
+    //        double grid1NoDataValue = grid1.getNoDataValue();
+    //        AbstractGridStatistics grid0Statistics = grid0.getStatistics();
+    //        AbstractGridStatistics grid1Statistics = grid1.getStatistics();
+    //        // TODO: Check spatial frame
+    //
+    //        // Calculation
+    //        double thisDistance;
+    //        double x0;
+    //        double x1;
+    //        double y0;
+    //        double y1;
+    //        double value0;
+    //        double value1;
+    //        // diff: The sum of all the differences between the grid cells
+    //        if ( comparator.equalsIgnoreCase( "diff" ) ) {
+    //            double diff = 0.0d;
+    //            for ( int i = 0; i < grid0Nrows; i ++ ) {
+    //                for ( int j = 0; j < grid0Ncols; j ++ ) {
+    //                    value0 = grid0.getCell( i, j );
+    //                    if ( value0 != grid0NoDataValue ) {
+    //                        value1 = grid0.getCell( i, j );
+    //                        if ( value1 != grid1NoDataValue ) {
+    //                            diff += ( value0 - value1 );
+    //                        }
+    //                    }
+    //                }
+    //            }
+    //            return diff;
+    //        }
+    //
+    //        // abs: The sum of all the absolute differences between the grid cells
+    //        if ( comparator.equalsIgnoreCase( "abs" ) ) {
+    //            double abs = 0.0d;
+    //            for ( int i = 0; i < grid0Nrows; i ++ ) {
+    //                for ( int j = 0; j < grid0Ncols; j ++ ) {
+    //                    value0 = grid0.getCell( i, j );
+    //                    if ( value0 != grid0NoDataValue ) {
+    //                        value1 = grid0.getCell( i, j );
+    //                        if ( value1 != grid1NoDataValue ) {
+    //                            abs += Math.abs( value0 - value1 );
+    //                        }
+    //                    }
+    //                }
+    //            }
+    //            return abs;
+    //        }
+    //
+    //        // pearsons: The persons correlation coefficient
+    //        if ( comparator.equalsIgnoreCase( "pearsons" ) ) {
+    //            double pearsons = grid0NoDataValue;
+    //            double sum0 = 0.0d;
+    //            double sum1 = 0.0d;
+    //            double sum0Squared = 0.0d;
+    //            double sum1Squared = 0.0d;
+    //            double sum01 = 0.0d;
+    //            double n = 0.0d;
+    //            for ( int i = 0; i < grid0Nrows; i ++ ) {
+    //                for ( int j = 0; j < grid0Ncols; j ++ ) {
+    //                    value0 = grid0.getCell( i, j );
+    //                    value1 = grid1.getCell( i, j );
+    //                    if ( value0 != grid0NoDataValue && value1 != grid0NoDataValue ) {
+    //                        sum0 += value0;
+    //                        sum1 += value1;
+    //                        sum0Squared += Math.pow( value0, 2.0d );
+    //                        sum1Squared += Math.pow( value1, 2.0d );
+    //                        sum01 += value0 * value1;
+    //                        n += 1.0d;
+    //                    }
+    //                }
+    //            }
+    //            double numerator = ( n * sum01 ) - ( sum0 * sum1 );
+    //            double denominator = Math.sqrt( Math.abs( (  ( n * sum0Squared ) - Math.pow( sum0, 2.0d )  ) * ( ( n * sum1Squared ) - Math.pow( sum1, 2.0d ) ) ) );
+    //            if ( denominator != 0.0d ) {
+    //                pearsons = numerator / denominator;
+    //            }
+    //            return pearsons;
+    //        }
+    //
+    //        // momentcorrelation: The moment correlation coefficient
+    //        if ( comparator.equalsIgnoreCase( "momentCorrelation" ) ) {
+    //            double momentCorrelation = grid0NoDataValue;
+    //            double mean0 = grid0Statistics.getMean();
+    //            double mean1 = grid1Statistics.getMean();
+    //            double sd0 = 0.0d;
+    //            double sd1 = 0.0d;
+    //            double m01 = 0.0d;
+    //            double n = 0.0d;
+    //            double denominator;
+    //            for ( int i = 0; i < grid0Nrows; i ++ ) {
+    //                for ( int j = 0; j < grid0Ncols; j ++ ) {
+    //                    value0 = grid0.getCell( i, j );
+    //                    value1 = grid1.getCell( i, j );
+    //                    if ( value0 != grid0NoDataValue && value1 != grid1NoDataValue ) {
+    //                        n += 1.0d;
+    //                        sd0 += Math.pow( value0 - mean0, 2.0d );
+    //                        sd1 += Math.pow( value1 - mean1, 2.0d );
+    //                        m01 += ( value0 - mean0 ) * ( value1 - mean1 );
+    //                    }
+    //                }
+    //            }
+    //            denominator = Math.sqrt( sd0 ) * Math.sqrt( sd1 );
+    //            if ( denominator != 0.0d ) {
+    //                momentCorrelation = m01 / denominator;
+    //            }
+    //            return momentCorrelation;
+    //        }
+    //        return grid0NoDataValue;
+    //    }
+    //    /**
+    //     * Returns a new Grids_GridDouble the values of which are the distance to the nearest data value
+    //     * TODO: Optimise as it is currently very slow and inefficient!!!
+    //     * @param handleOutOfMemoryError If true then OutOfMemoryErrors are caught
+    //     *   in this method then swap operations are initiated prior to retrying.
+    //     *   If false then OutOfMemoryErrors are caught and thrown.
+    //     */
+    //    public Grids_GridDouble distanceToDataValue( Grids_GridDouble grid0, Grids_GridDoubleFactory gridFactory, boolean handleOutOfMemoryError ) {
+    //        long nrows = grid0.getNRows();
+    //        long ncols = grid0.getNCols();
+    //        BigDecimal[] dimensions0 = grid0.getDimensions();
+    //        double noDataValue = grid0.getNoDataValue();
+    //        Grids_GridDouble result = gridFactory.create( grid0.getChunkNRows(handleOutOfMemoryErrorFalse), grid0.getChunkNCols(handleOutOfMemoryErrorFalse), nrows, ncols, dimensions0, noDataValue );
+    //        // Calculate distances
+    //        long row;
+    //        long col;
+    //        for ( row = 0; row < nrows; row ++ ) {
+    //            for ( col = 0; col < ncols; col ++ ) {
+    //                result.setCell( row, col, grid0.getNearestValueDoubleDistance( row, col, handleOutOfMemoryError ), handleOutOfMemoryError );
+    //            }
+    //        }
+    //        return result;
+    //    }
+    //    TODO:
+    //    /**
+    //     * Returns a new Grids_GridDouble which is a copy of grid0 but
+    //     * with all noDataValues replaced as follows:
+    //     * At each iteration we deal with the nearest band of noDataValues.
+    //     * (NB. If we dealt only with the nearest noDataValues it may take a very long time to compute!)
+    //     * We replace these nearest noDataValues with the average values within distance.
+    //     * We then repeat until all cells have a value.
+    //     */
+    //    public Grids_GridDouble replaceNoDataValues( Grids_GridDouble grid0, double distance, Grids_GridDoubleFactory gridFactory ) {
+    //        long nrows = grid0.getNRows();
+    //        long ncols = grid0.getNCols();
+    //        BigDecimal[] dimensions = grid0.getDimensions();
+    //        double noDataValue = grid0.getNoDataValue();
+    //        Grids_GridDouble temp1 = gridFactory.createGrid2DSquareCellDouble( grid0 );
+    //        Grids_GridDouble temp2 = gridFactory.createGrid2DSquareCellDouble( grid0 );
+    //        // Get distances
+    //        Grids_GridDouble distanceGrid = distanceToDataValue( grid0, gridFactory );
+    //        AbstractGridStatistics distanceGridStatistics = distanceGrid.getStatistics();
+    //        double maxDistance = distanceGridStatistics.getMax();
+    //
+    //        AbstractGrid2DSquareCellDouble[] geometricDensity = Grids_ProcessorGWS.geometricDensity( grid0, maxDistance, gridFactory );
+    //        //return geometricDensity[ geometricDensity.length - 1 ];
+    //        return geometricDensity[ geometricDensity.length / 2 ];
+    //        /*
+    //        int maxCellDistance = ( int ) Math.ceil( maxDistance / cellsize );
+    //        boolean alternator = true;
+    //        Grids_GridDouble thisGrid = null;
+    //        Grids_GridDouble thatGrid = null;
+    //        double thisValue;
+    //        double thatValue;
+    //        double thisDistance;
+    //        for ( int iterations = 1; iterations <= maxCellDistance; iterations ++ ) {
+    //            for ( int i = 0; i < nrows; i ++ ) {
+    //                for ( int j = 0; j < ncols; j ++ ) {
+    //                    thisValue = thisGrid.getCell( i, j );
+    //                    thatValue = thatGrid.getCell( i, j );
+    //                    thisDistance = distanceGrid.getCell( i, j );
+    //                    if ( thatValue != noDataValue ) {
+    //                        thisGrid.setCell( i, j, thatValue );
+    //                    } else {
+    //                        if ( thatValue == noDataValue && thisDistance < ( iterations * cellsize ) ) {
+    //                            thisGrid.setCell( i, j, Grids_Processor.regionUnivariateStatistics( thatGrid, i, j, "mean", distance, 1.0d, 1.0d, gridFactory ) );
+    //                        }
+    //                    }
+    //                }
+    //            }
+    //        }
+    //        thatGrid.clear();
+    //        return thisGrid;
+    //         */
+    //
+    //    }
+    /**
+     * Shuffles dummyDiff numberOfShuffles places
+     */
+    private void shuffle(double[] dummyDiff, double[] diff, int numberOfShuffles) {
+        for (int i = 0; i < dummyDiff.length - numberOfShuffles; i++) {
+            dummyDiff[i] = diff[i + numberOfShuffles];
+        }
+        for (int i = dummyDiff.length - 1; i > dummyDiff.length - 1 + numberOfShuffles; i--) {
+            dummyDiff[i] = diff[i - dummyDiff.length + numberOfShuffles];
+        }
+    }
+
+    /**
+     * Returns a double[][] of grid values
+     *
+     * @param grid
+     * @param row
+     * @param cellDistance
+     * @return
+     */
+    protected double[][] getRowProcessInitialData(
+            Grids_GridDouble grid,
+            int cellDistance,
+            long row) {
+        double[][] result = new double[(cellDistance * 2) + 1][(cellDistance * 2) + 1];
+        long col;
+        long r;
+        for (r = -cellDistance; r <= cellDistance; r++) {
+            for (col = -cellDistance; col <= cellDistance; col++) {
+                try {
+                    double value = grid.getCell(
+                            r + row,
+                            col,
+                            ge.HandleOutOfMemoryErrorTrue);
+                    result[(int) r + cellDistance][(int) col + cellDistance]
+                            = value;
+                } catch (ArrayIndexOutOfBoundsException e) {
+                    int debug = 1;
+                    double value = grid.getCell(
+                            r + row,
+                            col,
+                            ge.HandleOutOfMemoryErrorTrue);
+                }
+            }
+        }
+        return result;
+    }
+
+    /**
+     * Returns a double[][] based on previous which has been shuffled
+     *
+     * @param grid
+     * @param col
+     * @param previous
+     * @param cellDistance
+     * @param row
+     * @return
+     */
+    protected double[][] getRowProcessData(
+            Grids_GridDouble grid,
+            double[][] previous,
+            int cellDistance,
+            long row,
+            long col) {
+        double[][] result = previous;
+        if (col == 0) {
+            return getRowProcessInitialData(
+                    grid,
+                    cellDistance,
+                    row);
+        } else {
+            // shift columns one left
+            for (int i = 0; i <= cellDistance * 2; i++) {
+                for (int j = 0; j <= (cellDistance * 2) - 1; j++) {
+                    result[i][j] = previous[i][j + 1];
+                }
+            }
+            // getLastColumn
+            for (int i = -cellDistance; i <= cellDistance; i++) {
+                result[i + cellDistance][cellDistance * 2]
+                        = grid.getCell(
+                                (long) i + row,
+                                (long) col + cellDistance,
+                                ge.HandleOutOfMemoryErrorTrue);
+            }
+        }
+        return result;
+    }
+
+    //    // TODO:
+    //    // tests
+    //    private double[][] getChunkProcessInitialData( Grids_GridDouble grid, int chunkCells, int rowChunk ) {
+    //        double[][] result = new double[ chunkCells * 3 ][ chunkCells * 3 ];
+    //        for ( int i = -chunkCells; i <= ( chunkCells * 2 ) - 1; i ++ ) {
+    //            for ( int j = -chunkCells; j <= ( chunkCells * 2 ) - 1; j ++ ) {
+    //                result[ i + chunkCells ][ j + chunkCells ] = grid.getCell( i + ( rowChunk * chunkCells ), j );
+    //            }
+    //        }
+    //        return result;
+    //    }
+    //
+    //    // Needs testing!!
+    //    private double[][] getChunkProcessData( Grids_GridDouble grid, double[][] previous, int chunkCells, int rowChunk, int colChunk ) {
+    //        double[][] result = previous;
+    //        if ( colChunk == 0 ) {
+    //            return getRowProcessInitialData( grid, chunkCells, rowChunk );
+    //        } else {
+    //            // shift end columns to start columns
+    //            for ( int i = -chunkCells; i <= ( chunkCells * 2 ) - 1; i ++ ) {
+    //                for ( int j = 0; j <= chunkCells; j ++ ) {
+    //                    result[ i + chunkCells ][ j ] = previous[ i + ( chunkCells * 2 ) ][ j + ( chunkCells * 2 ) ];
+    //                }
+    //            }
+    //            // getOtherData
+    //            for ( int i = -chunkCells; i <= ( chunkCells * 2 ) - 1; i ++ ) {
+    //                for ( int j = 0; i <= ( chunkCells * 2 ) - 1; i ++ ) {
+    //                    result[ i + chunkCells ][ j + chunkCells ] = grid.getCell( i + ( rowChunk * chunkCells ), j + ( colChunk * chunkCells ) );
+    //                }
+    //            }
+    //        }
+    //        return result;
+    //    }
+    /**
+     * <a
+     * name="_Output(AbstractGrid2DSquareCell,File,ImageExporter,String[],ESRIAsciiGridExporter,boolean)"></a>
+     * For outputting _Grid2DSquareCell to various formats of file. It might be
+     * better to have this in exchange.IO class.
+     *
+     * @param grid
+     * @param outputDirectory
+     * @param imageExporter
+     * @param imageTypes
+     * @param eSRIAsciiGridExporter
+     * @param handleOutOfMemoryError
+     * @throws java.io.IOException
+     */
+    public void output(
+            Grids_AbstractGridNumber grid,
+            File outputDirectory,
+            Grids_ImageExporter imageExporter,
+            String[] imageTypes,
+            Grids_ESRIAsciiGridExporter eSRIAsciiGridExporter,
+            boolean handleOutOfMemoryError)
+            throws IOException {
+        try {
+            System.out.println("_Output " + grid.toString(handleOutOfMemoryError));
+            if (imageExporter == null) {
+                imageExporter = new Grids_ImageExporter(ge);
+            }
+            if (imageTypes == null) {
+                imageTypes = new String[1];
+                imageTypes[0] = "PNG";
+            }
+            if (eSRIAsciiGridExporter == null) {
+                eSRIAsciiGridExporter = new Grids_ESRIAsciiGridExporter(ge);
+            }
+            //int _StringLength = 1000;
+            String dotASC = ".asc";
+            String noDataValue = "-9999.0";
+            String s;
+            File file;
+            int i;
+            int l = imageTypes.length;
+            for (i = 0; i < l; i++) {
+                s = ge.initString(
+                        grid.getName(handleOutOfMemoryError),
+                        "." + imageTypes[i],
+                        handleOutOfMemoryError);
+                file = ge.initFile(
+                        outputDirectory,
+                        s,
+                        handleOutOfMemoryError);
+                imageExporter.toGreyScaleImage(
+                        grid,
+                        this,
+                        file,
+                        imageTypes[i],
+                        handleOutOfMemoryError);
+            }
+            s = ge.initString(
+                    grid.getName(handleOutOfMemoryError),
+                    dotASC,
+                    handleOutOfMemoryError);
+            file = ge.initFile(
+                    outputDirectory,
+                    s,
+                    handleOutOfMemoryError);
+            eSRIAsciiGridExporter.toAsciiFile(
+                    grid,
+                    file,
+                    noDataValue,
+                    handleOutOfMemoryError);
+        } catch (OutOfMemoryError a_OutOfMemoryError) {
+            if (handleOutOfMemoryError) {
+                ge.clearMemoryReserve();
+                if (ge.swapChunksExcept_Account(
+                        grid,
+                        handleOutOfMemoryError) < 1) {
+                    throw a_OutOfMemoryError;
+                }
+                ge.initMemoryReserve(handleOutOfMemoryError);
+                output(
+                        grid,
+                        outputDirectory,
+                        imageExporter,
+                        imageTypes,
+                        eSRIAsciiGridExporter,
+                        handleOutOfMemoryError);
+            } else {
+                throw a_OutOfMemoryError;
+            }
+        }
+    }
+
+    /**
+     *
+     * @param grid
+     * @param outputDirectory
+     * @param ie
+     * @param imageTypes
+     * @param handleOutOfMemoryError
+     * @throws IOException
+     */
+    public void outputImage(
+            Grids_AbstractGridNumber grid,
+            File outputDirectory,
+            Grids_ImageExporter ie,
+            String[] imageTypes,
+            boolean handleOutOfMemoryError)
+            throws IOException {
+        try {
+            System.out.println("Output " + grid.toString(handleOutOfMemoryError));
+            if (ie == null) {
+                ie = new Grids_ImageExporter(ge);
+            }
+            if (imageTypes == null) {
+                imageTypes = new String[1];
+                imageTypes[0] = "PNG";
+            }
+            String string;
+            String string_DOT = ".";
+            File file;
+            int i;
+            int l = imageTypes.length;
+            for (i = 0; i < l; i++) {
+                string = ge.initString(
+                        grid.getName(handleOutOfMemoryError),
+                        string_DOT + imageTypes[i],
+                        handleOutOfMemoryError);
+                file = ge.initFile(
+                        outputDirectory,
+                        string,
+                        handleOutOfMemoryError);
+                ie.toGreyScaleImage(
+                        grid,
+                        this,
+                        file,
+                        imageTypes[i],
+                        handleOutOfMemoryError);
+            }
+        } catch (OutOfMemoryError e) {
+            if (handleOutOfMemoryError) {
+                ge.clearMemoryReserve();
+                if (ge.swapChunksExcept_Account(grid, handleOutOfMemoryError) < 1) {
+                    throw e;
+                }
+                ge.initMemoryReserve(handleOutOfMemoryError);
+                outputImage(
+                        grid,
+                        outputDirectory,
+                        ie,
+                        imageTypes,
+                        handleOutOfMemoryError);
+            } else {
+                throw e;
+            }
+        }
+    }
+
+    /**
+     *
+     * @param g
+     * @param outputDirectory
+     * @param eage
+     * @param handleOutOfMemoryError
+     * @throws IOException
+     */
+    public void outputESRIAsciiGrid(
+            Grids_AbstractGridNumber g,
+            File outputDirectory,
+            Grids_ESRIAsciiGridExporter eage,
+            boolean handleOutOfMemoryError)
+            throws IOException {
+        try {
+            if (eage == null) {
+                eage = new Grids_ESRIAsciiGridExporter(ge);
+            }
+            String methodName = "outputESRIAsciiGrid("
+                    + g.getClass().getName() + "(" + g.toString(handleOutOfMemoryError) + "),"
+                    + outputDirectory.getClass().getName() + "(" + outputDirectory + "),"
+                    + eage.getClass().getName() + "(" + eage.toString() + "),"
+                    + "boolean(" + handleOutOfMemoryError + "))";
+            System.out.println(methodName);
+            String string_DotASC = ".asc";
+            String noDataValue = "-9999.0";
+            String string;
+            File file;
+            string = ge.initString(
+                    g.getName(handleOutOfMemoryError),
+                    string_DotASC,
+                    handleOutOfMemoryError);
+            file = ge.initFile(
+                    outputDirectory,
+                    string,
+                    handleOutOfMemoryError);
+            eage.toAsciiFile(
+                    g,
+                    file,
+                    noDataValue,
+                    handleOutOfMemoryError);
+        } catch (OutOfMemoryError e) {
+            if (handleOutOfMemoryError) {
+                ge.clearMemoryReserve();
+                if (!ge.swapChunk(ge.HandleOutOfMemoryErrorFalse)) {
+                    throw e;
+                }
+                ge.initMemoryReserve(handleOutOfMemoryError);
+                outputESRIAsciiGrid(
+                        g,
+                        outputDirectory,
+                        eage,
+                        handleOutOfMemoryError);
+            } else {
+                throw e;
+            }
+        }
+    }
+
+}