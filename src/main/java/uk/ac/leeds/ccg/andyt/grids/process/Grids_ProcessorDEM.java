--- conflicted
+++ resolved
@@ -1,4396 +1,4281 @@
-/**
- * Version 1.0 is to handle single variable 2DSquareCelled raster data.
- * Copyright (C) 2005 Andy Turner, CCG, University of Leeds, UK.
- *
- * This library is free software; you can redistribute it and/or modify it under
- * the terms of the GNU Lesser General Public License as published by the Free
- * Software Foundation; either version 2.1 of the License, or (at your option)
- * any later version.
- *
- * This library is distributed in the hope that it will be useful, but WITHOUT
- * ANY WARRANTY; without even the implied warranty of MERCHANTABILITY or FITNESS
- * FOR A PARTICULAR PURPOSE. See the GNU Lesser General Public License for more
- * details.
- *
- * You should have received a copy of the GNU Lesser General Public License
- * along with this library; if not, write to the Free Software Foundation, Inc.,
- * 59 Temple Place, Suite 330, Boston, MA 02111-1307 USA.
- */
-package uk.ac.leeds.ccg.andyt.grids.process;
-
-import java.awt.geom.Point2D;
-import java.io.File;
-import java.io.IOException;
-import java.util.HashSet;
-import java.util.Iterator;
-import uk.ac.leeds.ccg.andyt.grids.core.Grids_2D_ID_int;
-import uk.ac.leeds.ccg.andyt.grids.core.Grids_2D_ID_long;
-import uk.ac.leeds.ccg.andyt.grids.core.Grids_Dimensions;
-import uk.ac.leeds.ccg.andyt.grids.core.grid.Grids_AbstractGridNumber;
-import uk.ac.leeds.ccg.andyt.grids.core.grid.chunk.Grids_AbstractGridChunkDouble;
-import uk.ac.leeds.ccg.andyt.grids.core.grid.Grids_GridInt;
-import uk.ac.leeds.ccg.andyt.grids.core.grid.Grids_GridDouble;
-import uk.ac.leeds.ccg.andyt.grids.core.grid.Grids_GridDoubleFactory;
-import uk.ac.leeds.ccg.andyt.grids.core.grid.chunk.Grids_AbstractGridChunkInt;
-import uk.ac.leeds.ccg.andyt.grids.core.grid.Grids_GridIntFactory;
-import uk.ac.leeds.ccg.andyt.grids.core.Grids_Environment;
-import uk.ac.leeds.ccg.andyt.grids.core.grid.chunk.Grids_GridChunkDouble;
-import uk.ac.leeds.ccg.andyt.grids.core.grid.chunk.Grids_GridChunkInt;
-import uk.ac.leeds.ccg.andyt.grids.utilities.Grids_Kernel;
-import uk.ac.leeds.ccg.andyt.grids.utilities.Grids_Utilities;
-
-/**
- * A class of methods relevant to the processing of Digital Elevation Model
- * Data.
- */
-public class Grids_ProcessorDEM
-        extends Grids_Processor {
-
-    /**
-     * Creates a new Grids_ProcessorDEM
-     */
-    protected Grids_ProcessorDEM() {
-    }
-
-    /**
-     * Creates a new instance of Grids_ProcessorDEM. By default the logs are
-     * appended to the end of the Log _File if it exists. To overwrite the Log
-     * _File use: Grids_ProcessorDEM( Directory, false );
-     *
-     * @param ge
-     */
-    public Grids_ProcessorDEM(Grids_Environment ge) {
-        super(ge);
-    }
-
-    /**
-     * Calculates and returns measures of the slope and aspect for the
-     * Grids_AbstractGridNumber _Grid2DSquareCell passed in.
-     *
-     * @param g The Grids_AbstractGridNumber to be processed. Defaults: kernel
-     * to have distance = ( _Grid2DSquareCell.getDimensions( hoome )[ 0
-     * ].doubleValue() ) * ( 3.0d / 2.0d ); weightIntersect = 1.0d; weightFactor
-     * = 0.0d;
-     * @return Grids_GridDouble[] slopeAndAspect. /n
-     * @throws java.io.IOException
-     */
-    public Grids_GridDouble[] getSlopeAspect(Grids_AbstractGridNumber g)
-            throws IOException {
-        boolean hoome = true;
-        // Default distance to contain centroids of immediate neighbours
-        // ( ( square root of 2 ) * cellsize ) < distance < ( 2 * cellsize ).
-        Grids_Dimensions dimensions = g.getDimensions();
-        double distance;
-        distance = (dimensions.getCellsize().doubleValue()) * (3.0d / 2.0d);
-        double weightIntersect = 1.0d;
-        double weightFactor = 0.0d;
-        return getSlopeAspect(g, distance, weightIntersect, weightFactor, hoome);
-    }
-
-    /**
-     * @param g The Grids_AbstractGridNumber to be processed.
-     * @param distance the distance which defines the aggregate region.
-     * @param weightIntersect The kernel weighting weight at centre.
-     * @param weightFactor The kernel weighting distance decay.
-     * @param hoome If true then OutOfMemoryErrors are caught in this method
-     * then caching operations are initiated prior to retrying. If false then
-     * OutOfMemoryErrors are caught and thrown. (NB. There are various
-     * strategies to reduce bias caused by noDataValues. Here: If the cell in
-<<<<<<< HEAD
-     * grid for which slopeAndAspect is being calculated is a noDataValue then
-     * the cells in slopeAndAspect are assigned their noDataValue. If one of the
-     * cells in the calculation of slope and aspect is a noDataValue then its
-     * height is taken as the nearest cell value. (Formerly the difference in
-     * its height was taken as the average difference in height for those cells
-     * with values.) )
-     * @return Grids_GridDouble[] slopeAndAspect where: slopeAndAspect[0] Is the
-     * distance weighted aggregate slope over the region. This is normalised by
-     * the sum of the weights used and the average distance to give a
-     * proportional measure. slopeAndAspect[1] Is the distance weighted
-     * aggregate aspect over the region. This is the clockwise angle from the y
-     * axis (usually North). slopeAndAspect[2] Is the sine of slopeAndAspect[1].
-     * slopeAndAspect[3] Is the sine of slopeAndAspect[1] + ( ( Pi * 1 ) / 8).
-     * slopeAndAspect[4] Is the sine of slopeAndAspect[1] + ( ( Pi * 2 ) / 8).
-     * slopeAndAspect[5] Is the sine of slopeAndAspect[1] + ( ( Pi * 3 ) / 8).
-     * slopeAndAspect[6] Is the sine of slopeAndAspect[1] + ( ( Pi * 4 ) / 8).
-     * slopeAndAspect[7] Is the sine of slopeAndAspect[1] + ( ( Pi * 5 ) / 8).
-     * slopeAndAspect[8] Is the sine of slopeAndAspect[1] + ( ( Pi * 6 ) / 8).
-     * slopeAndAspect[9] Is the sine of slopeAndAspect[1] + ( ( Pi * 7 ) / 8).
-     * @throws java.io.IOException
-     */
-    public Grids_GridDouble[] getSlopeAspect(Grids_AbstractGridNumber g,
-            double distance, double weightIntersect, double weightFactor,
-            boolean hoome) throws IOException {
-=======
-     * grid for which _SlopeAndAspect is being calculated is a noDataValue then
-     * the cells in _SlopeAndAspect are assigned their noDataValue. If one of
-     * the cells in the calculation of slope and aspect is a noDataValue then
-     * its height is taken as the nearest cell value. (Formerly the difference
-     * in its height was taken as the average difference in height for those
-     * cells with values.) )
-     * @return Grids_GridDouble[] _SlopeAndAspect where: _SlopeAndAspect[0] Is
-     * the distance weighted aggregate slope over the region. This is normalised
-     * by the sum of the weights used and the average distance to give a
-     * proportional measure. _SlopeAndAspect[1] Is the distance weighted
-     * aggregate aspect over the region. This is the clockwize angle from the y
-     * axis (usually North). _SlopeAndAspect[2] Is the sine of
-     * _SlopeAndAspect[1]. _SlopeAndAspect[3] Is the sine of _SlopeAndAspect[1]
-     * + ( ( Pi * 1 ) / 8). _SlopeAndAspect[4] Is the sine of _SlopeAndAspect[1]
-     * + ( ( Pi * 2 ) / 8). _SlopeAndAspect[5] Is the sine of _SlopeAndAspect[1]
-     * + ( ( Pi * 3 ) / 8). _SlopeAndAspect[6] Is the sine of _SlopeAndAspect[1]
-     * + ( ( Pi * 4 ) / 8). _SlopeAndAspect[7] Is the sine of _SlopeAndAspect[1]
-     * + ( ( Pi * 5 ) / 8). _SlopeAndAspect[8] Is the sine of _SlopeAndAspect[1]
-     * + ( ( Pi * 6 ) / 8). _SlopeAndAspect[9] Is the sine of _SlopeAndAspect[1]
-     * + ( ( Pi * 7 ) / 8).
-     */
-    public Grids_GridDouble[] getSlopeAspect(Grids_AbstractGridNumber g,
-            double distance, double weightIntersect, double weightFactor,
-            boolean hoome) {
->>>>>>> eea03135
-        try {
-            ge.checkAndMaybeFreeMemory();
-            String methodName = "getSlopeAspect(" + g.getClass().getName()
-                    + ",double,double,double,boolean)";
-            System.out.println(methodName);
-            Grids_AbstractGridChunkDouble chunkDouble;
-            Grids_GridDouble gd;
-            Grids_AbstractGridChunkInt chunk;
-            Grids_GridInt gridInt;
-            int slopeAndAspectSize = 10;
-            Grids_GridDouble[] slopeAndAspect;
-            slopeAndAspect = new Grids_GridDouble[slopeAndAspectSize];
-            boolean shortName = true; // Filenames that are too long are problematic!
-            boolean swapToFileCache;
-            // Initialisation
-            long ncols = g.getNCols();
-            long nrows = g.getNRows();
-            Grids_Dimensions dimensions = g.getDimensions();
-            double cellsize = g.getCellsizeDouble();
-            long cellDistance = (long) Math.ceil(distance / cellsize);
-            double thisDistance;
-            double x = 0.0d;
-            double y = 0.0d;
-            double thisX;
-            double thisY;
-            double diffX;
-            double diffY;
-            double diffHeight;
-            double angle;
-            double sinAngle;
-            double cosAngle;
-            double slope;
-            double aspect;
-            double[][] weights;
-            weights = Grids_Kernel.getNormalDistributionKernelWeights(
-                    cellsize, distance);
-            double weight;
-            long row;
-            long col;
-            long p;
-            long q;
-            int cellRow;
-            int cellCol;
-            int cri;
-            int cci;
-            int chunkRows = g.getNChunkRows();
-            int chunkCols = g.getNChunkCols();
-            int chunkNrows;
-            int chunkNcols;
-            double double0;
-            double double1;
-            double double3;
-            double PI = Math.PI;
-            double doubleOne = 1.0d;
-            double doubleTwo = 2.0d;
-            double doubleThree = 3.0d;
-            double doubleFour = 4.0d;
-            double doubleFive = 5.0d;
-            double doubleSix = 6.0d;
-            double doubleSeven = 7.0d;
-            double doubleEight = 8.0d;
-            double doubleOneHundred = 100.0d;
-            double weightSum = 0.0d;
-            double distanceSum = 0.0d;
-            double numberObservations = 0.0d;
-            double averageDistance;
-            long long0;
-            int int0;
-            int int1;
-            for (p = -cellDistance; p <= cellDistance; p++) {
-                thisY = p * cellsize;
-                for (q = -cellDistance; q <= cellDistance; q++) {
-                    if (!(p == 0 && q == 0)) {
-                        long0 = p + cellDistance;
-                        int0 = (int) long0;
-                        long0 = q + cellDistance;
-                        int1 = (int) (long0);
-                        thisX = q * cellsize;
-                        thisDistance = distance(x, y, thisX, thisY);
-                        if (thisDistance <= distance) {
-                            weight = weights[int0][int1];
-                            weightSum += weight;
-                            distanceSum += thisDistance;
-                            numberObservations++;
-                        }
-                    }
-                }
-            }
-            averageDistance = distanceSum / numberObservations;
-            String gName = g.getName();
-            String filename;
-            File dir;
-            int noDataValueInt;
-            int heightInt;
-            int thisHeightInt;
-<<<<<<< HEAD
-            Object[] newResult = new Object[2];
-            File directory = getDirectory();
-            System.out.println("Initialising slopeAndAspect[ 0 ]");
-=======
-            System.out.println("Initialising _SlopeAndAspect[ 0 ]");
->>>>>>> eea03135
-            if (shortName) {
-                filename = "slope_" + averageDistance;
-            } else {
-                filename = gName + "slopeAndAspect[slope,"
-                        + "averageDistance(" + averageDistance + "),"
-                        + "weightIntersect(" + weightIntersect + "),"
-                        + "weightFactor(" + weightFactor + ")]";
-            }
-            dir = Files.createNewFile(Files.getGeneratedGridDoubleDir());
-            slopeAndAspect[0] = (Grids_GridDouble) GridDoubleFactory.create(dir,
-                    nrows, ncols, dimensions);
-            slopeAndAspect[0].setName(filename);
-            slopeAndAspect[0].writeToFile();
-            System.out.println(slopeAndAspect[0].toString());
-            System.out.println("Initialising slopeAndAspect[ 1 ]");
-            if (shortName) {
-                filename = "aspect_N_" + averageDistance;
-            } else {
-                filename = gName + "slopeAndAspect[aspect_N,"
-                        + "averageDistance(" + averageDistance + "),"
-                        + "weightIntersect(" + weightIntersect + "),"
-                        + "weightFactor(" + weightFactor + ")]";
-            }
-            dir = Files.createNewFile(Files.getGeneratedGridDoubleDir());
-            slopeAndAspect[1] = (Grids_GridDouble) GridDoubleFactory.create(dir,
-                    nrows, ncols, dimensions);
-            slopeAndAspect[1].setName(filename);
-<<<<<<< HEAD
-            swapToFileCache = true;
-            slopeAndAspect[1].writeToFile(swapToFileCache);
-            ge.getGrids().add(slopeAndAspect[1]);
-            System.out.println("Initialising slopeAndAspect[ 2 ]");
-=======
-            slopeAndAspect[1].writeToFile();
-            System.out.println("Initialising _SlopeAndAspect[ 2 ]");
->>>>>>> eea03135
-            if (shortName) {
-                filename = "sin_aspect_N_" + averageDistance;
-            } else {
-                filename = gName + "slopeAndAspect[sin_aspect_N,"
-                        + "averageDistance(" + averageDistance + "),"
-                        + "weightIntersect(" + weightIntersect + "),"
-                        + "weightFactor(" + weightFactor + ")]";
-            }
-            dir = Files.createNewFile(Files.getGeneratedGridDoubleDir());
-            slopeAndAspect[2] = (Grids_GridDouble) GridDoubleFactory.create(
-                    dir, nrows, ncols, dimensions);
-            slopeAndAspect[2].setName(filename);
-            slopeAndAspect[2].writeToFile();
-            System.out.println(slopeAndAspect[2].toString());
-            System.out.println("Initialising slopeAndAspect[ 3 ]");
-            if (shortName) {
-                filename = "sin_aspect_NNE_" + averageDistance;
-            } else {
-                filename = gName + "slopeAndAspect[sin_aspect_NNE,"
-                        + "averageDistance(" + averageDistance + "),"
-                        + "weightIntersect(" + weightIntersect + "),"
-                        + "weightFactor(" + weightFactor + ")]";
-            }
-            dir = Files.createNewFile(Files.getGeneratedGridDoubleDir());
-            slopeAndAspect[3] = (Grids_GridDouble) GridDoubleFactory.create(dir,
-                    nrows, ncols, dimensions);
-            slopeAndAspect[3].setName(filename);
-            slopeAndAspect[3].writeToFile();
-            System.out.println(slopeAndAspect[3].toString());
-            System.out.println("Initialising slopeAndAspect[ 4 ]");
-            if (shortName) {
-                filename = "sin_aspect_NE_" + averageDistance;
-            } else {
-                filename = gName + "slopeAndAspect[sin_aspect_NE,"
-                        + "averageDistance(" + averageDistance + "),"
-                        + "weightIntersect(" + weightIntersect + "),"
-                        + "weightFactor(" + weightFactor + ")]";
-            }
-            dir = Files.createNewFile(Files.getGeneratedGridDoubleDir());
-            slopeAndAspect[4] = (Grids_GridDouble) GridDoubleFactory.create(dir,
-                    nrows, ncols, dimensions);
-            slopeAndAspect[4].setName(filename);
-            slopeAndAspect[4].writeToFile();
-            System.out.println(slopeAndAspect[4].toString());
-            System.out.println("Initialising slopeAndAspect[ 5 ]");
-            if (shortName) {
-                filename = "sin_aspect_ENE_" + averageDistance;
-            } else {
-                filename = gName + "slopeAndAspect[sin_aspect_ENE,"
-                        + "averageDistance(" + averageDistance + "),"
-                        + "weightIntersect(" + weightIntersect + "),"
-                        + "weightFactor(" + weightFactor + ")]";
-            }
-            dir = Files.createNewFile(Files.getGeneratedGridDoubleDir());
-            slopeAndAspect[5] = (Grids_GridDouble) GridDoubleFactory.create(dir,
-                    nrows, ncols, dimensions);
-            slopeAndAspect[5].setName(filename);
-            slopeAndAspect[5].writeToFile();
-            System.out.println(slopeAndAspect[5].toString());
-            System.out.println("Initialising slopeAndAspect[ 6 ]");
-            if (shortName) {
-                filename = "sin_aspect_E_" + averageDistance;
-            } else {
-                filename = gName + "slopeAndAspect[sin_aspect_E,"
-                        + "averageDistance(" + averageDistance + "),"
-                        + "weightIntersect(" + weightIntersect + "),"
-                        + "weightFactor(" + weightFactor + ")]";
-            }
-            dir = Files.createNewFile(Files.getGeneratedGridDoubleDir());
-            slopeAndAspect[6] = (Grids_GridDouble) GridDoubleFactory.create(dir,
-                    nrows, ncols, dimensions);
-            slopeAndAspect[6].setName(filename);
-            slopeAndAspect[6].writeToFile();
-            System.out.println(slopeAndAspect[6].toString());
-            System.out.println("Initialising slopeAndAspect[ 7 ]");
-            if (shortName) {
-                filename = "sin_aspect_ESE_" + averageDistance;
-            } else {
-                filename = gName + "slopeAndAspect[sin_aspect_ESE,"
-                        + "averageDistance(" + averageDistance + "),"
-                        + "weightIntersect(" + weightIntersect + "),"
-                        + "weightFactor(" + weightFactor + ")]";
-            }
-            dir = Files.createNewFile(Files.getGeneratedGridDoubleDir());
-            slopeAndAspect[7] = (Grids_GridDouble) GridDoubleFactory.create(dir,
-                    nrows, ncols, dimensions);
-            slopeAndAspect[7].setName(filename);
-            slopeAndAspect[7].writeToFile();
-            System.out.println(slopeAndAspect[7].toString());
-            System.out.println("Initialising slopeAndAspect[ 8 ]");
-            if (shortName) {
-                filename = "sin_aspect_SE_" + averageDistance;
-            } else {
-                filename = gName + "slopeAndAspect[sin_aspect_SE,"
-                        + "averageDistance(" + averageDistance + "),"
-                        + "weightIntersect(" + weightIntersect + "),"
-                        + "weightFactor(" + weightFactor + ")]";
-            }
-            dir = Files.createNewFile(Files.getGeneratedGridDoubleDir());
-            slopeAndAspect[8] = (Grids_GridDouble) GridDoubleFactory.create(dir,
-                    nrows, ncols, dimensions);
-            slopeAndAspect[8].setName(filename);
-            slopeAndAspect[8].writeToFile();
-            System.out.println(slopeAndAspect[8].toString());
-            System.out.println("Initialising slopeAndAspect[ 9 ]");
-            if (shortName) {
-                filename = "sin_aspect_SSE_" + averageDistance;
-            } else {
-                filename = gName + "slopeAndAspect[sin_aspect_SSE,"
-                        + "averageDistance(" + averageDistance + "),"
-                        + "weightIntersect(" + weightIntersect + "),"
-                        + "weightFactor(" + weightFactor + ")]";
-            }
-            dir = Files.createNewFile(Files.getGeneratedGridDoubleDir());
-            slopeAndAspect[9] = (Grids_GridDouble) GridDoubleFactory.create(dir,
-                    nrows, ncols, dimensions);
-            slopeAndAspect[9].setName(filename);
-            slopeAndAspect[9].writeToFile();
-            System.out.println("Initialised Results");
-            System.out.println(g.toString());
-            if (g.getClass() == Grids_GridDouble.class) {
-                gd = (Grids_GridDouble) g;
-                double noDataValue = gd.getNoDataValue();
-                double h;
-                double h2;
-                for (cri = 0; cri < chunkRows; cri++) {
-                    for (cci = 0; cci < chunkCols; cci++) {
-                        chunkDouble = gd.getChunk(cri, cci);
-                        chunkNrows = g.getChunkNRows(cri);
-                        chunkNcols = g.getChunkNCols(cci);
-                        for (cellRow = 0; cellRow < chunkNrows; cellRow++) {
-                            row = g.getRow(cri, cellRow);
-                            y = g.getCellYDouble(row);
-                            for (cellCol = 0; cellCol < chunkNcols; cellCol++) {
-                                ge.checkAndMaybeFreeMemory();
-                                col = g.getCol(cci, cellCol);
-                                x = g.getCellXDouble(col);
-                                h = chunkDouble.getCell(cellRow, cellCol);
-                                if (h != noDataValue) {
-                                    diffX = 0.0d;
-                                    diffY = 0.0d;
-                                    slope = 0.0d;
-                                    weightSum = 0.0d;
-                                    distanceSum = 0.0d;
-                                    numberObservations = 0.0d;
-                                    for (p = -cellDistance; p <= cellDistance; p++) {
-                                        long0 = row + p;
-                                        thisY = g.getCellYDouble(long0);
-                                        for (q = -cellDistance; q <= cellDistance; q++) {
-                                            if (!(p == 0 && q == 0)) {
-                                                long0 = col + q;
-                                                thisX = g.getCellXDouble(long0);
-                                                thisDistance = distance(x, y, thisX, thisY);
-                                                if (thisDistance <= distance) {
-                                                    h2 = gd.getCell(thisX, thisY);
-                                                    if (h2 != noDataValue) {
-                                                        long0 = p + cellDistance;
-                                                        int0 = (int) long0;
-                                                        long0 = q + cellDistance;
-                                                        int1 = (int) (long0);
-                                                        weight = weights[int0][int1];
-                                                        weightSum += weight;
-                                                        distanceSum += thisDistance;
-                                                        numberObservations++;
-                                                        double0 = h - h2;
-                                                        diffHeight = double0 * weight;
-                                                        double0 = x - thisX;
-                                                        diffX += double0 * diffHeight;
-                                                        double0 = y - thisY;
-                                                        diffY += double0 * diffHeight;
-                                                        slope += diffHeight;
-                                                    }
-                                                }
-                                            }
-                                        }
-                                    }
-                                    if (numberObservations > 0) {
-                                        averageDistance = (distanceSum / numberObservations);
-                                        double0 = weightSum * averageDistance;
-                                        slope /= double0;
-                                        slope *= doubleOneHundred;
-                                        slopeAndAspect[0].setCell(row, col, slope);
-                                        double0 = x + diffX;
-                                        double1 = y + diffY;
-                                        angle = angle(x, y, double0, double1);
-                                        slopeAndAspect[1].setCell(row, col, angle);
-                                        sinAngle = Math.sin(angle);
-                                        slopeAndAspect[2].setCell(row, col, sinAngle);
-                                        double3 = angle + (PI / doubleEight);
-                                        sinAngle = Math.sin(double3);
-                                        slopeAndAspect[3].setCell(row, col, sinAngle);
-                                        double3 = angle + (PI / doubleFour);
-                                        sinAngle = Math.sin(double3);
-                                        slopeAndAspect[4].setCell(row, col, sinAngle);
-                                        double3 = angle + (PI * doubleThree / doubleEight);
-                                        sinAngle = Math.sin(double3);
-                                        slopeAndAspect[5].setCell(row, col, sinAngle);
-                                        double3 = angle + (PI / doubleTwo);
-                                        sinAngle = Math.sin(double3);
-                                        slopeAndAspect[6].setCell(row, col, sinAngle);
-                                        double3 = angle + (PI * doubleFive / doubleEight);
-                                        sinAngle = Math.sin(double3);
-                                        slopeAndAspect[7].setCell(row, col, sinAngle);
-                                        double3 = angle + (PI * doubleSix / doubleEight);
-                                        sinAngle = Math.sin(double3);
-                                        slopeAndAspect[8].setCell(row, col, sinAngle);
-                                        double3 = angle + (PI * doubleSeven / doubleEight);
-                                        sinAngle = Math.sin(double3);
-                                        slopeAndAspect[9].setCell(row, col, sinAngle);
-                                    }
-                                }
-                            }
-                        }
-                        System.out.println("Done Chunk ( " + cri + ", " + cci + " )");
-                    }
-                }
-            } else {
-                // ( g.getClass() == Grids_GridInt.class )
-                gridInt = (Grids_GridInt) g;
-                noDataValueInt = gridInt.getNoDataValue();
-//                Grids_GridIntIterator ite;
-//                ite = gridInt.iterator();
-//                Grids_AbstractGridChunkNumberRowMajorOrderIterator chunkIte;
-//                while (ite.hasNext()) {
-//                    chunkIte = ite.getChunkIterator();
-//                    chunkIte.
-//                }
-                for (cri = 0; cri < chunkRows; cri++) {
-                    chunkNrows = g.getChunkNRows(cri);
-                    for (cci = 0; cci < chunkCols; cci++) {
-                        chunkNcols = g.getChunkNCols(cci);
-                        chunk = (Grids_AbstractGridChunkInt) gridInt.getChunk(
-                                cri, cci);
-                        for (cellRow = 0; cellRow < chunkNrows; cellRow++) {
-                            row = g.getRow(cri, cellRow);
-                            y = g.getCellYDouble(row);
-                            for (cellCol = 0; cellCol < chunkNcols; cellCol++) {
-                                ge.checkAndMaybeFreeMemory();
-                                col = g.getCol(cci, cellCol);
-                                x = g.getCellXDouble(col);
-                                heightInt = chunk.getCell(cellRow, cellCol);
-                                if (heightInt != noDataValueInt) {
-                                    diffX = 0.0d;
-                                    diffY = 0.0d;
-                                    slope = 0.0d;
-                                    weightSum = 0.0d;
-                                    distanceSum = 0.0d;
-                                    numberObservations = 0.0d;
-                                    for (p = -cellDistance; p <= cellDistance; p++) {
-                                        long0 = row + p;
-                                        thisY = g.getCellYDouble(long0);
-                                        for (q = -cellDistance; q <= cellDistance; q++) {
-                                            if (!(p == 0 && q == 0)) {
-                                                long0 = col + q;
-                                                thisX = g.getCellXDouble(long0);
-                                                thisDistance = distance(x, y, thisX, thisY);
-                                                if (thisDistance <= distance) {
-                                                    thisHeightInt = gridInt.getCell(
-                                                            thisX, thisY);
-                                                    if (thisHeightInt != noDataValueInt) {
-                                                        long0 = p + cellDistance;
-                                                        int0 = (int) long0;
-                                                        long0 = q + cellDistance;
-                                                        int1 = (int) (long0);
-                                                        weight = weights[int0][int1];
-                                                        weightSum += weight;
-                                                        distanceSum += thisDistance;
-                                                        numberObservations++;
-                                                        double0 = (double) heightInt - thisHeightInt;
-                                                        diffHeight = double0 * weight;
-                                                        double0 = x - thisX;
-                                                        diffX += double0 * diffHeight;
-                                                        double0 = y - thisY;
-                                                        diffY += double0 * diffHeight;
-                                                        slope += diffHeight;
-                                                    }
-                                                }
-                                            }
-                                        }
-                                    }
-                                    if (numberObservations > 0) {
-                                        averageDistance = (distanceSum / numberObservations);
-                                        double0 = weightSum * averageDistance;
-                                        slope /= double0;
-                                        slope *= doubleOneHundred;
-                                        slopeAndAspect[0].setCell(row, col, slope);
-                                        double0 = x + diffX;
-                                        double1 = y + diffY;
-                                        angle = angle(x, y, double0, double1);
-                                        slopeAndAspect[1].setCell(row, col, angle);
-                                        sinAngle = Math.sin(angle);
-                                        slopeAndAspect[2].setCell(row, col, sinAngle);
-                                        double3 = angle + (PI / doubleEight);
-                                        sinAngle = Math.sin(double3);
-                                        slopeAndAspect[3].setCell(row, col, sinAngle);
-                                        double3 = angle + (PI / doubleFour);
-                                        sinAngle = Math.sin(double3);
-                                        slopeAndAspect[4].setCell(row, col, sinAngle);
-                                        double3 = angle + (PI * doubleThree / doubleEight);
-                                        sinAngle = Math.sin(double3);
-                                        slopeAndAspect[5].setCell(row, col, sinAngle);
-                                        double3 = angle + (PI / doubleTwo);
-                                        sinAngle = Math.sin(double3);
-                                        slopeAndAspect[6].setCell(row, col, sinAngle);
-                                        double3 = angle + (PI * doubleFive / doubleEight);
-                                        sinAngle = Math.sin(double3);
-                                        slopeAndAspect[7].setCell(row, col, sinAngle);
-                                        double3 = angle + (PI * doubleSix / doubleEight);
-                                        sinAngle = Math.sin(double3);
-                                        slopeAndAspect[8].setCell(row, col, sinAngle);
-                                        double3 = angle + (PI * doubleSeven / doubleEight);
-                                        sinAngle = Math.sin(double3);
-                                        slopeAndAspect[9].setCell(row, col, sinAngle);
-                                    }
-                                }
-                            }
-                        }
-                        System.out.println("Done Chunk ( " + cri + ", " + cci + " )");
-                    }
-                }
-            }
-            return slopeAndAspect;
-        } catch (OutOfMemoryError e) {
-            if (hoome) {
-                ge.clearMemoryReserve();
-                if (!ge.swapChunk(ge.HOOMEF)) {
-                    throw e;
-                }
-                ge.initMemoryReserve();
-                return getSlopeAspect(g, distance, weightIntersect, weightFactor, hoome);
-            }
-            throw e;
-        }
-    }
-
-    /**
-     * Returns a double[] slopeAndAspect where: slopeAndAspect[0] is the
-     * aggregate slope over the region weighted by distance, weightIntersect and
-     * weightFactor; slopeAndAspect[1] is the aggregate aspect over the region
-     * weighted by distance, weightIntersect and weightFactor. This is the
-     * clockwise angle from north. slopeAndAspect[2] is the aggregate aspect
-     * over the region weighted by distance, weightIntersect and weightFactor.
-     * This is the sine of the clockwise angle from north. slopeAndAspect[3] is
-     * the aggregate aspect over the region weighted by distance,
-     * weightIntersect and weightFactor. This is the cosine of the clockwise
-     * angle from north.
-     *
-     * @param g the Grids_GridDouble to be processed.
-     * @param x the x coordinate from where the aspect is calculated
-     * @param y the y coordinate from where the aspect is calculated
-     * @param distance the distance which defines the aggregate region.
-     * @param weightIntersect the kernel weighting weight at centre.
-     * @param weightFactor the kernel weighting distance decay.
-     * @return
-     */
-    protected double[] getSlopeAspect(Grids_AbstractGridNumber g, double x,
-            double y, double distance, double weightIntersect,
-            double weightFactor) {
-        return getSlopeAspect(g, g.getRow(y), g.getCol(x), x, y, distance,
-                weightIntersect, weightFactor);
-    }
-
-    /**
-     * Returns a double[] slopeAndAspect where: slopeAndAspect[0] is the
-     * aggregate slope over the region weighted by distance, weightIntersect and
-     * weightFactor; slopeAndAspect[1] is the aggregate aspect over the region
-     * weighted by distance, weightIntersect and weightFactor. This is the
-     * clockwise angle from north. slopeAndAspect[2] is the aggregate aspect
-     * over the region weighted by distance, weightIntersect and weightFactor.
-     * This is the sine of the clockwise angle from north. slopeAndAspect[3] is
-     * the aggregate aspect over the region weighted by distance,
-     * weightIntersect and weightFactor. This is the cosine of the clockwise
-     * angle from north.
-     *
-     * @param g The Grids_GridDouble to be processed
-     * @param rowIndex the rowIndex where the result is calculated
-     * @param colIndex the colIndex where the result is calculated
-     * @param x the x coordinate from where the aspect is calculated
-     * @param y the y coordinate from where the aspect is calculated
-     * @param distance the distance which defines the region
-     * @param weightIntersect
-     * @param weightFactor NB. If grid.getCell( x, y ) == grid.getNoDataValue()
-     * then; result[ 0 ] = grid.getNoDataValue() result[ 1 ] =
-     * grid.getNoDataValue() TODO: x and y can be offset from a cell centroid so
-     * consider interpolation
-     * @return
-     */
-<<<<<<< HEAD
-    protected double[] getSlopeAspect(Grids_AbstractGridNumber g, long rowIndex,
-            long colIndex, double x, double y, double distance,
-            double weightIntersect, double weightFactor) {
-        ge.getGrids().add(g);
-=======
-    protected double[] getSlopeAspect(
-            Grids_AbstractGridNumber g,
-            long rowIndex,
-            long colIndex,
-            double x,
-            double y,
-            double distance,
-            double weightIntersect,
-            double weightFactor) {
-        ge.checkAndMaybeFreeMemory();
->>>>>>> eea03135
-        if (g.getClass() == Grids_GridInt.class) {
-            Grids_GridInt gi = (Grids_GridInt) g;
-            int noDataValue = gi.getNoDataValue();
-            double[] slopeAndAspect = new double[2];
-            slopeAndAspect[0] = noDataValue;
-            slopeAndAspect[1] = noDataValue;
-            slopeAndAspect[2] = noDataValue;
-            slopeAndAspect[3] = noDataValue;
-            int height = gi.getCell(x, y);
-            if (height != noDataValue) {
-                double cellsize = g.getCellsizeDouble();
-                int cellDistance = (int) Math.ceil((distance + cellsize) / cellsize);
-                double thisDistance;
-                double weight;
-                double thisX;
-                double thisY;
-                int thisHeight;
-                double diffX = 0.0d;
-                double diffY = 0.0d;
-                double diffHeight;
-                double slope = 0.0d;
-                double aspect;
-                // Calculate slope and aspect
-                for (int p = -cellDistance; p <= cellDistance; p++) {
-                    thisY = y + (p * distance);
-                    for (int q = -cellDistance; q <= cellDistance; q++) {
-                        thisX = x + (q * distance);
-                        thisDistance = distance(x, y, thisX, thisY);
-                        if (thisDistance <= distance) {
-<<<<<<< HEAD
-                            weight = Grids_Kernel.getKernelWeight(distance,
-                                    weightIntersect, weightFactor, thisDistance);
-                            thisHeight = gi.getCell(thisX, thisY);
-                            //thisHeight = gi.getNearestValueDouble(thisX, thisY, hoome);
-=======
-                            weight = Grids_Kernel.getKernelWeight(distance, weightIntersect, weightFactor, thisDistance);
-                            thisHeight = gi.getCell(thisX, thisY);
-                            //thisHeight = _Grid2DSquareCellInt.getNearestValueDouble( thisX, thisY, hoome );
->>>>>>> eea03135
-                            if (thisHeight != noDataValue) {
-                                diffHeight = (double) (height - thisHeight) * weight;
-                                diffX += (x - thisX) * diffHeight;
-                                diffY += (y - thisY) * diffHeight;
-                                slope += diffHeight;
-                            }
-                        }
-                    }
-                }
-                slopeAndAspect[0] = slope;
-                slopeAndAspect[1] = angle(x, y, (x + diffX), (y + diffY));
-                slopeAndAspect[2] = Math.sin(angle(x, y, (x + diffX), (y + diffY)));
-                slopeAndAspect[3] = Math.cos(angle(x, y, (x + diffX), (y + diffY)));
-            }
-            return slopeAndAspect;
-        } else {
-<<<<<<< HEAD
-            // ( g.getClass() == Grids_GridDouble.class )
-=======
-            // ( _Grid2DSquareCell.getClass() == Grids_GridDouble.class )
->>>>>>> eea03135
-            Grids_GridDouble gd = (Grids_GridDouble) g;
-            double noDataValue = gd.getNoDataValue();
-            double value;
-            double[] slopeAndAspect = new double[2];
-            slopeAndAspect[0] = noDataValue;
-            slopeAndAspect[1] = noDataValue;
-            slopeAndAspect[2] = noDataValue;
-            slopeAndAspect[3] = noDataValue;
-            double height = gd.getCell(x, y);
-            if (height != noDataValue) {
-                double cellsize = g.getCellsizeDouble();
-                int cellDistance = (int) Math.ceil((distance + cellsize) / cellsize);
-                double thisDistance;
-                double weight;
-                double thisX;
-                double thisY;
-                double thisHeight;
-                double diffX = 0.0d;
-                double diffY = 0.0d;
-                double diffHeight;
-                double slope = 0.0d;
-                double aspect;
-                // Calculate slope and aspect
-                for (int p = -cellDistance; p <= cellDistance; p++) {
-                    thisY = y + (p * distance);
-                    for (int q = -cellDistance; q <= cellDistance; q++) {
-                        thisX = x + (q * distance);
-                        thisDistance = distance(x, y, thisX, thisY);
-                        if (thisDistance <= distance) {
-<<<<<<< HEAD
-                            weight = Grids_Kernel.getKernelWeight(distance,
-                                    weightIntersect, weightFactor, thisDistance);
-                            thisHeight = gd.getCell(thisX, thisY);
-                            //thisHeight = gd.getNearestValueDouble(thisX, thisY, hoome);
-=======
-                            weight = Grids_Kernel.getKernelWeight(distance, weightIntersect, weightFactor, thisDistance);
-                            thisHeight = gd.getCell(thisX, thisY);
-                            //thisHeight = _Grid2DSquareCellDouble.getNearestValueDouble( thisX, thisY, hoome );
->>>>>>> eea03135
-                            if (thisHeight != noDataValue) {
-                                diffHeight = (height - thisHeight) * weight;
-                                diffX += (x - thisX) * diffHeight;
-                                diffY += (y - thisY) * diffHeight;
-                                slope += diffHeight;
-                            }
-                        }
-                    }
-                }
-                slopeAndAspect[0] = slope;
-                slopeAndAspect[1] = angle(x, y, (x + diffX), (y + diffY));
-                slopeAndAspect[2] = Math.sin(angle(x, y, (x + diffX), (y + diffY)));
-                slopeAndAspect[3] = Math.cos(angle(x, y, (x + diffX), (y + diffY)));
-            }
-            return slopeAndAspect;
-        }
-    }
-
-    /**
-     * @param g Grids_AbstractGridNumber to be processed.
-     * @param gdf
-     * @param outflowHeight
-     * @param maxIterations
-     * @param treatNoDataValueAsOutflow
-     * @param outflowCellIDsSet
-     * @return Grids_GridDouble which has cell values as in _Grid2DSquareCell
-     * except with hollows raised. The attempt to raise hollows may not remove
-     * all hollows. The process of removing hollows works iteratively.
-     * Essentially, the algorithm is as follows:
-     * <ol>
-     * <li>Identify all hollows.</li>
-     * <li>Raise all hollows by a small amount.</li>
-     * <li>Identify all hollows.</li>
-     * <li>Trace bottom of each hollow and raise to the height of the lowest
-     * cell around it.</li>
-     * <li>Repeat 2 to 5 until there are no hollows or until maxIterations
-     * reached.</li>
-     * </ol>
-     * This algorithm was optimised by processing each hollow in turn and
-     * dealing with the situation around each hollow.
-     */
-<<<<<<< HEAD
-    public Grids_GridDouble getHollowFilledDEM(Grids_AbstractGridNumber g,
-            Grids_GridDoubleFactory gdf, double outflowHeight, int maxIterations,
-            HashSet outflowCellIDsSet, boolean treatNoDataValueAsOutflow) {
-        ge.getGrids().add(g);
-=======
-    public Grids_GridDouble getHollowFilledDEM(
-            Grids_AbstractGridNumber g,
-            Grids_GridDoubleFactory gdf,
-            double outflowHeight,
-            int maxIterations,
-            HashSet outflowCellIDsSet,
-            boolean treatNoDataValueAsOutflow) {
-        ge.checkAndMaybeFreeMemory();
->>>>>>> eea03135
-        // Intitialise variables
-        Grids_GridDouble result;
-        long nRows;
-        long nCols;
-<<<<<<< HEAD
-//        int chunkNrows = g.getChunkNRows();
-//        int chunkNcols = g.getChunkNCols();
-//        String resultName = g.getName() + "HollowFilledDEM_" + maxIterations;
-        String resultName = "HollowFilledDEM_" + maxIterations;
-        result = (Grids_GridDouble) gdf.create(g);
-=======
-//            int chunkNrows = _Grid2DSquareCell.getChunkNRows(
-//                    hoome );
-//            int chunkNcols = _Grid2DSquareCell.getChunkNCols(
-//                    hoome );
-        //String resultName = _Grid2DSquareCell.getName( hoome ) + "_HollowFilledDEM_" + maxIterations;
-        String resultName = "_HollowFilledDEM_" + maxIterations;
-        File dir = Files.createNewFile(Files.getGeneratedGridDoubleDir());
-        result = (Grids_GridDouble) gdf.create(dir, g);
->>>>>>> eea03135
-        result.setName(resultName);
-        nRows = result.getNRows();
-        nCols = result.getNCols();
-        double minHeight;
-        minHeight = result.getStats().getMin(true);
-        if (outflowHeight < minHeight) {
-            outflowHeight = minHeight;
-
-        }
-        if (g.getClass() == Grids_GridInt.class) {
-            Grids_GridInt gi = (Grids_GridInt) g;
-            int noDataValue = gi.getNoDataValue();
-            double height;
-            // Initialise outflowCellIDs
-            HashSet outflowCellIDs = getHollowFilledDEMOutflowCellIDs(
-                    outflowCellIDsSet, outflowHeight, gi, nRows, nCols,
-                    treatNoDataValueAsOutflow);
-            // Initialise hollowsHashSet
-            HashSet hollowsHashSet = getHollowFilledDEMInitialHollowsHashSet(
-                    gi, nRows, nCols, treatNoDataValueAsOutflow);
-            // Remove outflowCellIDs from hollowsHashSet
-            hollowsHashSet.removeAll(outflowCellIDs);
-            HashSet hollows2 = hollowsHashSet;
-            int numberOfHollows = hollowsHashSet.size();
-            boolean calculated1 = false;
-            boolean calculated2;
-            if (numberOfHollows == 0) {
-                calculated1 = true;
-            }
-            int iteration1 = 0;
-            int iteration2;
-            int counter1 = 0;
-            long row;
-            long col;
-            long p;
-            long q;
-            long r;
-            long s;
-            //int cellID1;
-            //int cellID2;
-            //int cellID3;
-            Iterator iterator1;
-            Iterator iterator2;
-            //Integer cellID1;
-            //Integer cellID2;
-            //Integer cellID3;
-            Grids_2D_ID_long[] cellIDs = new Grids_2D_ID_long[3];
-            HashSet toVisitSet1;
-            HashSet toVisitSet2;
-            HashSet toVisitSet3;
-            HashSet visitedSet1;
-            HashSet visitedSet2;
-            HashSet hollows1;
-            HashSet hollowsVisited;
-            HashSet hollowSet;
-            double height0;
-            int noDataCount;
-            int outflowCellCount;
-            // Fill in hollows
-            while (!calculated1) {
-                if (iteration1 < maxIterations) {
-                    iteration1++;
-                    numberOfHollows = hollows2.size();
-                    System.out.println("Iteration " + iteration1
-                            + " out of a maximum " + maxIterations
-                            + ": Number of hollows " + numberOfHollows);
-                    if (numberOfHollows > 0) {
-                        visitedSet1 = new HashSet();
-                        hollowsVisited = new HashSet();
-                        //hollowsVisited.addAll( outflowCellIDs );
-                        // Raise all hollows by a small amount
-                        setLarger(result, hollows2);
-                        // Recalculate hollows in hollows2 neighbourhood
-                        toVisitSet1 = new HashSet();
-                        iterator1 = hollows2.iterator();
-                        while (iterator1.hasNext()) {
-                            cellIDs[0] = (Grids_2D_ID_long) iterator1.next();
-                            row = cellIDs[0].getRow();
-                            col = cellIDs[0].getCol();
-                            for (p = -1; p < 2; p++) {
-                                for (q = -1; q < 2; q++) {
-                                    //if ( ! ( p == 0 && q == 0 ) ) {
-                                    if (g.isInGrid(row + p, col + q)) {
-                                        toVisitSet1.add(g.getCellID(row + p, col + q));
-                                    }
-                                    //}
-                                }
-                            }
-                        }
-                        hollows1 = getHollowsInNeighbourhood(
-                                result,
-                                toVisitSet1,
-                                treatNoDataValueAsOutflow);
-                        hollows1.removeAll(outflowCellIDs);
-                        hollows2.clear();
-                        toVisitSet1.clear();
-                        /*
-                             hollows1 = getHollowFilledDEMCalculateHollowsInNeighbourhood( result, hollows2 );
-                             hollows1.removeAll( outflowCellIDs );
-                             hollows2.clear();
-                         */
-                        // Trace bottom of each hollow and raise to the height of the lowest cell around it.
-                        iterator1 = hollows1.iterator();
-                        while (iterator1.hasNext()) {
-                            cellIDs[0] = (Grids_2D_ID_long) iterator1.next();
-                            if (!hollowsVisited.contains(cellIDs[0])) {
-                                hollowSet = new HashSet();
-                                hollowSet.add(cellIDs[0]);
-                                row = cellIDs[0].getRow();
-                                col = cellIDs[0].getCol();
-                                toVisitSet1 = new HashSet();
-                                // Step 1: Add all cells in adjoining hollows to hollowSet
-                                for (p = -1; p < 2; p++) {
-                                    for (q = -1; q < 2; q++) {
-                                        if (!(p == 0 && q == 0)) {
-                                            if (g.isInGrid(row + p, col + q)) {
-                                                cellIDs[1] = g.getCellID(row + p, col + q);
-                                                toVisitSet1.add(cellIDs[1]);
-                                            }
-                                        }
-                                    }
-                                }
-                                toVisitSet1.removeAll(outflowCellIDs);
-                                visitedSet2 = new HashSet();
-                                visitedSet2.add(cellIDs[0]);
-                                toVisitSet3 = new HashSet();
-                                toVisitSet3.addAll(toVisitSet1);
-                                calculated2 = false;
-                                while (!calculated2) {
-                                    toVisitSet2 = new HashSet();
-                                    iterator2 = toVisitSet1.iterator();
-                                    while (iterator2.hasNext()) {
-                                        cellIDs[1] = (Grids_2D_ID_long) iterator2.next();
-                                        visitedSet2.add(cellIDs[1]);
-                                        row = cellIDs[1].getRow();
-                                        col = cellIDs[1].getCol();
-                                        for (p = -1; p < 2; p++) {
-                                            for (q = -1; q < 2; q++) {
-                                                if (!(p == 0 && q == 0)) {
-                                                    if (g.isInGrid(row + p, col + q)) {
-                                                        cellIDs[2] = g.getCellID(row + p, col + q);
-                                                        visitedSet1.add(cellIDs[2]);
-                                                        // If a hollow then add to hollow set and visit neighbours if not done already
-                                                        if (hollows1.contains(cellIDs[2])) {
-                                                            hollowSet.add(cellIDs[2]);
-                                                            for (r = -1; r < 2; r++) {
-                                                                for (s = -1; s < 2; s++) {
-                                                                    if (!(r == 0 && s == 0)) { // Is this correct?
-                                                                        if (g.isInGrid(row + p + r, col + q + s)) {
-                                                                            toVisitSet2.add(g.getCellID(row + p + r, col + q + s));
-                                                                        }
-                                                                    }
-                                                                }
-                                                            }
-                                                        }
-                                                    }
-                                                }
-                                            }
-                                        }
-                                    }
-                                    toVisitSet2.removeAll(outflowCellIDs);
-                                    toVisitSet3.addAll(toVisitSet2);
-                                    toVisitSet1 = toVisitSet2;
-                                    toVisitSet1.removeAll(visitedSet2);
-                                    if (toVisitSet1.isEmpty()) {
-                                        calculated2 = true;
-                                    }
-                                }
-                                // Step 2 Examine neighbours of each hollow
-                                toVisitSet3.removeAll(hollowSet);
-                                // NB. toVisitSet3 contains all cells which neighbour the traced hollow
-                                calculated2 = false;
-                                minHeight = Double.MAX_VALUE;
-                                height0 = result.getCell(row, col);
-                                while (!calculated2) {
-                                    toVisitSet2 = new HashSet();
-                                    //toVisitSet2.addAll( toVisitSet3 );
-                                    iterator2 = toVisitSet3.iterator();
-                                    noDataCount = 0;
-                                    outflowCellCount = 0;
-                                    // Step 2.1 Calculate height of the lowest neighbour minHeight // (that is not an outflow cell???)
-                                    while (iterator2.hasNext()) {
-                                        cellIDs[1] = (Grids_2D_ID_long) iterator2.next();
-                                        row = cellIDs[1].getRow();
-                                        col = cellIDs[1].getCol();
-                                        height = result.getCell(row, col);
-                                        if (height == noDataValue) {
-                                            noDataCount++;
-                                        } else {
-                                            if (outflowCellIDs.contains(cellIDs[1])) {
-                                                outflowCellCount++;
-                                            } else {
-                                                minHeight = Math.min(minHeight, height);
-                                            }
-                                            // Is this correct?
-                                            //minHeight = Math.min( minHeight, height );
-                                        }
-                                    }
-                                    if (noDataCount + outflowCellCount == toVisitSet3.size()) {
-                                        // ge.println("Hollow surrounded by noDataValue or outflow cells!!!");
-                                        // Add _CellIDs of this hollow to outflowCellIDs so that it is not revisited.
-                                        outflowCellIDs.addAll(hollowSet);
-                                        calculated2 = true;
-                                    } else {
-                                        // Step 2.2 Treat cells:
-                                        // If minHeight is higher then add cells with this height to the
-                                        // hollow set and their neighbours to toVisitSet2
-                                        if (minHeight > height0) {
-                                            iterator2 = toVisitSet3.iterator();
-                                            while (iterator2.hasNext()) {
-                                                cellIDs[1] = (Grids_2D_ID_long) iterator2.next();
-                                                row = cellIDs[1].getRow();
-                                                col = cellIDs[1].getCol();
-                                                height = result.getCell(row, col);
-                                                if (height == minHeight) {
-                                                    hollowSet.add(cellIDs[1]);
-                                                    toVisitSet2.remove(cellIDs[1]);
-                                                    for (r = -1; r < 2; r++) {
-                                                        for (s = -1; s < 2; s++) {
-                                                            if (!(r == 0L && s == 0L)) {
-                                                                if (g.isInGrid(row + r, col + s)) {
-                                                                    toVisitSet2.add(g.getCellID(row + r, col + s));
-                                                                }
-                                                            }
-                                                        }
-                                                    }
-                                                }
-                                            }
-                                            height0 = minHeight;
-                                            toVisitSet2.removeAll(hollowSet);
-                                            //toVisitSet2.removeAll( outflowCellIDs );
-                                            toVisitSet3 = toVisitSet2;
-                                        } else {
-                                            calculated2 = true;
-                                        }
-                                    }
-                                }
-                                // Step 3 Raise all cells in hollowSet
-                                hollowSet.removeAll(outflowCellIDs);
-                                iterator2 = hollowSet.iterator();
-                                while (iterator2.hasNext()) {
-                                    cellIDs[1] = (Grids_2D_ID_long) iterator2.next();
-                                    row = cellIDs[1].getRow();
-                                    col = cellIDs[1].getCol();
-                                    result.setCell(row, col, Grids_Utilities.getLarger(height0));
-                                }
-                                hollowsVisited.addAll(hollowSet);
-                                visitedSet1.addAll(hollowSet);
-                            }
-                        }
-                        hollows2 = getHollowsInNeighbourhood(result,
-                                visitedSet1, treatNoDataValueAsOutflow);
-                    } else {
-                        calculated1 = true;
-                    }
-                } else {
-                    calculated1 = true;
-                }
-            }
-        } else {
-            // ( g.getClass() == Grids_GridDouble.class )
-            Grids_GridDouble gd = (Grids_GridDouble) g;
-            double noDataValue = gd.getNoDataValue();
-            double height;
-            double heightDouble;
-            double resultNoDataValue = result.getNoDataValue();
-            // Initialise outflowCellIDs
-            HashSet outflowCellIDs = getHollowFilledDEMOutflowCellIDs(
-                    outflowCellIDsSet, outflowHeight, gd, nRows, nCols,
-                    treatNoDataValueAsOutflow);
-            // Initialise hollowsHashSet
-            HashSet hollowsHashSet = getHollowFilledDEMInitialHollowsHashSet(
-                    gd, nRows, nCols, treatNoDataValueAsOutflow);
-            // Remove outflowCellIDs from hollowsHashSet
-            hollowsHashSet.removeAll(outflowCellIDs);
-            HashSet hollows2 = hollowsHashSet;
-            int numberOfHollows = hollowsHashSet.size();
-            boolean calculated1 = false;
-            boolean calculated2;
-            if (numberOfHollows == 0) {
-                calculated1 = true;
-            }
-            int iteration1 = 0;
-            int iteration2;
-            int counter1 = 0;
-            long row;
-            long col;
-            long p;
-            long q;
-            long r;
-            long s;
-            //int cellID1;
-            //int cellID2;
-            //int cellID3;
-            Iterator iterator1;
-            Iterator iterator2;
-            //Integer cellID1;
-            //Integer cellID2;
-            //Integer cellID3;
-            Grids_2D_ID_long[] cellIDs = new Grids_2D_ID_long[3];
-            HashSet toVisitSet1;
-            HashSet toVisitSet2;
-            HashSet toVisitSet3;
-            HashSet visitedSet1;
-            HashSet visitedSet2;
-            HashSet hollows1;
-            HashSet hollowsVisited;
-            HashSet hollowSet;
-            double height0;
-            int noDataCount;
-            int outflowCellCount;
-            // Fill in hollows
-            while (!calculated1) {
-                if (iteration1 < maxIterations) {
-                    iteration1++;
-                    numberOfHollows = hollows2.size();
-                    System.out.println("Iteration " + iteration1
-                            + " out of a maximum " + maxIterations
-                            + ": Number of hollows " + numberOfHollows);
-                    if (iteration1 > 100) {
-                        boolean _DEBUG;
-                    }
-                    if (numberOfHollows > 0) {
-                        visitedSet1 = new HashSet();
-                        hollowsVisited = new HashSet();
-                        //hollowsVisited.addAll( outflowCellIDs );
-                        // Raise all hollows by a small amount
-                        setLarger(result, hollows2);
-                        // Recalculate hollows in hollows2 neighbourhood
-                        toVisitSet1 = new HashSet();
-                        iterator1 = hollows2.iterator();
-                        while (iterator1.hasNext()) {
-                            cellIDs[0] = (Grids_2D_ID_long) iterator1.next();
-                            row = cellIDs[0].getRow();
-                            col = cellIDs[0].getCol();
-                            for (p = -1; p < 2; p++) {
-                                for (q = -1; q < 2; q++) {
-                                    //if ( ! ( p == 0 && q == 0 ) ) {
-                                    if (g.isInGrid(row + p, col + q)) {
-                                        toVisitSet1.add(g.getCellID(row + p, col + q));
-                                    }
-                                    //}
-                                }
-                            }
-                        }
-                        hollows1 = getHollowsInNeighbourhood(
-                                result,
-                                toVisitSet1,
-                                treatNoDataValueAsOutflow);
-                        hollows1.removeAll(outflowCellIDs);
-                        hollows2.clear();
-                        toVisitSet1.clear();
-                        /*
-                             hollows1 = getHollowFilledDEMCalculateHollowsInNeighbourhood( result, hollows2 );
-                             hollows1.removeAll( outflowCellIDs );
-                             hollows2.clear();
-                         */
-                        // Trace bottom of each hollow and raise to the height of the lowest cell around it.
-                        iterator1 = hollows1.iterator();
-                        while (iterator1.hasNext()) {
-                            cellIDs[0] = (Grids_2D_ID_long) iterator1.next();
-                            if (!hollowsVisited.contains(cellIDs[0])) {
-                                hollowSet = new HashSet();
-                                hollowSet.add(cellIDs[0]);
-                                row = cellIDs[0].getRow();
-                                col = cellIDs[0].getCol();
-                                toVisitSet1 = new HashSet();
-                                // Step 1: Add all cells in adjoining hollows to hollowSet
-                                for (p = -1; p < 2; p++) {
-                                    for (q = -1; q < 2; q++) {
-                                        if (!(p == 0 && q == 0)) {
-                                            if (g.isInGrid(row + p, col + q)) {
-                                                cellIDs[1] = g.getCellID(row + p, col + q);
-                                                toVisitSet1.add(cellIDs[1]);
-                                            }
-                                        }
-                                    }
-                                }
-                                toVisitSet1.removeAll(outflowCellIDs);
-                                visitedSet2 = new HashSet();
-                                visitedSet2.add(cellIDs[0]);
-                                toVisitSet3 = new HashSet();
-                                toVisitSet3.addAll(toVisitSet1);
-                                calculated2 = false;
-                                while (!calculated2) {
-                                    toVisitSet2 = new HashSet();
-                                    iterator2 = toVisitSet1.iterator();
-                                    while (iterator2.hasNext()) {
-                                        cellIDs[1] = (Grids_2D_ID_long) iterator2.next();
-                                        visitedSet2.add(cellIDs[1]);
-                                        row = cellIDs[1].getRow();
-                                        col = cellIDs[1].getCol();
-                                        for (p = -1; p < 2; p++) {
-                                            for (q = -1; q < 2; q++) {
-                                                if (!(p == 0 && q == 0)) {
-                                                    if (g.isInGrid(row + p, col + q)) {
-                                                        cellIDs[2] = g.getCellID(row + p, col + q);
-                                                        visitedSet1.add(cellIDs[2]);
-                                                        // If a hollow then add to hollow set and visit neighbours if not done already
-                                                        if (hollows1.contains(cellIDs[2])) {
-                                                            hollowSet.add(cellIDs[2]);
-                                                            for (r = -1; r < 2; r++) {
-                                                                for (s = -1; s < 2; s++) {
-                                                                    if (!(r == 0 && s == 0)) { // Is this correct?
-                                                                        if (g.isInGrid(row + p + r, col + q + s)) {
-                                                                            toVisitSet2.add(g.getCellID(row + p + r, col + q + s));
-                                                                        }
-                                                                    }
-                                                                }
-                                                            }
-                                                        }
-                                                    }
-                                                }
-                                            }
-                                        }
-                                    }
-                                    toVisitSet2.removeAll(outflowCellIDs);
-                                    toVisitSet3.addAll(toVisitSet2);
-                                    toVisitSet1 = toVisitSet2;
-                                    toVisitSet1.removeAll(visitedSet2);
-                                    if (toVisitSet1.isEmpty()) {
-                                        calculated2 = true;
-                                    }
-                                }
-                                // Step 2 Examine neighbours of each hollow
-                                toVisitSet3.removeAll(hollowSet);
-                                // NB. toVisitSet3 contains all cells which neighbour the traced hollow
-                                calculated2 = false;
-                                minHeight = Double.MAX_VALUE;
-                                height0 = result.getCell(row, col);
-                                while (!calculated2) {
-                                    toVisitSet2 = new HashSet();
-                                    //toVisitSet2.addAll( toVisitSet3 );
-                                    iterator2 = toVisitSet3.iterator();
-                                    noDataCount = 0;
-                                    outflowCellCount = 0;
-                                    // Step 2.1 Calculate height of the lowest neighbour minHeight // (that is not an outflow cell???)
-                                    while (iterator2.hasNext()) {
-                                        cellIDs[1] = (Grids_2D_ID_long) iterator2.next();
-                                        row = cellIDs[1].getRow();
-                                        col = cellIDs[1].getCol();
-                                        heightDouble = result.getCell(row, col);
-                                        if (heightDouble == resultNoDataValue) {
-                                            noDataCount++;
-                                        } else {
-                                            if (outflowCellIDs.contains(cellIDs[1])) {
-                                                outflowCellCount++;
-                                            } else {
-                                                minHeight = Math.min(minHeight, heightDouble);
-                                            }
-                                            // Is this correct?
-                                            //minHeight = Math.min( minHeight, heightDouble );
-                                        }
-                                    }
-                                    if (noDataCount + outflowCellCount == toVisitSet3.size()) {
-                                        // ge.println("Hollow surrounded by noDataValue or outflow cells!!!");
-                                        // Add _CellIDs of this hollow to outflowCellIDs so that it is not revisited.
-                                        outflowCellIDs.addAll(hollowSet);
-                                        calculated2 = true;
-                                    } else {
-                                        // Step 2.2 Treat cells:
-                                        // If minHeight is higher then add cells with this height to the
-                                        // hollow set and their neighbours to toVisitSet2
-                                        if (minHeight > height0) {
-                                            iterator2 = toVisitSet3.iterator();
-                                            while (iterator2.hasNext()) {
-                                                cellIDs[1] = (Grids_2D_ID_long) iterator2.next();
-                                                row = cellIDs[1].getRow();
-                                                col = cellIDs[1].getCol();
-                                                heightDouble = result.getCell(row, col);
-                                                if (heightDouble == minHeight) {
-                                                    hollowSet.add(cellIDs[1]);
-                                                    toVisitSet2.remove(cellIDs[1]);
-                                                    for (r = -1; r < 2; r++) {
-                                                        for (s = -1; s < 2; s++) {
-                                                            if (!(r == 0L && s == 0L)) {
-                                                                if (g.isInGrid(row + r, col + s)) {
-                                                                    toVisitSet2.add(g.getCellID(row + r, col + s));
-                                                                }
-                                                            }
-                                                        }
-                                                    }
-                                                }
-                                            }
-                                            height0 = minHeight;
-                                            toVisitSet2.removeAll(hollowSet);
-                                            //toVisitSet2.removeAll( outflowCellIDs );
-                                            toVisitSet3 = toVisitSet2;
-                                        } else {
-                                            calculated2 = true;
-                                        }
-                                    }
-                                }
-                                // Step 3 Raise all cells in hollowSet
-                                hollowSet.removeAll(outflowCellIDs);
-                                iterator2 = hollowSet.iterator();
-                                while (iterator2.hasNext()) {
-                                    cellIDs[1] = (Grids_2D_ID_long) iterator2.next();
-                                    row = cellIDs[1].getRow();
-                                    col = cellIDs[1].getCol();
-                                    result.setCell(row, col, Grids_Utilities.getLarger(height0));
-                                }
-                                hollowsVisited.addAll(hollowSet);
-                                visitedSet1.addAll(hollowSet);
-                            }
-                        }
-                        hollows2 = getHollowsInNeighbourhood(
-                                result,
-                                visitedSet1,
-                                treatNoDataValueAsOutflow);
-                    } else {
-                        calculated1 = true;
-                    }
-                } else {
-                    calculated1 = true;
-                }
-            }
-        }
-        return result;
-    }
-
-    /**
-     * @param outflowCellIDsSet
-     * @param outflowHeight The value below which cells in _Grid2DSquareCell are
-     * regarded as outflow cells.
-     * @param g Grids_AbstractGridNumber to process.
-     * @param nrows Number of rows in _Grid2DSquareCell.
-     * @param ncols Number of columns in _Grid2DSquareCell.
-     * @param hoome If true then encountered OutOfMemeroyErrors are handled. If
-     * false then an encountered OutOfMemeroyError is thrown.
-     * @return HashSet containing Grids_AbstractGridNumber.CellIDs of those
-     * cells in _Grid2DSquareCell that are to be regarded as outflow cells.
-     * Outflow cells are those: with a value <= outflowHeight; those with CellID
-     * in outflowCellIDsSet; and if _TreatNoDataValueAsOutflow is true then any
-     * cell with a value of NoDataValue.
-     */
-    private HashSet getHollowFilledDEMOutflowCellIDs(
-            HashSet outflowCellIDsSet,
-            double outflowHeight,
-            Grids_AbstractGridNumber g,
-            long nrows,
-            long ncols,
-            boolean treatNoDataValueAsOutflow) {
-        ge.checkAndMaybeFreeMemory();
-        HashSet outflowCellIDs = new HashSet();
-        if (!(outflowCellIDsSet == null)) {
-            outflowCellIDs.addAll(outflowCellIDsSet);
-        }
-        long row;
-        long col;
-
-        if (g.getClass() == Grids_GridInt.class) {
-            Grids_GridInt gi = (Grids_GridInt) g;
-            int noDataValue = gi.getNoDataValue();
-            int height;
-            for (row = 0; row < nrows; row++) {
-                for (col = 0; col < ncols; col++) {
-                    height = gi.getCell(row, col);
-                    if (treatNoDataValueAsOutflow) {
-                        if ((height == noDataValue) || (height <= outflowHeight)) {
-                            outflowCellIDs.add(gi.getCellID(row, col));
-                        }
-                    } else {
-                        if ((height != noDataValue) && (height <= outflowHeight)) {
-                            outflowCellIDs.add(gi.getCellID(row, col));
-                        }
-                    }
-                }
-            }
-        } else {
-            // ( _Grid2DSquareCell.getClass() == Grids_GridDouble.class )
-            Grids_GridDouble gd = (Grids_GridDouble) g;
-            double noDataValue = gd.getNoDataValue();
-            double height;
-            for (row = 0; row < nrows; row++) {
-                for (col = 0; col < ncols; col++) {
-                    height = gd.getCell(row, col);
-                    if (treatNoDataValueAsOutflow) {
-                        if ((height == noDataValue) || (height <= outflowHeight)) {
-                            outflowCellIDs.add(gd.getCellID(row, col));
-                        }
-                    } else {
-                        if ((height != noDataValue) && (height <= outflowHeight)) {
-                            outflowCellIDs.add(gd.getCellID(row, col));
-                        }
-                    }
-                }
-            }
-        }
-        return outflowCellIDs;
-    }
-
-    /**
-     *
-     *
-     *
-     * @param g Grids_AbstractGridNumber to be processed.
-     * @param nrows Number of rows in _Grid2DSquareCell.
-     * @param ncols Number of columns in _Grid2DSquareCell.
-     * @param hoome If true then encountered OutOfMemeroyErrors are handled. If
-     * false then an encountered OutOfMemeroyError is thrown.
-     * @return HashSet containing _CellIDs which identifies cells which are
-     * hollows. If _TreatNoDataValueAsOutflow is true then hollows are cells for
-     * which all neighbouring cells in the immediate 8 cell neighbourhood are
-     * either the same value or higher. If _TreatNoDataValueAsOutflow is false
-     * then hollows are cells for which all neighbouring cells in the immediate
-     * 8 cell neighbourhood are either the same value or higher or noDataValues.
-     */
-    private HashSet getHollowFilledDEMInitialHollowsHashSet(
-            Grids_AbstractGridNumber g,
-            long nrows,
-            long ncols,
-            boolean treatNoDataValueAsOutflow) {
-        ge.checkAndMaybeFreeMemory();
-        HashSet initialHollowsHashSet = new HashSet();
-        int k;
-        // Initialise hollows
-        long row;
-        long col;
-        long p;
-        long q;
-        if (g.getClass() == Grids_GridInt.class) {
-            Grids_GridInt gi = (Grids_GridInt) g;
-            int ndv = gi.getNoDataValue();
-            int[] h = new int[9];
-            for (row = 0; row < nrows; row++) {
-                for (col = 0; col < ncols; col++) {
-                    h[0] = gi.getCell(row, col);
-                    if (h[0] != ndv) {
-                        k = 0;
-                        for (p = -1; p < 2; p++) {
-                            for (q = -1; q < 2; q++) {
-                                if (!(p == 0 && q == 0)) {
-                                    k++;
-                                    h[k] = gi.getCell(row + p, col + q);
-                                }
-                            }
-                        }
-                        if (treatNoDataValueAsOutflow) {
-                            if ((h[1] >= h[0])
-                                    && (h[2] >= h[0])
-                                    && (h[3] >= h[0])
-                                    && (h[4] >= h[0])
-                                    && (h[5] >= h[0])
-                                    && (h[6] >= h[0])
-                                    && (h[7] >= h[0])
-                                    && (h[8] >= h[0])) {
-                                initialHollowsHashSet.add(g.getCellID(row, col));
-                            }
-                        } else {
-                            if ((h[1] >= h[0] || h[1] == ndv)
-                                    && (h[2] >= h[0] || h[2] == ndv)
-                                    && (h[3] >= h[0] || h[3] == ndv)
-                                    && (h[4] >= h[0] || h[4] == ndv)
-                                    && (h[5] >= h[0] || h[5] == ndv)
-                                    && (h[6] >= h[0] || h[6] == ndv)
-                                    && (h[7] >= h[0] || h[7] == ndv)
-                                    && (h[8] >= h[0] || h[8] == ndv)) {
-                                initialHollowsHashSet.add(g.getCellID(row, col));
-                            }
-                        }
-                    }
-                }
-            }
-        } else {
-            // ( _Grid2DSquareCell.getClass() == Grids_GridDouble.class )
-            Grids_GridDouble gd = (Grids_GridDouble) g;
-            double ndv = gd.getNoDataValue();
-            double[] h = new double[9];
-            for (row = 0; row < nrows; row++) {
-                for (col = 0; col < ncols; col++) {
-                    h[0] = gd.getCell(row, col);
-                    if (h[0] != ndv) {
-                        k = 0;
-                        for (p = -1; p < 2; p++) {
-                            for (q = -1; q < 2; q++) {
-                                if (!(p == 0 && q == 0)) {
-                                    k++;
-                                    h[k] = gd.getCell(row + p, col + q);
-                                }
-                            }
-                        }
-                        if (treatNoDataValueAsOutflow) {
-                            if ((h[1] >= h[0])
-                                    && (h[2] >= h[0])
-                                    && (h[3] >= h[0])
-                                    && (h[4] >= h[0])
-                                    && (h[5] >= h[0])
-                                    && (h[6] >= h[0])
-                                    && (h[7] >= h[0])
-                                    && (h[8] >= h[0])) {
-                                initialHollowsHashSet.add(g.getCellID(row, col));
-                            }
-                        } else {
-                            if ((h[1] >= h[0] || h[1] == ndv)
-                                    && (h[2] >= h[0] || h[2] == ndv)
-                                    && (h[3] >= h[0] || h[3] == ndv)
-                                    && (h[4] >= h[0] || h[4] == ndv)
-                                    && (h[5] >= h[0] || h[5] == ndv)
-                                    && (h[6] >= h[0] || h[6] == ndv)
-                                    && (h[7] >= h[0] || h[7] == ndv)
-                                    && (h[8] >= h[0] || h[8] == ndv)) {
-                                initialHollowsHashSet.add(g.getCellID(row, col));
-                            }
-                        }
-                    }
-                }
-            }
-        }
-        return initialHollowsHashSet;
-    }
-
-    /**
-     * Returns a HashSet of _CellIDs for identifying any cells that might be
-     * hollows in grid, only those cells with IDs in the neighbourhood of those
-     * cells with IDs in _CellIDs need be checked.
-     *
-     *
-     *
-     * @param g The Grids_AbstractGridNumber to be processed.
-     * @param cellIDs the HashSet storing _CellIDs that must be examined.
-     */
-    private HashSet getHollowsInNeighbourhood(
-            Grids_AbstractGridNumber g,
-            HashSet cellIDs,
-            boolean treatNoDataValueAsOutflow) {
-        ge.checkAndMaybeFreeMemory();
-        HashSet result = new HashSet();
-        HashSet visited1 = new HashSet();
-        Grids_2D_ID_long cellID;
-        long row;
-        long col;
-        long a;
-        long b;
-        long p;
-        long q;
-        int k;
-        Iterator iterator1 = cellIDs.iterator();
-        if (g.getClass() == Grids_GridInt.class) {
-            Grids_GridInt gi = (Grids_GridInt) g;
-            int ndv = gi.getNoDataValue();
-            int[] h = new int[9];
-            while (iterator1.hasNext()) {
-                cellID = (Grids_2D_ID_long) iterator1.next();
-                if (!visited1.contains(cellID)) {
-                    row = cellID.getRow();
-                    col = cellID.getCol();
-                    // Examine neighbourhood
-                    for (a = -1; a < 2; a++) {
-                        for (b = -1; b < 2; b++) {
-                            visited1.add(gi.getCellID(row + a, col + b));
-                            h[0] = gi.getCell(row + a, col + b);
-                            if (h[0] != ndv) {
-                                k = 0;
-                                for (p = -1; p < 2; p++) {
-                                    for (q = -1; q < 2; q++) {
-                                        if (!(p == 0 && q == 0)) {
-                                            k++;
-                                            h[k] = gi.getCell(
-                                                    row + a + p,
-                                                    col + b + q);
-                                        }
-                                    }
-                                }
-                                if (treatNoDataValueAsOutflow) {
-                                    if ((h[1] >= h[0])
-                                            && (h[2] >= h[0])
-                                            && (h[3] >= h[0])
-                                            && (h[4] >= h[0])
-                                            && (h[5] >= h[0])
-                                            && (h[6] >= h[0])
-                                            && (h[7] >= h[0])
-                                            && (h[8] >= h[0])) {
-                                        result.add(g.getCellID(row + a, col + b));
-                                    }
-                                } else {
-                                    if ((h[1] >= h[0] || h[1] == ndv)
-                                            && (h[2] >= h[0] || h[2] == ndv)
-                                            && (h[3] >= h[0] || h[3] == ndv)
-                                            && (h[4] >= h[0] || h[4] == ndv)
-                                            && (h[5] >= h[0] || h[5] == ndv)
-                                            && (h[6] >= h[0] || h[6] == ndv)
-                                            && (h[7] >= h[0] || h[7] == ndv)
-                                            && (h[8] >= h[0] || h[8] == ndv)) {
-                                        result.add(gi.getCellID(row + a, col + b));
-                                    }
-                                }
-                            }
-                        }
-                    }
-                }
-            }
-        } else {
-            // ( _Grid2DSquareCell.getClass() == Grids_GridDouble.class )
-            Grids_GridDouble gd = (Grids_GridDouble) g;
-            double ndv = gd.getNoDataValue();
-            double[] h = new double[9];
-            while (iterator1.hasNext()) {
-                cellID = (Grids_2D_ID_long) iterator1.next();
-                if (!visited1.contains(cellID)) {
-                    row = cellID.getRow();
-                    col = cellID.getCol();
-                    // Examine neighbourhood
-                    for (a = -1; a < 2; a++) {
-                        for (b = -1; b < 2; b++) {
-                            visited1.add(gd.getCellID(row + a, col + b));
-                            h[0] = gd.getCell(row + a, col + b);
-                            if (h[0] != ndv) {
-                                k = 0;
-                                for (p = -1; p < 2; p++) {
-                                    for (q = -1; q < 2; q++) {
-                                        if (!(p == 0 && q == 0)) {
-                                            k++;
-                                            h[k] = gd.getCell(
-                                                    row + a + p,
-                                                    col + b + q);
-                                        }
-                                    }
-                                }
-                                if (treatNoDataValueAsOutflow) {
-                                    if ((h[1] >= h[0])
-                                            && (h[2] >= h[0])
-                                            && (h[3] >= h[0])
-                                            && (h[4] >= h[0])
-                                            && (h[5] >= h[0])
-                                            && (h[6] >= h[0])
-                                            && (h[7] >= h[0])
-                                            && (h[8] >= h[0])) {
-                                        result.add(g.getCellID(row + a, col + b));
-                                    }
-                                } else {
-                                    if ((h[1] >= h[0] || h[1] == ndv)
-                                            && (h[2] >= h[0] || h[2] == ndv)
-                                            && (h[3] >= h[0] || h[3] == ndv)
-                                            && (h[4] >= h[0] || h[4] == ndv)
-                                            && (h[5] >= h[0] || h[5] == ndv)
-                                            && (h[6] >= h[0] || h[6] == ndv)
-                                            && (h[7] >= h[0] || h[7] == ndv)
-                                            && (h[8] >= h[0] || h[8] == ndv)) {
-                                        result.add(gd.getCellID(row + a, col + b));
-                                    }
-                                }
-                            }
-                        }
-                    }
-                }
-            }
-        }
-        return result;
-    }
-
-    private HashSet getHollowFilledDEMCalculateHollows(
-            Grids_AbstractGridNumber g,
-            HashSet cellIDs) {
-        ge.checkAndMaybeFreeMemory();
-        if ((g.getNCols() * g.getNRows()) / 4 < cellIDs.size()) {
-            // return getInitialHollowsHashSet( grid );
-        }
-        HashSet result = new HashSet();
-        Grids_2D_ID_long cellID;
-        long row;
-        long col;
-        long p;
-        long q;
-        int k;
-        //int noDataCount;
-        Iterator iterator1 = cellIDs.iterator();
-        if (g.getClass() == Grids_GridInt.class) {
-            Grids_GridInt gi = (Grids_GridInt) g;
-            int ndv = gi.getNoDataValue();
-            int[] h = new int[9];
-            while (iterator1.hasNext()) {
-                cellID = (Grids_2D_ID_long) iterator1.next();
-                row = cellID.getRow();
-                col = cellID.getCol();
-                h[0] = gi.getCell(row, col);
-                if (h[0] != ndv) {
-                    //noDataCount = 0;
-                    k = 0;
-                    for (p = -1; p < 2; p++) {
-                        for (q = -1; q < 2; q++) {
-                            if (!(p == 0 && q == 0)) {
-                                k++;
-                                h[k] = gi.getCell(row + p, col + q);
-                                //if ( heights[ k ] == noDataValue ) {
-                                //    noDataCount ++;
-                                //}
-                            }
-                        }
-                    }
-                    // This deals with single isolated cells surrounded by noDataValues
-                    //if ( noDataCount < 8 ) {
-                    if ((h[1] >= h[0] || h[1] == ndv)
-                            && (h[2] >= h[0] || h[2] == ndv)
-                            && (h[3] >= h[0] || h[3] == ndv)
-                            && (h[4] >= h[0] || h[4] == ndv)
-                            && (h[5] >= h[0] || h[5] == ndv)
-                            && (h[6] >= h[0] || h[6] == ndv)
-                            && (h[7] >= h[0] || h[7] == ndv)
-                            && (h[8] >= h[0] || h[8] == ndv)) {
-                        result.add(cellID);
-                    }
-                    //}
-                }
-            }
-        } else { // ( _Grid2DSquareCell.getClass() == Grids_GridDouble.class )
-            Grids_GridDouble gd = (Grids_GridDouble) g;
-            double ndv = gd.getNoDataValue();
-            double[] h = new double[9];
-            while (iterator1.hasNext()) {
-                cellID = (Grids_2D_ID_long) iterator1.next();
-                row = cellID.getRow();
-                col = cellID.getCol();
-                h[0] = gd.getCell(row, col);
-                if (h[0] != ndv) {
-                    //noDataCount = 0;
-                    k = 0;
-                    for (p = -1; p < 2; p++) {
-                        for (q = -1; q < 2; q++) {
-                            if (!(p == 0 && q == 0)) {
-                                k++;
-                                h[k] = gd.getCell(row + p, col + q);
-                                //if ( heights[ k ] == noDataValue ) {
-                                //    noDataCount ++;
-                                //}
-
-                            }
-                        }
-                    }
-                    // This deals with single isolated cells surrounded by noDataValues
-                    //if ( noDataCount < 8 ) {
-                    if ((h[1] >= h[0] || h[1] == ndv)
-                            && (h[2] >= h[0] || h[2] == ndv)
-                            && (h[3] >= h[0] || h[3] == ndv)
-                            && (h[4] >= h[0] || h[4] == ndv)
-                            && (h[5] >= h[0] || h[5] == ndv)
-                            && (h[6] >= h[0] || h[6] == ndv)
-                            && (h[7] >= h[0] || h[7] == ndv)
-                            && (h[8] >= h[0] || h[8] == ndv)) {
-                        result.add(cellID);
-
-                    } //}
-                }
-            }
-        }
-        return result;
-    }
-
-    private boolean isGridInt(int i) {
-        return i == 0 || i == 13 || i == 24 || i == 35 || i == 46 || i == 57 || i == 63;
-    }
-
-    /**
-     * Returns an Grids_GridDouble[] metrics1 where: metrics1[0] = no data
-     * count; metrics1[1] = flatness; metrics1[2] = roughness; metrics1[3] =
-     * slopyness; metrics1[4] = levelness; metrics1[5] = totalDownness;
-     * metrics1[6] = averageDownness; metrics1[7] = totalUpness; metrics1[8] =
-     * averageUpness; metrics1[9] = maxd_hhhh [ sum of distance weighted maximum
-     * height differences ]; metrics1[10] = mind_hhhh [ sum of distance weighted
-     * minimum height differences ]; metrics1[11] = sumd_hhhh [ sum of distance
-     * weighted height differences ]; metrics1[12] = aved_hhhh [ sum of distance
-     * weighted average height difference ]; metrics1[13] = count_hhhh [ count
-     * ]; metrics1[14] = w_hhhh [ sum of distance weights ]; metrics1[15] =
-     * mind_hxhx_ai_hhhl [ sum of distance weighted ( minimum difference of
-     * cells adjacent to lower cell ) ]; metrics1[16] = maxd_hxhx_ai_hhhl [ sum
-     * of distance weighted ( maximum difference of cells adjacent to lower cell
-     * ) ]; metrics1[17] = sumd_hxhx_ai_hhhl [ sum of distance weighted ( sum of
-     * differences of cells adjacent to lower cell ) ]; metrics1[18] =
-     * d_xhxx_ai_hhhl [ sum of distance weighted ( difference of cell opposite
-     * lower cell ) ]; metrics1[19] = d_xxxl_ai_hhhl [ sum of distance weighted
-     * ( difference of lower cell ) ]; metrics1[20] = sumd_xhxl_ai_hhhl [ sum of
-     * distance weighted ( sum of differences of lower cell and cell opposite )
-     * ]; metrics1[21] = mind_abs_xhxl_ai_hhhl [ sum of distance weighted (
-     * minimum difference magnitude of lower cell and cell opposite ) ];
-     * metrics1[22] = maxd_abs_xhxl_ai_hhhl [ sum of distance weighted ( maximum
-     * difference magnitude of lower cell and cell opposite ) ]; metrics1[23] =
-     * sumd_abs_xhxl_ai_hhhl [ sum of distance weighted ( sum of difference
-     * magnitudes of lower cell and cell opposite ) ]; metrics1[24] = count_hhhl
-     * [ count ]; metrics1[25] = w_hhhl [ sum of distance weights ];
-     * metrics1[26] = mind_hxhx_ai_hlhl [ sum of distance weighted ( minimum
-     * difference of higher cells ) ]; metrics1[27] = maxd_hxhx_ai_hlhl [ sum of
-     * distance weighted ( maximum difference of higher cells ) ]; metrics1[28]
-     * = sumd_hxhx_ai_hlhl [ sum of distance weighted ( sum differences of
-     * higher cells ) ]; metrics1[29] = mind_xlxl_ai_hlhl [ sum of distance
-     * weighted ( minimum difference of lower cells ) ]; metrics1[30] =
-     * maxd_xlxl_ai_hlhl [ sum of distance weighted ( maximum difference of
-     * lower cells ) ]; metrics1[31] = sumd_xlxl_ai_hlhl [ sum of distance
-     * weighted ( sum of differences of lower cells ) ]; metrics1[32] =
-     * mind_abs_hlhl [ sum of distance weighted ( minimum difference magnitude
-     * of cells ) ]; metrics1[33] = maxd_abs_hlhl [ sum of distance weighted (
-     * maximum difference magnitude of cells ) ]; metrics1[34] = sumd_abs_hlhl [
-     * sum of distance weighted ( sum of difference magnitudes of cells ) ];
-     * metrics1[35] = count_hlhl [ count ]; metrics1[36] = w_hlhl [ sum of
-     * distance weights ]; metrics1[37] = mind_hhxx_ai_hhll [ sum of distance
-     * weighted ( minimum difference of higher cells ) ]; metrics1[38] =
-     * maxd_hhxx_ai_hhll [ sum of distance weighted ( maximum difference of
-     * higher cells ) ]; metrics1[39] = sumd_hhxx_ai_hhll [ sum of distance
-     * weighted ( sum of differences of higher cells ) ]; metrics1[40] =
-     * mind_xxll_ai_hhll [ sum of distance weighted ( minimum difference of
-     * lower cells ) ]; metrics1[41] = maxd_xxll_ai_hhll [ sum of distance
-     * weighted ( maximum difference of lower cells ) ]; metrics1[42] =
-     * sumd_xxll_ai_hhll [ sum of distance weighted ( sum of differences of
-     * lower cells ) ]; metrics1[43] = mind_abs_hhll [ sum of distance weighted
-     * ( minimum difference magnitude of cells ) ]; metrics1[44] = maxd_abs_hhll
-     * [ sum of distance weighted ( maximum difference magnitude of cells ) ];
-     * metrics1[45] = sumd_abs_hhll [ sum of distance weighted ( sum of
-     * difference magnitudes of cells ) ]; metrics1[46] = count_hhll [ count ];
-     * metrics1[47] = w_hhll [ sum of distance weights ]; metrics1[48] =
-     * mind_lxlx_ai_lllh [ sum of distance weighted ( minimum difference of
-     * cells adjacent to higher cell ) ]; metrics1[49] = maxd_lxlx_ai_lllh [ sum
-     * of distance weighted ( maximum difference of cells adjacent to higher
-     * cell ) ]; metrics1[50] = sumd_lxlx_ai_lllh [ sum of distance weighted (
-     * sum of differences of cells adjacent to higher cell ) ]; metrics1[51] =
-     * d_xlxx_ai_lllh [ sum of distance weighted ( difference of cell opposite
-     * higher cell ) ]; metrics1[52] = d_xxxh_ai_lllh [ sum of distance weighted
-     * ( difference of higher cell ) ]; metrics1[53] = sumd_xlxh_ai_lllh [ sum
-     * of distance weighted ( sum of differences of higher cell and cell
-     * opposite ) ]; metrics1[54] = mind_abs_xlxh_ai_lllh [ sum of distance
-     * weighted ( minimum difference magnitude of higher cell and cell opposite
-     * ) ]; metrics1[55] = maxd_abs_xlxh_ai_lllh [ sum of distance weighted (
-     * maximum difference magnitude of higher cell and cell opposite ) ];
-     * metrics1[56] = sumd_abs_xlxh_ai_lllh [ sum of distance weighted ( sum of
-     * difference magnitudes of higher cell and cell opposite ) ]; metrics1[57]
-     * = count_lllh [ count ]; metrics1[58] = w_lllh [ sum of distance weights
-     * ]; metrics1[59] = maxd_llll [ sum of distance weighted maximum height
-     * differences ]; metrics1[60] = mind_llll [ sum of distance weighted
-     * minimum height differences ]; metrics1[61] = sumd_llll [ sum of distance
-     * weighted height differences ]; metrics1[62] = aved_llll [ sum of distance
-     * weighted average height difference ]; metrics1[63] = count_llll [ count
-     * ]; metrics1[64] = w_llll [ sum of distance weights ];
-     *
-     * @param g the Grids_GridDouble to be processed
-     * @param distance the distance within which metrics will be calculated
-     * @param weightIntersect kernel parameter ( weight at the centre )
-     * @param weightFactor kernel parameter ( distance decay )
-     * @param gdf The Grids_GridDoubleFactory for creating grids
-     * @param gif
-     * @param swapOutInitialisedFiles
-     * @param swapOutProcessedChunks
-     * @return
-     */
-    public Grids_AbstractGridNumber[] getMetrics1(Grids_AbstractGridNumber g,
-            double distance, double weightIntersect, double weightFactor,
-            Grids_GridDoubleFactory gdf, Grids_GridIntFactory gif,
-            boolean swapOutInitialisedFiles, boolean swapOutProcessedChunks) {
-        ge.checkAndMaybeFreeMemory();
-        if (gdf.getChunkNCols() != gif.getChunkNCols()
-                || gdf.getChunkNRows() != gif.getChunkNRows()) {
-            log(0, "Warning! ((gridDoubleFactory.getChunkNcols() "
-                    + "!= gridIntFactory.getChunkNcols()) || "
-                    + "(gridDoubleFactory.getChunkNrows() != "
-                    + "gridIntFactory.getChunkNrows()))");
-        }
-        Grids_AbstractGridNumber[] metrics1;
-        metrics1 = new Grids_AbstractGridNumber[65];
-        long ncols = g.getNCols();
-        long nrows = g.getNRows();
-        Grids_Dimensions dimensions = g.getDimensions();
-        boolean isInitialised = false;
-        String[] metrics1Names = getMetrics1Names();
-        File file;
-        File dir;
-        for (int i = 0; i < metrics1.length; i++) {
-            ge.checkAndMaybeFreeMemory();
-            if (isGridInt(i)) {
-                dir = Files.createNewFile(Files.getGeneratedGridIntDir());
-            } else {
-                dir = Files.createNewFile(Files.getGeneratedGridDoubleDir());
-            }
-            do {
-                try {
-                    if (isGridInt(i)) {
-                        metrics1[i] = (Grids_GridInt) gif.create(dir, nrows,
-                                ncols, dimensions);
-                    } else {
-                        metrics1[i] = (Grids_GridDouble) gdf.create(dir, nrows,
-                                ncols, dimensions);
-                    }
-                    if (swapOutInitialisedFiles) {
-                        metrics1[i].writeToFile();
-                    }
-                    metrics1[i].setName(metrics1Names[i]);
-                    isInitialised = true;
-                } catch (OutOfMemoryError e) {
-                    ge.clearMemoryReserve();
-                    System.err.println("OutOfMemoryError in getMetrics1(...) initialisation");
-                    if (!ge.swapChunk(ge.HOOMEF)) {
-                        throw e;
-                    }
-                    ge.initMemoryReserve();
-                }
-                System.out.println("Initialised result[" + i + "]");
-            } while (!isInitialised);
-        }
-        return getMetrics1(metrics1, g, dimensions, distance, weightIntersect,
-                weightFactor, swapOutProcessedChunks);
-    }
-
-    /**
-     * TODO
-     *
-     * @return
-     */
-    protected String[] getMetrics1Names() {
-        String[] names = new String[65];
-        names[0] = "noDataCount";
-        names[1] = "flatness";
-        names[2] = "roughness";
-        names[3] = "slopyness";
-        names[4] = "levelness";
-        names[5] = "totalDownness";
-        names[6] = "averageDownness";
-        names[7] = "totalUpness";
-        names[8] = "averageUpness";
-        names[9] = "maxd_hhhh";
-        names[10] = "mind_hhhh";
-        names[11] = "sumd_hhhh";
-        names[12] = "aved_hhhh";
-        names[13] = "count_hhhh";
-        names[14] = "w_hhhh";
-        names[15] = "mind_hxhx_ai_hhhl";
-        names[16] = "maxd_hxhx_ai_hhhl";
-        names[17] = "sumd_hxhx_ai_hhhl";
-        names[18] = "d_xhxx_ai_hhhl";
-        names[19] = "d_xxxl_ai_hhhl";
-        names[20] = "sumd_xhxl_ai_hhhl";
-        names[21] = "mind_abs_xhxl_ai_hhhl";
-        names[22] = "maxd_abs_xhxl_ai_hhhl";
-        names[23] = "sumd_abs_xhxl_ai_hhhl";
-        names[24] = "count_hhhl";
-        names[25] = "w_hhhl";
-        names[26] = "mind_hxhx_ai_hlhl";
-        names[27] = "maxd_hxhx_ai_hlhl";
-        names[28] = "sumd_hxhx_ai_hlhl";
-        names[29] = "mind_xlxl_ai_hlhl";
-        names[30] = "maxd_xlxl_ai_hlhl";
-        names[31] = "sumd_xlxl_ai_hlhl";
-        names[32] = "mind_abs_hlhl";
-        names[33] = "maxd_abs_hlhl";
-        names[34] = "sumd_abs_hlhl";
-        names[35] = "count_hlhl";
-        names[36] = "w_hlhl";
-        names[37] = "mind_hhxx_ai_hhll";
-        names[38] = "maxd_hhxx_ai_hhll";
-        names[39] = "sumd_hhxx_ai_hhll";
-        names[40] = "mind_xxll_ai_hhll";
-        names[41] = "maxd_xxll_ai_hhll";
-        names[42] = "sumd_xxll_ai_hhll";
-        names[43] = "mind_abs_hhll";
-        names[44] = "maxd_abs_hhll";
-        names[45] = "sumd_abs_hhll";
-        names[46] = "count_hhll";
-        names[47] = "w_hhll";
-        names[48] = "mind_lxlx_ai_lllh";
-        names[49] = "maxd_lxlx_ai_lllh";
-        names[50] = "sumd_lxlx_ai_lllh";
-        names[51] = "d_xlxx_ai_lllh";
-        names[52] = "d_xxxh_ai_lllh";
-        names[53] = "sumd_xlxh_ai_lllh";
-        names[54] = "mind_abs_xlxh_ai_lllh";
-        names[55] = "maxd_abs_xlxh_ai_lllh";
-        names[56] = "sumd_abs_xlxh_ai_lllh";
-        names[57] = "count_lllh";
-        names[58] = "w_lllh";
-        names[59] = "maxd_llll";
-        names[60] = "mind_llll";
-        names[61] = "sumd_llll";
-        names[62] = "aved_llll";
-        names[63] = "count_llll";
-        names[64] = "w_llll";
-        return names;
-    }
-
-    /**
-     * Returns an Grids_GridDouble[] metrics1 where: \n metrics1[0] = no data
-     * count; \n metrics1[1] = flatness; \n metrics1[2] = roughness; \n
-     * metrics1[3] = slopyness; \n metrics1[4] = levelness; \n metrics1[5] =
-     * totalDownness; \n metrics1[6] = averageDownness; \n metrics1[7] =
-     * totalUpness; \n metrics1[8] = averageUpness; \n metrics1[9] = maxd_hhhh [
-     * sum of distance weighted maximum height differences ]; \n metrics1[10] =
-     * mind_hhhh [ sum of distance weighted minimum height differences ]; \n
-     * metrics1[11] = sumd_hhhh [ sum of distance weighted height differences ];
-     * \n metrics1[12] = aved_hhhh [ sum of distance weighted average height
-     * difference ]; \n metrics1[13] = count_hhhh [ count ]; \n metrics1[14] =
-     * w_hhhh [ sum of distance weights ]; \n metrics1[15] = mind_hxhx_ai_hhhl [
-     * sum of distance weighted ( minimum difference of cells adjacent to lower
-     * cell ) ]; \n metrics1[16] = maxd_hxhx_ai_hhhl [ sum of distance weighted
-     * ( maximum difference of cells adjacent to lower cell ) ]; \n metrics1[17]
-     * = sumd_hxhx_ai_hhhl [ sum of distance weighted ( sum of differences of
-     * cells adjacent to lower cell ) ]; \n metrics1[18] = d_xhxx_ai_hhhl [ sum
-     * of distance weighted ( difference of cell opposite lower cell ) ]; \n
-     * metrics1[19] = d_xxxl_ai_hhhl [ sum of distance weighted ( difference of
-     * lower cell ) ]; \n metrics1[20] = sumd_xhxl_ai_hhhl [ sum of distance
-     * weighted ( sum of differences of lower cell and cell opposite ) ]; \n
-     * metrics1[21] = mind_abs_xhxl_ai_hhhl [ sum of distance weighted ( minimum
-     * difference magnitude of lower cell and cell opposite ) ]; \n metrics1[22]
-     * = maxd_abs_xhxl_ai_hhhl [ sum of distance weighted ( maximum difference
-     * magnitude of lower cell and cell opposite ) ]; \n metrics1[23] =
-     * sumd_abs_xhxl_ai_hhhl [ sum of distance weighted ( sum of difference
-     * magnitudes of lower cell and cell opposite ) ]; \n metrics1[24] =
-     * count_hhhl [ count ]; \n metrics1[25] = w_hhhl [ sum of distance weights
-     * ]; \n metrics1[26] = mind_hxhx_ai_hlhl [ sum of distance weighted (
-     * minimum difference of higher cells ) ]; \n metrics1[27] =
-     * maxd_hxhx_ai_hlhl [ sum of distance weighted ( maximum difference of
-     * higher cells ) ]; \n metrics1[28] = sumd_hxhx_ai_hlhl [ sum of distance
-     * weighted ( sum differences of higher cells ) ]; \n metrics1[29] =
-     * mind_xlxl_ai_hlhl [ sum of distance weighted ( minimum difference of
-     * lower cells ) ]; \n metrics1[30] = maxd_xlxl_ai_hlhl [ sum of distance
-     * weighted ( maximum difference of lower cells ) ]; \n metrics1[31] =
-     * sumd_xlxl_ai_hlhl [ sum of distance weighted ( sum of differences of
-     * lower cells ) ]; \n metrics1[32] = mind_abs_hlhl [ sum of distance
-     * weighted ( minimum difference magnitude of cells ) ]; \n metrics1[33] =
-     * maxd_abs_hlhl [ sum of distance weighted ( maximum difference magnitude
-     * of cells ) ]; \n metrics1[34] = sumd_abs_hlhl [ sum of distance weighted
-     * ( sum of difference magnitudes of cells ) ]; \n metrics1[35] = count_hlhl
-     * [ count ]; \n metrics1[36] = w_hlhl [ sum of distance weights ]; \n
-     * metrics1[37] = mind_hhxx_ai_hhll [ sum of distance weighted ( minimum
-     * difference of higher cells ) ]; \n metrics1[38] = maxd_hhxx_ai_hhll [ sum
-     * of distance weighted ( maximum difference of higher cells ) ]; \n
-     * metrics1[39] = sumd_hhxx_ai_hhll [ sum of distance weighted ( sum of
-     * differences of higher cells ) ]; \n metrics1[40] = mind_xxll_ai_hhll [
-     * sum of distance weighted ( minimum difference of lower cells ) ]; \n
-     * metrics1[41] = maxd_xxll_ai_hhll [ sum of distance weighted ( maximum
-     * difference of lower cells ) ]; \n metrics1[42] = sumd_xxll_ai_hhll [ sum
-     * of distance weighted ( sum of differences of lower cells ) ]; \n
-     * metrics1[43] = mind_abs_hhll [ sum of distance weighted ( minimum
-     * difference magnitude of cells ) ]; \n metrics1[44] = maxd_abs_hhll [ sum
-     * of distance weighted ( maximum difference magnitude of cells ) ]; \n
-     * metrics1[45] = sumd_abs_hhll [ sum of distance weighted ( sum of
-     * difference magnitudes of cells ) ]; \n metrics1[46] = count_hhll [ count
-     * ]; \n metrics1[47] = w_hhll [ sum of distance weights ]; \n metrics1[48]
-     * = mind_lxlx_ai_lllh [ sum of distance weighted ( minimum difference of
-     * cells adjacent to higher cell ) ]; \n metrics1[49] = maxd_lxlx_ai_lllh [
-     * sum of distance weighted ( maximum difference of cells adjacent to higher
-     * cell ) ]; \n metrics1[50] = sumd_lxlx_ai_lllh [ sum of distance weighted
-     * ( sum of differences of cells adjacent to higher cell ) ]; \n
-     * metrics1[51] = d_xlxx_ai_lllh [ sum of distance weighted ( difference of
-     * cell opposite higher cell ) ]; \n metrics1[52] = d_xxxh_ai_lllh [ sum of
-     * distance weighted ( difference of higher cell ) ]; \n metrics1[53] =
-     * sumd_xlxh_ai_lllh [ sum of distance weighted ( sum of differences of
-     * higher cell and cell opposite ) ]; \n metrics1[54] =
-     * mind_abs_xlxh_ai_lllh [ sum of distance weighted ( minimum difference
-     * magnitude of higher cell and cell opposite ) ]; \n metrics1[55] =
-     * maxd_abs_xlxh_ai_lllh [ sum of distance weighted ( maximum difference
-     * magnitude of higher cell and cell opposite ) ]; \n metrics1[56] =
-     * sumd_abs_xlxh_ai_lllh [ sum of distance weighted ( sum of difference
-     * magnitudes of higher cell and cell opposite ) ]; \n metrics1[57] =
-     * count_lllh [ count ]; \n metrics1[58] = w_lllh [ sum of distance weights
-     * ]; \n metrics1[59] = maxd_llll [ sum of distance weighted maximum height
-     * differences ]; \n metrics1[60] = mind_llll [ sum of distance weighted
-     * minimum height differences ]; \n metrics1[61] = sumd_llll [ sum of
-     * distance weighted height differences ]; \n metrics1[62] = aved_llll [ sum
-     * of distance weighted average height difference ]; \n metrics1[63] =
-     * count_llll [ count ]; \n metrics1[64] = w_llll [ sum of distance weights
-     * ]; \n
-     *
-     * @param metrics1 an Grids_GridDouble[] for storing result \n
-     * @param g the Grids_GridDouble to be processed \n
-     * @param dimensions
-     * @param distance the distance within which metrics will be calculated \n
-     * @param weightIntersect kernel parameter ( weight at the centre ) \n
-     * @param weightFactor kernel parameter ( distance decay ) \n Going directly
-     * to this method is useful if the initialisation of the metrics1 is slow
-     * and has already been done.
-     * @param swapOutProcessedChunks If this is true, then intermediate swapping
-     * is done to try to prevent OutOfMemoryErrors Being Encountered. Perhaps
-     * set this to true for large grids if the process seems to get stuck.
-     * @return
-     */
-    public Grids_AbstractGridNumber[] getMetrics1(
-            Grids_AbstractGridNumber[] metrics1,
-            Grids_AbstractGridNumber g,
-            Grids_Dimensions dimensions,
-            double distance,
-            double weightIntersect,
-            double weightFactor,
-            boolean swapOutProcessedChunks) {
-        String methodName;
-        methodName = "getMetrics1("
-                + "Grids_AbstractGridNumber[],Grids_AbstractGridNumber,"
-                + "Grids_Dimensions,double,double,double,boolean)";
-        System.out.println(methodName);
-        ge.checkAndMaybeFreeMemory();
-        String name;
-        String underScore = "_";
-        double cellsize = dimensions.getCellsize().doubleValue();
-        int cellDistance = (int) Math.ceil(distance / cellsize);
-        double[] heights = new double[4];
-        heights[0] = 0.0d;
-        heights[1] = 0.0d;
-        heights[2] = 0.0d;
-        heights[3] = 0.0d;
-        double[] diff = new double[4];
-        diff[0] = 0.0d;
-        diff[1] = 0.0d;
-        diff[2] = 0.0d;
-        diff[3] = 0.0d;
-        double[] dummyDiff = new double[4];
-        dummyDiff[0] = 0.0d;
-        dummyDiff[1] = 0.0d;
-        dummyDiff[2] = 0.0d;
-        dummyDiff[3] = 0.0d;
-        double[][] weights;
-        weights = Grids_Kernel.getNormalDistributionKernelWeights(
-                g.getCellsizeDouble(), distance);
-        double[] metrics1ForCell = new double[metrics1.length];
-        for (int i = 0; i < metrics1.length; i++) {
-            metrics1ForCell[i] = 0.0d;
-        }
-        long row;
-        long col;
-        double x;
-        double y;
-        Grids_2D_ID_int chunkID;
-        int nChunkRows = g.getNChunkRows();
-        int nChunkCols = g.getNChunkCols();
-        int chunkNRows;
-        int chunkNCols;
-        int chunkRow;
-        int chunkCol;
-        int cellRow;
-        int cellCol;
-        int i;
-        String[] names = getMetrics1Names();
-        int normalChunkNRows = g.getChunkNRows(0);
-        int normalChunkNCols = g.getChunkNCols(0);
-
-        if (g.getClass() == Grids_GridDouble.class) {
-            Grids_GridDouble gridDouble;
-            gridDouble = (Grids_GridDouble) g;
-            double noDataValue = gridDouble.getNoDataValue();
-            double cellHeight;
-            Grids_AbstractGridChunkDouble gridChunkDouble;
-            for (chunkRow = 0; chunkRow < nChunkRows; chunkRow++) {
-                System.out.println("chunkRow(" + chunkRow + ")");
-                chunkNRows = g.getChunkNRows(chunkRow);
-                for (chunkCol = 0; chunkCol < nChunkCols; chunkCol++) {
-                    System.out.println("chunkCol(" + chunkCol + ")");
-                    chunkID = new Grids_2D_ID_int(chunkRow, chunkCol);
-                    ge.initNotToSwap();
-                    ge.addToNotToSwap(g, chunkID, chunkRow, chunkCol,
-                            normalChunkNRows, normalChunkNCols, cellDistance);
-                    //ge.addToNotToSwap(g, chunkID);
-                    ge.addToNotToSwap(metrics1, chunkID);
-                    ge.checkAndMaybeFreeMemory();
-                    gridChunkDouble = (Grids_AbstractGridChunkDouble) gridDouble.getChunk(
-                            chunkRow, chunkCol);
-                    boolean doLoop = true;
-                    if (gridChunkDouble instanceof Grids_GridChunkDouble) {
-                        if (((Grids_GridChunkDouble) gridChunkDouble).Value == noDataValue) {
-                            doLoop = false;
-                        }
-                    }
-                    if (doLoop) {
-                        chunkNCols = g.getChunkNCols(chunkCol);
-                        for (cellRow = 0; cellRow < chunkNRows; cellRow++) {
-                            row = g.getRow(chunkRow, cellRow);
-                            y = g.getCellYDouble(row);
-                            for (cellCol = 0; cellCol < chunkNCols; cellCol++) {
-                                col = g.getCol(chunkCol, cellCol);
-                                x = gridDouble.getCellXDouble(col);
-                                //height = _Grid2DSquareCellDouble.getCell( cellRowIndex, cellColIndex, hoome );
-                                cellHeight = gridChunkDouble.getCell(
-                                        cellRow, cellCol);
-                                if (cellHeight != noDataValue) {
-                                    ge.checkAndMaybeFreeMemory();
-                                    metrics1Calculate_All(
-                                            gridDouble,
-                                            noDataValue,
-                                            row,
-                                            col,
-                                            x,
-                                            y,
-                                            cellHeight,
-                                            cellDistance,
-                                            weights,
-                                            metrics1ForCell,
-                                            heights,
-                                            diff,
-                                            dummyDiff);
-                                    for (i = 0; i < metrics1.length; i++) {
-                                        if (metrics1[i] instanceof Grids_GridInt) {
-                                            ((Grids_GridInt) metrics1[i]).setCell(
-                                                    row, col,
-                                                    (int) metrics1ForCell[i]);
-                                        } else {
-                                            ((Grids_GridDouble) metrics1[i]).setCell(
-                                                    row, col,
-                                                    metrics1ForCell[i]);
-                                        }
-                                    }
-                                }
-                            }
-                        }
-                    }
-                    System.out.println("Done Chunk (" + chunkRow + ", " + chunkCol + ")");
-                    if (swapOutProcessedChunks) {
-                        for (i = 0; i < metrics1.length; i++) {
-                            ge.checkAndMaybeFreeMemory();
-                            metrics1[i].swapChunk(chunkID, true, ge.HOOME);
-                        }
-                    }
-                }
-            }
-        } else {
-            // (g.getClass() == Grids_GridInt.class)
-            Grids_GridInt gridInt = (Grids_GridInt) g;
-            int noDataValue = gridInt.getNoDataValue();
-            int cellHeight;
-            Grids_AbstractGridChunkInt gridChunkInt;
-            for (chunkRow = 0; chunkRow < nChunkRows; chunkRow++) {
-                chunkNRows = g.getChunkNRows(chunkRow);
-                System.out.println("chunkRow(" + chunkRow + ")");
-                for (chunkCol = 0; chunkCol < nChunkCols; chunkCol++) {
-                    System.out.println("chunkColIndex(" + chunkCol + ")");
-                    chunkID = new Grids_2D_ID_int(chunkRow, chunkCol);
-                    ge.initNotToSwap();
-                    ge.addToNotToSwap(g, chunkID, chunkRow, chunkCol,
-                            normalChunkNRows, normalChunkNCols, cellDistance);
-                    //ge.addToNotToSwap(g, chunkID);
-                    ge.addToNotToSwap(metrics1, chunkID);
-                    ge.checkAndMaybeFreeMemory();
-                    gridChunkInt = (Grids_AbstractGridChunkInt) gridInt.getChunk(
-                            chunkRow, chunkCol);
-                    boolean doLoop = true;
-                    if (gridChunkInt instanceof Grids_GridChunkInt) {
-                        if (((Grids_GridChunkInt) gridChunkInt).Value == noDataValue) {
-                            doLoop = false;
-                        }
-                    }
-                    if (doLoop) {
-                        chunkNCols = g.getChunkNCols(chunkCol);
-                        for (cellRow = 0; cellRow < chunkNRows; cellRow++) {
-                            row = g.getRow(chunkRow, cellRow);
-                            y = g.getCellYDouble(row);
-                            for (cellCol = 0; cellCol < chunkNCols; cellCol++) {
-                                col = g.getCol(chunkCol, cellCol);
-                                x = gridInt.getCellXDouble(cellCol);
-                                cellHeight = gridChunkInt.getCell(cellRow, cellCol);
-                                if (cellHeight != noDataValue) {
-                                    ge.checkAndMaybeFreeMemory();
-                                    metrics1Calculate_All(
-                                            gridInt,
-                                            noDataValue,
-                                            row,
-                                            col,
-                                            x,
-                                            y,
-                                            cellHeight,
-                                            cellDistance,
-                                            weights,
-                                            metrics1ForCell,
-                                            heights,
-                                            diff,
-                                            dummyDiff);
-                                    for (i = 0; i < metrics1.length; i++) {
-                                        if (metrics1[i] instanceof Grids_GridInt) {
-                                            ((Grids_GridInt) metrics1[i]).setCell(
-                                                    row, col,
-                                                    (int) metrics1ForCell[i]);
-                                        } else {
-                                            ((Grids_GridDouble) metrics1[i]).setCell(
-                                                    row, col,
-                                                    metrics1ForCell[i]);
-                                        }
-                                    }
-                                }
-                            }
-                        }
-                    }
-                    System.out.println(
-                            "Done Chunk (" + chunkRow + ", " + chunkCol + ")");
-                    if (swapOutProcessedChunks) {
-                        for (i = 0; i < metrics1.length; i++) {
-                            ge.checkAndMaybeFreeMemory();
-                            metrics1[i].swapChunk(chunkID, true, ge.HOOME);
-                        }
-                    }
-                }
-            }
-        }
-        for (i = 0; i < names.length; i++) {
-            name = names[i] + underScore + distance;
-            metrics1[i].setName(name);
-        }
-        return metrics1;
-    }
-
-    /**
-     * Returns a double[] metrics1 of the cells in grid upto distance from a
-     * cell given by rowIndex and colIndex. The elements of metrics1 do not
-     * explicitly take into account any axis such as that which can be defined
-     * from a metric of slope (general slope direction). Distance weighting is
-     * done via a kernel precalculated as weights. Some elements of metrics1 are
-     * weighted based on the difference in value (height) of the cell at
-     * (rowIndex,colIndex) and other cell values within distance. Within
-     * distance equidistant cells in 4 orthoganol directions are accounted for
-     * in the metrics1. NB. Every cell is either higher, lower or the same
-     * height as the cell at (rowIndex,colIndex). Some DEMs will have few cells
-     * in distance with the same value. 9 basic metrics: metrics1[0] = no data
-     * count; metrics1[1] = flatness; metrics1[2] = roughness; metrics1[3] =
-     * slopyness; metrics1[4] = levelness; metrics1[5] = totalDownness;
-     * metrics1[6] = averageDownness; metrics1[7] = totalUpness; metrics1[8] =
-     * averageUpness; 6 metrics with all cells higher or same: metrics1[9] =
-     * maxd_hhhh [ sum of distance weighted maximum height differences ];
-     * metrics1[10] = mind_hhhh [ sum of distance weighted minimum height
-     * differences ]; metrics1[11] = sumd_hhhh [ sum of distance weighted height
-     * differences ]; metrics1[12] = aved_hhhh [ sum of distance weighted
-     * average height difference ]; metrics1[13] = count_hhhh [ count ]; 11
-     * metrics with one cell lower or same: metrics1[14] = w_hhhh [ sum of
-     * distance weights ]; metrics1[15] = mind_hxhx_ai_hhhl [ sum of distance
-     * weighted ( minimum difference of cells adjacent to lower cell ) ];
-     * metrics1[16] = maxd_hxhx_ai_hhhl [ sum of distance weighted ( maximum
-     * difference of cells adjacent to lower cell ) ]; metrics1[17] =
-     * sumd_hxhx_ai_hhhl [ sum of distance weighted ( sum of differences of
-     * cells adjacent to lower cell ) ]; metrics1[18] = d_xhxx_ai_hhhl [ sum of
-     * distance weighted ( difference of cell opposite lower cell ) ];
-     * metrics1[19] = d_xxxl_ai_hhhl [ sum of distance weighted ( difference of
-     * lower cell ) ]; metrics1[20] = sumd_xhxl_ai_hhhl [ sum of distance
-     * weighted ( sum of differences of lower cell and cell opposite ) ];
-     * metrics1[21] = mind_abs_xhxl_ai_hhhl [ sum of distance weighted ( minimum
-     * difference magnitude of lower cell and cell opposite ) ]; metrics1[22] =
-     * maxd_abs_xhxl_ai_hhhl [ sum of distance weighted ( maximum difference
-     * magnitude of lower cell and cell opposite ) ]; metrics1[23] =
-     * sumd_abs_xhxl_ai_hhhl [ sum of distance weighted ( sum of difference
-     * magnitudes of lower cell and cell opposite ) ]; metrics1[24] = count_hhhl
-     * [ count ]; 22 metrics with two cells lower: (N.B. Could have more metrics
-     * e.g. minimum magnitude of minimum of higher and maximum of lower cells.)
-     * Metrics with opposite cells lower/higher: metrics1[25] = w_hhhl [ sum of
-     * distance weights ]; metrics1[26] = mind_hxhx_ai_hlhl [ sum of distance
-     * weighted ( minimum difference of higher cells ) ]; metrics1[27] =
-     * maxd_hxhx_ai_hlhl [ sum of distance weighted ( maximum difference of
-     * higher cells ) ]; metrics1[28] = sumd_hxhx_ai_hlhl [ sum of distance
-     * weighted ( sum differences of higher cells ) ]; metrics1[29] =
-     * mind_xlxl_ai_hlhl [ sum of distance weighted ( minimum difference of
-     * lower cells ) ]; metrics1[30] = maxd_xlxl_ai_hlhl [ sum of distance
-     * weighted ( maximum difference of lower cells ) ]; metrics1[31] =
-     * sumd_xlxl_ai_hlhl [ sum of distance weighted ( sum of differences of
-     * lower cells ) ]; metrics1[32] = mind_abs_hlhl [ sum of distance weighted
-     * ( minimum difference magnitude of cells ) ]; metrics1[33] = maxd_abs_hlhl
-     * [ sum of distance weighted ( maximum difference magnitude of cells ) ];
-     * metrics1[34] = sumd_abs_hlhl [ sum of distance weighted ( sum of
-     * difference magnitudes of cells ) ]; metrics1[35] = count_hlhl [ count ];
-     * metrics1[36] = w_hlhl [ sum of distance weights ]; Metrics with adjacent
-     * cells lower/higher: metrics1[37] = mind_hhxx_ai_hhll [ sum of distance
-     * weighted ( minimum difference of higher cells ) ]; metrics1[38] =
-     * maxd_hhxx_ai_hhll [ sum of distance weighted ( maximum difference of
-     * higher cells ) ]; metrics1[39] = sumd_hhxx_ai_hhll [ sum of distance
-     * weighted ( sum of differences of higher cells ) ]; metrics1[40] =
-     * mind_xxll_ai_hhll [ sum of distance weighted ( minimum difference of
-     * lower cells ) ]; metrics1[41] = maxd_xxll_ai_hhll [ sum of distance
-     * weighted ( maximum difference of lower cells ) ]; metrics1[42] =
-     * sumd_xxll_ai_hhll [ sum of distance weighted ( sum of differences of
-     * lower cells ) ]; metrics1[43] = mind_abs_hhll [ sum of distance weighted
-     * ( minimum difference magnitude of cells ) ]; metrics1[44] = maxd_abs_hhll
-     * [ sum of distance weighted ( maximum difference magnitude of cells ) ];
-     * metrics1[45] = sumd_abs_hhll [ sum of distance weighted ( sum of
-     * difference magnitudes of cells ) ]; metrics1[46] = count_hhll [ count ];
-     * metrics1[47] = w_hhll [ sum of distance weights ]; 11 metrics with one
-     * cell higher: metrics1[48] = mind_lxlx_ai_lllh [ sum of distance weighted
-     * ( minimum difference of cells adjacent to higher cell ) ]; metrics1[49] =
-     * maxd_lxlx_ai_lllh [ sum of distance weighted ( maximum difference of
-     * cells adjacent to higher cell ) ]; metrics1[50] = sumd_lxlx_ai_lllh [ sum
-     * of distance weighted ( sum of differences of cells adjacent to higher
-     * cell ) ]; metrics1[51] = d_xlxx_ai_lllh [ sum of distance weighted (
-     * difference of cell opposite higher cell ) ]; metrics1[52] =
-     * d_xxxh_ai_lllh [ sum of distance weighted ( difference of higher cell )
-     * ]; metrics1[53] = sumd_xlxh_ai_lllh [ sum of distance weighted ( sum of
-     * differences of higher cell and cell opposite ) ]; metrics1[54] =
-     * mind_abs_xlxh_ai_lllh [ sum of distance weighted ( minimum difference
-     * magnitude of higher cell and cell opposite ) ]; metrics1[55] =
-     * maxd_abs_xlxh_ai_lllh [ sum of distance weighted ( maximum difference
-     * magnitude of higher cell and cell opposite ) ]; metrics1[56] =
-     * sumd_abs_xlxh_ai_lllh [ sum of distance weighted ( sum of difference
-     * magnitudes of higher cell and cell opposite ) ]; metrics1[57] =
-     * count_lllh [ count ]; metrics1[58] = w_lllh [ sum of distance weights ];
-     * 6 metrics with all cells higher: metrics1[59] = maxd_llll [ sum of
-     * distance weighted maximum height differences ]; metrics1[60] = mind_llll
-     * [ sum of distance weighted minimum height differences ]; metrics1[61] =
-     * sumd_llll [ sum of distance weighted height differences ]; metrics1[62] =
-     * aved_llll [ sum of distance weighted average height difference ];
-     * metrics1[63] = count_llll [ count ]; metrics1[64] = w_llll [ sum of
-     * distance weights ];
-     *
-     * @param grid the Grids_GridDouble being processed
-     * @param row the row index of the cell being classified
-     * @param col the column index of the cell being classified
-     * @param distance the distance within which metrics1 will be calculated
-     * @param weights an array of kernel weights for weighting metrics1
-     * @param chunkID This is a ID for those AbstractGrid2DSquareCells not to be
-     * swapped if possible when an OutOfMemoryError is encountered.
-     */
-    private void metrics1Calculate_All(
-            Grids_AbstractGridNumber g,
-            double noDataValue,
-            long row,
-            long col,
-            double cellX,
-            double cellY,
-            double cellHeight,
-            int cellDistance,
-            double[][] weights,
-            double[] metrics1,
-            double[] heights,
-            double[] diff,
-            double[] dummyDiff) {
-        for (int i = 0; i < metrics1.length; i++) {
-            metrics1[i] = 0.0d;
-        }
-        double x;
-        double y;
-        double weight;
-        double upCount;
-        double downCount;
-        double upness;
-        double downness;
-        double averageDiff;
-        //double averageHeight;
-        double noDataCount;
-        double xDiff;
-        double yDiff;
-        //double sumWeight;
-        int p;
-        int q;
-        for (p = 0; p <= cellDistance; p++) {
-            y = g.getCellYDouble(row + p);
-            yDiff = y - cellY;
-            for (q = 1; q <= cellDistance; q++) {
-                noDataCount = 0.0d;
-                x = g.getCellXDouble(col + q);
-                weight = weights[p][q];
-                if (weight > 0) {
-                    xDiff = x - cellX;
-                    heights[0] = g.getCellDouble(x, y);
-                    if (heights[0] == noDataValue) {
-                        heights[0] = cellHeight;
-                        noDataCount += 1.0d;
-                    }
-                    heights[1] = g.getCellDouble(cellX + yDiff, cellY - xDiff);
-                    if (heights[1] == noDataValue) {
-                        heights[1] = cellHeight;
-                        noDataCount += 1.0d;
-                    }
-                    heights[2] = g.getCellDouble(cellX - xDiff, cellY - yDiff);
-                    if (heights[2] == noDataValue) {
-                        heights[2] = cellHeight;
-                        noDataCount += 1.0d;
-                    }
-                    heights[3] = g.getCellDouble(cellX - yDiff, cellY + xDiff);
-                    if (heights[3] == noDataValue) {
-                        heights[3] = cellHeight;
-                        noDataCount += 1.0d;
-                    }
-                    metrics1[0] += noDataCount;
-                    if (noDataCount < 4.0d) {
-                        // height[1]   height[0]
-                        //      cellHeight
-                        // height[2]   height[3]
-
-                        // Calculate basic metrics
-                        //averageHeight = 0.0d;
-                        averageDiff = 0.0d;
-                        downCount = 0.0d;
-                        upCount = 0.0d;
-                        upness = 0.0d;
-                        downness = 0.0d;
-                        for (int r = 0; r < 4; r++) {
-                            //averageHeight += heights[r];
-                            diff[r] = heights[r] - cellHeight;
-                            averageDiff += diff[r];
-                            if (diff[r] > 0.0d) {
-                                downness += diff[r];
-                                downCount += 1.0d;
-                            } else {
-                                if (diff[r] < 0.0d) {
-                                    upness += diff[r];
-                                    upCount += 1.0d;
-
-                                } else {
-                                    metrics1[1] += weight; // flatness
-                                }
-                            }
-                            metrics1[2] += weight * Math.abs(diff[r]); // roughness
-                        }
-                        //averageHeight /= (4.0d - noDataCount);
-                        averageDiff /= (4.0d - noDataCount);
-                        metrics1[5] += weight * downness; // totalDownness
-                        if (downCount > 0.0d) {
-                            metrics1[6] += metrics1[5] / downCount; // averageDownness
-                        }
-                        metrics1[7] += weight * upness; // totalUpness
-                        if (upCount > 0.0d) {
-                            metrics1[8] += metrics1[7] / upCount; // averageUpness
-                        }
-                        // Slopyness and levelness similar to slope in getSlopeAspect
-                        // slopyness
-                        metrics1[3] += weight * Math.sqrt(
-                                ((diff[0] - diff[2]) * (diff[0] - diff[2]))
-                                + ((diff[1] - diff[3]) * (diff[1] - diff[3])));
-                        //levelness
-                        metrics1[4] += weight * averageDiff;
-                        //levelness += weight * Math.abs( averageHeight - cellsize );
-                        // diff[1]   diff[0]
-                        //    cellHeight
-                        // diff[2]   diff[3]
-                        metrics1Calculate_Complex(
-                                metrics1,
-                                diff,
-                                dummyDiff,
-                                weight,
-                                averageDiff);
-                    }
-                }
-            }
-        }
-    }
-
-    private void metrics1Calculate_Complex(
-            double[] metrics1,
-            double[] diff,
-            double[] dummyDiff,
-            double weight,
-            double averageDiff) {
-        int caseSwitch = metrics1Calculate_CaseSwitch(diff);
-        // 81 cases
-        // Each orthoganal equidistant cell is either heigher, lower, or
-        // the same height as the cell at centre.
-
-        switch (caseSwitch) {
-            case 0:
-                // hhhh
-                metrics1Calculate_hhhh(metrics1, diff, weight, averageDiff);
-                break;
-            case 1:
-                // hhhl
-                metrics1Calculate_hhhl(metrics1, diff, weight);
-                break;
-            case 2:
-                // hhhs
-                metrics1Calculate_hhhh(metrics1, diff, weight, averageDiff);
-                metrics1Calculate_hhhl(metrics1, diff, weight);
-                //count_hhhs += 1.0d;
-                //w_hhhs += weight;
-                break;
-            case 3:
-                // hhlh
-                // Shuffle diff once for hhhl
-                metrics1Shuffle1(dummyDiff, diff);
-                metrics1Calculate_hhhl(metrics1, dummyDiff, weight);
-                break;
-            case 4:
-                // hhll
-                metrics1Calculate_hhll(metrics1, diff, weight);
-                break;
-            case 5:
-                // hhls
-                // Shuffle diff once for hhhl
-                metrics1Shuffle1(dummyDiff, diff);
-                metrics1Calculate_hhhl(metrics1, dummyDiff, weight);
-                metrics1Calculate_hhll(metrics1, diff, weight);
-                //count_hhsl += 1.0d;
-                //w_hhsl += weight;
-                break;
-            case 6:
-                // hhsh
-                metrics1Calculate_hhhh(metrics1, diff, weight, averageDiff);
-                // Shuffle diff once for hhhl
-                metrics1Shuffle1(dummyDiff, diff);
-                metrics1Calculate_hhhl(metrics1, dummyDiff, weight);
-                //count_hhhs += 1.0d;
-                //w_hhhs += weight;
-                break;
-            case 7:
-                // hhsl
-                metrics1Calculate_hhhl(metrics1, diff, weight);
-                metrics1Calculate_hhll(metrics1, diff, weight);
-                //count_hhsl += 1.0d;
-                //w_hhsl += weight;
-                break;
-
-            case 8:
-                // hhss
-                metrics1Calculate_hhhh(metrics1, diff, weight, averageDiff);
-                metrics1Calculate_hhhl(metrics1, diff, weight);
-                metrics1Calculate_hhll(metrics1, diff, weight);
-                //count_hhss += 1.0d;
-                //w_hhss += weight;
-                break;
-            case 9:
-                // hlhh
-                // Shuffle diff twice for hhhl
-                metrics1Shuffle2(dummyDiff, diff);
-                metrics1Calculate_hhhl(metrics1, dummyDiff, weight);
-                break;
-            case 10:
-                // metrics1Calculate_hlhl
-                metrics1Calculate_hlhl(metrics1, diff, weight);
-                break;
-            case 11:
-                // hlhs
-                // Shuffle diff twice for hhhl
-                metrics1Shuffle2(dummyDiff, diff);
-                metrics1Calculate_hhhl(metrics1, dummyDiff, weight);
-                metrics1Calculate_hlhl(metrics1, diff, weight);
-                //count_hshl += 1.0d;
-                //w_hshl += weight;
-                break;
-            case 12:
-                // hllh
-                // Shuffle diff once for hhll
-                metrics1Shuffle1(dummyDiff, diff);
-                metrics1Calculate_hhll(metrics1, dummyDiff, weight);
-                break;
-            case 13:
-                // hlll
-                metrics1Calculate_hlll(metrics1, diff, weight);
-                break;
-            case 14:
-                // hlls
-                // Shuffle diff once for hhll
-                metrics1Shuffle1(dummyDiff, diff);
-                metrics1Calculate_hhll(metrics1, dummyDiff, weight);
-                metrics1Calculate_hlll(metrics1, diff, weight);
-                //count_hsll += 1.0d;
-                //w_hsll += weight;
-                break;
-            case 15:
-                // hlsh
-                // Shuffle diff twice for hhll
-                metrics1Shuffle2(dummyDiff, diff);
-                metrics1Calculate_hhhl(metrics1, dummyDiff, weight);
-                // Shuffle diff once for hhll
-                metrics1Shuffle1(dummyDiff, diff);
-                metrics1Calculate_hhll(metrics1, dummyDiff, weight);
-                //count_hhsl += 1.0d;
-                //w_hhsl += weight;
-                break;
-            case 16:
-                // hlsl
-                metrics1Calculate_hlhl(metrics1, diff, weight);
-                metrics1Calculate_hlll(metrics1, diff, weight);
-                //count_hlsl += 1.0d;
-                //w_hlsl += weight;
-                break;
-            case 17:
-                // hlss
-                // Shuffle diff twice for hhhl
-                metrics1Shuffle2(dummyDiff, diff);
-                metrics1Calculate_hhhl(metrics1, dummyDiff, weight);
-                metrics1Calculate_hlhl(metrics1, diff, weight);
-                // Shuffle diff once for hhll
-                metrics1Shuffle1(dummyDiff, diff);
-                metrics1Calculate_hhll(metrics1, dummyDiff, weight);
-                metrics1Calculate_hlll(metrics1, diff, weight);
-                break;
-            case 18:
-                // hshh
-                metrics1Calculate_hhhh(metrics1, diff, weight, averageDiff);
-                // Shuffle diff twice for hhhl
-                metrics1Shuffle2(dummyDiff, diff);
-                metrics1Calculate_hhhl(metrics1, dummyDiff, weight);
-                break;
-            case 19:
-                // hshl
-                metrics1Calculate_hhhl(metrics1, diff, weight);
-                metrics1Calculate_hlhl(metrics1, diff, weight);
-                break;
-            case 20:
-                // hshs
-                metrics1Calculate_hhhh(metrics1, diff, weight, averageDiff);
-                metrics1Calculate_hhhl(metrics1, diff, weight);
-                metrics1Calculate_hlhl(metrics1, diff, weight);
-                break;
-            case 21:
-                // hslh
-                // Shuffle diff once for hhhl and hhll
-                metrics1Shuffle1(dummyDiff, diff);
-                metrics1Calculate_hhhl(metrics1, dummyDiff, weight);
-                metrics1Calculate_hhll(metrics1, dummyDiff, weight);
-                break;
-            case 22:
-                // hsll
-                metrics1Calculate_hhll(metrics1, diff, weight);
-                metrics1Calculate_hlll(metrics1, diff, weight);
-                break;
-            case 23:
-                // hsls
-                // Shuffle diff once for hhhl
-                metrics1Shuffle1(dummyDiff, diff);
-                metrics1Calculate_hhhl(metrics1, dummyDiff, weight);
-                metrics1Calculate_hhhl(metrics1, dummyDiff, weight);
-                metrics1Calculate_hhll(metrics1, diff, weight);
-                metrics1Calculate_hlll(metrics1, diff, weight);
-                break;
-            case 24:
-                // hssh
-                metrics1Calculate_hhhh(metrics1, diff, weight, averageDiff);
-                // Shuffle diff once for hhhl and hhll
-                metrics1Shuffle1(dummyDiff, diff);
-                metrics1Calculate_hhhl(metrics1, dummyDiff, weight);
-                metrics1Calculate_hhll(metrics1, dummyDiff, weight);
-                break;
-            case 25:
-                // hssl
-                metrics1Calculate_hhhl(metrics1, diff, weight);
-                metrics1Calculate_hhll(metrics1, diff, weight);
-                metrics1Calculate_hlhl(metrics1, diff, weight);
-                metrics1Calculate_hlll(metrics1, diff, weight);
-                break;
-            case 26:
-                // metrics1Calculate_hsss
-                metrics1Calculate_hhhh(metrics1, diff, weight, averageDiff);
-                metrics1Calculate_hhhl(metrics1, diff, weight);
-                metrics1Calculate_hhll(metrics1, diff, weight);
-                metrics1Calculate_hlhl(metrics1, diff, weight);
-                metrics1Calculate_hlll(metrics1, diff, weight);
-                break;
-            case 27:
-                // lhhh
-                // Shuffle diff thrice for hhhl
-                metrics1Shuffle3(dummyDiff, diff);
-                metrics1Calculate_hhhl(metrics1, dummyDiff, weight);
-                break;
-            case 28:
-                // lhhl
-                // Shuffle diff thrice for hhll
-                metrics1Shuffle3(dummyDiff, diff);
-                metrics1Calculate_hhll(metrics1, dummyDiff, weight);
-                break;
-            case 29:
-                // lhhs
-                // Shuffle diff thrice for hhhl and hhll
-                metrics1Shuffle3(dummyDiff, diff);
-                metrics1Calculate_hhhl(metrics1, dummyDiff, weight);
-                metrics1Calculate_hhll(metrics1, dummyDiff, weight);
-                break;
-            case 30:
-                // lhlh
-                // Shuffle once for hlhl
-                metrics1Shuffle1(dummyDiff, diff);
-                metrics1Calculate_hlhl(metrics1, dummyDiff, weight);
-                break;
-            case 31:
-                // lhll
-                // Shuffle diff thrice for hlll
-                metrics1Shuffle3(dummyDiff, diff);
-                metrics1Calculate_hlll(metrics1, dummyDiff, weight);
-                break;
-            case 32:
-                // lhls
-                // Shuffle diff once for hlhl
-                metrics1Shuffle1(dummyDiff, diff);
-                metrics1Calculate_hlhl(metrics1, dummyDiff, weight);
-                // Shuffle diff thrice for hlll
-                metrics1Shuffle3(dummyDiff, diff);
-                metrics1Calculate_hlll(metrics1, dummyDiff, weight);
-                break;
-            case 33:
-                // lhsh
-                // Shuffle diff thrice for hhhl
-                metrics1Shuffle3(dummyDiff, diff);
-                metrics1Calculate_hhhl(metrics1, dummyDiff, weight);
-                // Shuffle diff once for hlhl
-                metrics1Shuffle1(dummyDiff, diff);
-                metrics1Calculate_hlhl(metrics1, dummyDiff, weight);
-                break;
-            case 34:
-                // lhsl
-                // Shuffle diff thrice for hhll and hlll
-                metrics1Shuffle3(dummyDiff, diff);
-                metrics1Calculate_hhll(metrics1, dummyDiff, weight);
-                metrics1Calculate_hlll(metrics1, dummyDiff, weight);
-                break;
-            case 35:
-                // lhss
-                // Shuffle diff thrice for hhhl, hhll, hlhl, hlll
-                metrics1Shuffle3(dummyDiff, diff);
-                metrics1Calculate_hhhl(metrics1, dummyDiff, weight);
-                metrics1Calculate_hhll(metrics1, dummyDiff, weight);
-                metrics1Calculate_hlll(metrics1, dummyDiff, weight);
-                metrics1Calculate_hlhl(metrics1, dummyDiff, weight);
-                break;
-            case 36:
-                // llhh
-                // Shuffle diff twice for hhll
-                metrics1Shuffle2(dummyDiff, diff);
-                metrics1Calculate_hhll(metrics1, dummyDiff, weight);
-                break;
-            case 37:
-                // llhl
-                // Shuffle diff twice for hlll
-                metrics1Shuffle2(dummyDiff, diff);
-                metrics1Calculate_hlll(metrics1, dummyDiff, weight);
-                break;
-            case 38:
-                // llhs
-                // Shuffle diff twice for hhll and hlll
-                metrics1Shuffle2(dummyDiff, diff);
-                metrics1Calculate_hhll(metrics1, dummyDiff, weight);
-                metrics1Calculate_hlll(metrics1, dummyDiff, weight);
-                break;
-            case 39:
-                // lllh
-                // Shuffle diff once for hlll
-                metrics1Shuffle1(dummyDiff, diff);
-                metrics1Calculate_hlll(metrics1, dummyDiff, weight);
-                break;
-            case 40:
-                // llll
-                metrics1Calculate_llll(metrics1, diff, weight, averageDiff);
-                break;
-            case 41:
-                // llls
-                // Shuffle diff once for hlll
-                metrics1Shuffle1(dummyDiff, diff);
-                metrics1Calculate_hlll(metrics1, dummyDiff, weight);
-                metrics1Calculate_llll(metrics1, diff, weight, averageDiff);
-                break;
-            case 42:
-                // llsh
-                // Shuffle diff twice for hhll
-                metrics1Shuffle2(dummyDiff, diff);
-                metrics1Calculate_hhll(
-                        metrics1, dummyDiff, weight);
-                // Shuffle diff once for hlll
-                metrics1Shuffle1(dummyDiff, diff);
-                metrics1Calculate_hlll(metrics1, dummyDiff, weight);
-                break;
-            case 43:
-                // llsl
-                // Shuffle diff twice for hlll
-                metrics1Shuffle2(dummyDiff, diff);
-                metrics1Calculate_hlll(metrics1, dummyDiff, weight);
-                metrics1Calculate_llll(metrics1, diff, weight, averageDiff);
-                break;
-            case 44:
-                // llss
-                // Shuffle diff twice for hhll hlll
-                metrics1Shuffle2(dummyDiff, diff);
-                metrics1Calculate_hhll(metrics1, dummyDiff, weight);
-                metrics1Calculate_hlll(metrics1, dummyDiff, weight);
-                metrics1Calculate_llll(metrics1, diff, weight, averageDiff);
-                break;
-            case 45:
-                // lshh
-                // Shuffle diff thrice for hhhl
-                metrics1Shuffle3(dummyDiff, diff);
-                metrics1Calculate_hhhl(metrics1, dummyDiff, weight);
-                // Shuffle diff twice for hhll
-                metrics1Shuffle2(dummyDiff, diff);
-                metrics1Calculate_hhll(metrics1, dummyDiff, weight);
-                break;
-            case 46:
-                // lshl
-                // Shuffle diff thrice for hhll
-                metrics1Shuffle3(dummyDiff, diff);
-                metrics1Calculate_hhll(metrics1, dummyDiff, weight);
-                // Shuffle diff twice for hlll
-                metrics1Shuffle2(dummyDiff, diff);
-                metrics1Calculate_hlll(metrics1, dummyDiff, weight);
-                break;
-            case 47:
-                // lshs
-                // Shuffle diff thrice for hhhl
-                metrics1Shuffle3(dummyDiff, diff);
-                metrics1Calculate_hhhl(metrics1, dummyDiff, weight);
-                // Shuffle diff twice for hhll hlll
-                metrics1Shuffle2(dummyDiff, diff);
-                metrics1Calculate_hhll(metrics1, dummyDiff, weight);
-                metrics1Calculate_hlll(metrics1, dummyDiff, weight);
-                break;
-            case 48:
-                // lslh
-                // Shuffle diff once for hlhl and hlll
-                metrics1Shuffle1(dummyDiff, diff);
-                metrics1Calculate_hlhl(metrics1, dummyDiff, weight);
-                metrics1Calculate_hlll(metrics1, dummyDiff, weight);
-                break;
-            case 49:
-                // lsll
-                // Shuffle diff thrice for hlll
-                metrics1Shuffle3(dummyDiff, diff);
-                metrics1Calculate_hlll(metrics1, dummyDiff, weight);
-                metrics1Calculate_llll(metrics1, diff, weight, averageDiff);
-                break;
-            case 50:
-                // lsls
-                // Shuffle diff once for hlhl hlll
-                metrics1Shuffle1(dummyDiff, diff);
-                metrics1Calculate_hlhl(metrics1, dummyDiff, weight);
-                metrics1Calculate_hlll(metrics1, dummyDiff, weight);
-                metrics1Calculate_llll(metrics1, diff, weight, averageDiff);
-                break;
-            case 51:
-                // lssh
-                // Shuffle diff thrice for hhhl
-                metrics1Shuffle3(dummyDiff, diff);
-                metrics1Calculate_hhhl(metrics1, dummyDiff, weight);
-                // Shuffle diff twice for hhll
-                metrics1Shuffle2(dummyDiff, diff);
-                metrics1Calculate_hlhl(metrics1, dummyDiff, weight);
-                // Shuffle diff once for hlll
-                metrics1Shuffle1(dummyDiff, diff);
-                metrics1Calculate_hlll(metrics1, dummyDiff, weight);
-                break;
-            case 52:
-                // lssl
-                // Shuffle diff thrice for hhll hlll
-                metrics1Shuffle3(dummyDiff, diff);
-                metrics1Calculate_hhll(metrics1, dummyDiff, weight);
-                metrics1Calculate_hlll(metrics1, dummyDiff, weight);
-                metrics1Calculate_llll(metrics1, diff, weight, averageDiff);
-                break;
-            case 53:
-                // lsss
-                // Shuffle diff thrice for hhhl hhll hlll
-                metrics1Shuffle3(dummyDiff, diff);
-                metrics1Calculate_hhhl(metrics1, dummyDiff, weight);
-                metrics1Calculate_hhll(metrics1, dummyDiff, weight);
-                metrics1Calculate_hlll(metrics1, dummyDiff, weight);
-                metrics1Calculate_llll(metrics1, diff, weight, averageDiff);
-                break;
-            case 54:
-                // shhh
-                metrics1Calculate_hhhh(metrics1, diff, weight, averageDiff);
-                // Shuffle diff thrice for hhhl
-                metrics1Shuffle3(dummyDiff, diff);
-                metrics1Calculate_hhhl(metrics1, dummyDiff, weight);
-                break;
-            case 55:
-                // shhl
-                metrics1Calculate_hhhl(metrics1, diff, weight);
-                // Shuffle diff thrice for hhll
-                metrics1Shuffle3(dummyDiff, diff);
-                metrics1Calculate_hhll(metrics1, dummyDiff, weight);
-                break;
-            case 56:
-                // shhs
-                metrics1Calculate_hhhh(metrics1, diff, weight, averageDiff);
-                metrics1Calculate_hhhl(metrics1, diff, weight);
-                // Shuffle diff twice for hhll
-                metrics1Shuffle2(dummyDiff, diff);
-                metrics1Calculate_hhll(metrics1, dummyDiff, weight);
-                break;
-            case 57:
-                // shlh
-                // Shuffle diff once for hhhl hlhl
-                metrics1Shuffle1(dummyDiff, diff);
-                metrics1Calculate_hhhl(metrics1, dummyDiff, weight);
-                metrics1Calculate_hlhl(metrics1, dummyDiff, weight);
-                break;
-            case 58:
-                // shll
-                metrics1Calculate_hhll(metrics1, diff, weight);
-                // Shuffle diff thrice for hlll
-                metrics1Shuffle3(dummyDiff, diff);
-                metrics1Calculate_hlll(metrics1, dummyDiff, weight);
-                break;
-            case 59:
-                // shls
-                // Shuffle diff once for hhhl
-                metrics1Shuffle1(dummyDiff, diff);
-                metrics1Calculate_hhhl(metrics1, dummyDiff, weight);
-                metrics1Calculate_hhll(metrics1, diff, weight);
-                // Shuffle diff thrice for hlll
-                metrics1Shuffle3(dummyDiff, diff);
-                metrics1Calculate_hlll(metrics1, dummyDiff, weight);
-                break;
-            case 60:
-                // shsh
-                metrics1Calculate_hhhh(metrics1, diff, weight, averageDiff);
-                // Shuffle diff once for hhhl hlhl
-                metrics1Shuffle1(dummyDiff, diff);
-                metrics1Calculate_hhhl(metrics1, dummyDiff, weight);
-                metrics1Calculate_hlhl(metrics1, dummyDiff, weight);
-                break;
-            case 61:
-                // shsl
-                metrics1Calculate_hhhl(metrics1, diff, weight);
-                metrics1Calculate_hhll(metrics1, diff, weight);
-                // Shuffle diff thrice for hlll
-                metrics1Shuffle3(dummyDiff, diff);
-                metrics1Calculate_hlll(metrics1, dummyDiff, weight);
-                break;
-            case 62:
-                // shss
-                metrics1Calculate_hhhh(metrics1, diff, weight, averageDiff);
-                // Shuffle diff thrice for hhhl hhll hlhl hlll
-                metrics1Shuffle3(dummyDiff, diff);
-                metrics1Calculate_hhhl(metrics1, dummyDiff, weight);
-                metrics1Calculate_hhll(metrics1, dummyDiff, weight);
-                metrics1Calculate_hlhl(metrics1, dummyDiff, weight);
-                metrics1Calculate_hlll(metrics1, dummyDiff, weight);
-                break;
-            case 63:
-                // slhh
-                // Shuffle diff twice for hhhl hhll
-                metrics1Shuffle2(dummyDiff, diff);
-                metrics1Calculate_hhhl(metrics1, dummyDiff, weight);
-                metrics1Calculate_hhll(metrics1, dummyDiff, weight);
-                break;
-            case 64:
-                // slhl
-                metrics1Calculate_hlhl(metrics1, diff, weight);
-                // Shuffle diff twice for hlll
-                metrics1Shuffle2(dummyDiff, diff);
-                metrics1Calculate_hlll(metrics1, dummyDiff, weight);
-                break;
-            case 65:
-                // slhs
-                // Shuffle diff twice for hhhl hhll hlhl hlll
-                metrics1Shuffle2(dummyDiff, diff);
-                metrics1Calculate_hhhl(metrics1, dummyDiff, weight);
-                metrics1Calculate_hhll(metrics1, dummyDiff, weight);
-                metrics1Calculate_hlhl(metrics1, dummyDiff, weight);
-                metrics1Calculate_hlll(metrics1, dummyDiff, weight);
-                break;
-            case 66:
-                // sllh
-                // Shuffle diff twice for hhll hlll
-                metrics1Shuffle2(dummyDiff, diff);
-                metrics1Calculate_hhll(metrics1, dummyDiff, weight);
-                metrics1Calculate_hlll(metrics1, dummyDiff, weight);
-                break;
-            case 67:
-                // slll
-                metrics1Calculate_hlll(metrics1, diff, weight);
-                metrics1Calculate_llll(metrics1, diff, weight, averageDiff);
-                break;
-            case 68:
-                // slls
-                // Shuffle diff once for hhll
-                metrics1Shuffle1(dummyDiff, diff);
-                metrics1Calculate_hhll(metrics1, dummyDiff, weight);
-                metrics1Calculate_hlll(metrics1, diff, weight);
-                metrics1Calculate_llll(metrics1, diff, weight, averageDiff);
-                break;
-            case 69:
-                // slsh
-                // Shuffle diff twice for hhhl hhll hlll
-                metrics1Shuffle2(dummyDiff, diff);
-                metrics1Calculate_hhhl(metrics1, dummyDiff, weight);
-                metrics1Calculate_hhll(metrics1, dummyDiff, weight);
-                metrics1Calculate_hlll(metrics1, dummyDiff, weight);
-                break;
-            case 70:
-                // slsl
-                metrics1Calculate_hlhl(metrics1, diff, weight);
-                metrics1Calculate_hlll(metrics1, diff, weight);
-                metrics1Calculate_llll(metrics1, diff, weight, averageDiff);
-                break;
-            case 71:
-                // slss
-                // Shuffle diff twice for hhhl hhll hlll
-                metrics1Shuffle2(dummyDiff, diff);
-                metrics1Calculate_hhhl(metrics1, dummyDiff, weight);
-                metrics1Calculate_hhll(metrics1, dummyDiff, weight);
-                metrics1Calculate_hlll(metrics1, dummyDiff, weight);
-                metrics1Calculate_llll(metrics1, diff, weight, averageDiff);
-                break;
-            case 72:
-                // sshh
-                metrics1Calculate_hhhh(metrics1, diff, weight, averageDiff);
-                // Shuffle diff twice for hhhl hhll
-                metrics1Shuffle2(dummyDiff, diff);
-                metrics1Calculate_hhhl(metrics1, dummyDiff, weight);
-                metrics1Calculate_hhll(metrics1, dummyDiff, weight);
-                break;
-            case 73:
-                // sshl
-                metrics1Calculate_hhhl(metrics1, dummyDiff, weight);
-                // Shuffle diff thrice for hhll
-                metrics1Shuffle3(dummyDiff, diff);
-                metrics1Calculate_hhll(metrics1, dummyDiff, weight);
-                // Shuffle diff twice for hlhl hlll
-                metrics1Shuffle2(dummyDiff, diff);
-                metrics1Calculate_hlhl(metrics1, dummyDiff, weight);
-                metrics1Calculate_hlll(metrics1, dummyDiff, weight);
-                break;
-            case 74:
-                // sshs
-                metrics1Calculate_hhhh(metrics1, diff, weight, averageDiff);
-                // Shuffle diff twice for hhhl hhll hlhl hlll
-                metrics1Shuffle2(dummyDiff, diff);
-                metrics1Calculate_hhhl(metrics1, dummyDiff, weight);
-                metrics1Calculate_hhll(metrics1, dummyDiff, weight);
-                metrics1Calculate_hlhl(metrics1, dummyDiff, weight);
-                metrics1Calculate_hlll(metrics1, dummyDiff, weight);
-                break;
-            case 75:
-                // sslh
-                // Shuffle diff once for hhhl hhll hlhl hlll
-                metrics1Shuffle2(dummyDiff, diff);
-                metrics1Calculate_hhhl(metrics1, dummyDiff, weight);
-                metrics1Calculate_hhll(metrics1, dummyDiff, weight);
-                metrics1Calculate_hlhl(metrics1, dummyDiff, weight);
-                metrics1Calculate_hlll(metrics1, dummyDiff, weight);
-                break;
-            case 76:
-                // ssll
-                metrics1Calculate_hhll(metrics1, dummyDiff, weight);
-                metrics1Calculate_hlll(metrics1, dummyDiff, weight);
-                metrics1Calculate_hlll(metrics1, dummyDiff, weight);
-                metrics1Calculate_llll(metrics1, diff, weight, averageDiff);
-                break;
-            case 77:
-                // ssls
-                // Shuffle diff once for hhhl hhll hlhl hlll
-                metrics1Shuffle2(dummyDiff, diff);
-                metrics1Calculate_hhhl(metrics1, dummyDiff, weight);
-                metrics1Calculate_hhll(metrics1, dummyDiff, weight);
-                metrics1Calculate_hlhl(metrics1, dummyDiff, weight);
-                metrics1Calculate_hlll(metrics1, dummyDiff, weight);
-                metrics1Calculate_llll(metrics1, diff, weight, averageDiff);
-                break;
-            case 78:
-                // sssh
-                metrics1Calculate_hhhh(metrics1, diff, weight, averageDiff);
-                // Shuffle diff once for hhhl hhll hlhl hlll
-                metrics1Shuffle2(dummyDiff, diff);
-                metrics1Calculate_hhhl(metrics1, dummyDiff, weight);
-                metrics1Calculate_hhll(metrics1, dummyDiff, weight);
-                metrics1Calculate_hlhl(metrics1, dummyDiff, weight);
-                metrics1Calculate_hlll(metrics1, dummyDiff, weight);
-                break;
-            case 79:
-                // sssl
-                metrics1Calculate_hhhl(metrics1, dummyDiff, weight);
-                metrics1Calculate_hhll(metrics1, dummyDiff, weight);
-                metrics1Calculate_hlhl(metrics1, dummyDiff, weight);
-                metrics1Calculate_hlll(metrics1, dummyDiff, weight);
-                metrics1Calculate_llll(metrics1, diff, weight, averageDiff);
-                break;
-            case 80:
-                // ssss
-                // This case should not happen!
-                break;
-        }
-    }
-
-    /**
-     * @return Case identifier for the 81 different cases of higher, lower or
-     * same height orthogonal equidistant cells.
-     *
-     * @param diff the array of height differences
-     */
-    private int metrics1Calculate_CaseSwitch(
-            double[] diff) {
-        if (diff[0] > 0.0d) {
-            if (diff[1] > 0.0d) {
-                if (diff[2] > 0.0d) {
-                    if (diff[3] > 0.0d) {
-                        return 0; // metrics1Calculate_hhhh
-                    } else {
-                        if (diff[3] < 0.0d) {
-                            return 1; // metrics1Calculate_hhhl
-                        } else {
-                            return 2; // metrics1Calculate_hhhs
-                        }
-                    }
-                } else {
-                    if (diff[2] < 0.0d) {
-                        if (diff[3] > 0.0d) {
-                            return 3; // metrics1Calculate_hhlh
-                        } else {
-                            if (diff[3] < 0.0d) {
-                                return 4; // metrics1Calculate_hhll
-                            } else {
-                                return 5; // metrics1Calculate_hhls
-                            }
-                        }
-                    } else {
-                        if (diff[3] > 0.0d) {
-                            return 6; // metrics1Calculate_hhsh
-                        } else {
-                            if (diff[3] < 0.0d) {
-                                return 7; // metrics1Calculate_hhsl
-                            } else {
-                                return 8; // metrics1Calculate_hhss
-
-                            }
-                        }
-                    }
-                }
-            } else {
-                if (diff[1] < 0.0d) {
-                    if (diff[2] > 0.0d) {
-                        if (diff[3] > 0.0d) {
-                            return 9; // metrics1Calculate_hlhh
-                        } else {
-                            if (diff[3] < 0.0d) {
-                                return 10; // metrics1Calculate_hlhl
-                            } else {
-                                return 11; // metrics1Calculate_hlhs
-                            }
-                        }
-                    } else {
-                        if (diff[2] < 0.0d) {
-                            if (diff[3] > 0.0d) {
-                                return 12; // metrics1Calculate_hllh
-                            } else {
-                                if (diff[3] < 0.0d) {
-                                    return 13; // metrics1Calculate_hlll
-                                } else {
-                                    return 14; // metrics1Calculate_hlls
-                                }
-                            }
-                        } else {
-                            if (diff[3] > 0.0d) {
-                                return 15; // metrics1Calculate_hlsh
-                            } else {
-                                if (diff[3] < 0.0d) {
-                                    return 16; // metrics1Calculate_hlsl
-                                } else {
-                                    return 17; // metrics1Calculate_hlss
-
-                                }
-                            }
-                        }
-                    }
-                } else {
-                    if (diff[2] > 0.0d) {
-                        if (diff[3] > 0.0d) {
-                            return 18; // metrics1Calculate_hshh
-                        } else {
-                            if (diff[3] < 0.0d) {
-                                return 19; // metrics1Calculate_hshl
-                            } else {
-                                return 20; // metrics1Calculate_hshs
-                            }
-                        }
-                    } else {
-                        if (diff[2] < 0.0d) {
-                            if (diff[3] > 0.0d) {
-                                return 21; // metrics1Calculate_hslh
-                            } else {
-                                if (diff[3] < 0.0d) {
-                                    return 22; // metrics1Calculate_hsll
-                                } else {
-                                    return 23; // metrics1Calculate_hsls
-                                }
-                            }
-                        } else {
-                            if (diff[3] > 0.0d) {
-                                return 24; // metrics1Calculate_hssh
-                            } else {
-                                if (diff[3] < 0.0d) {
-                                    return 25; // metrics1Calculate_hssl
-                                } else {
-                                    return 26; // metrics1Calculate_hsss
-                                }
-                            }
-                        }
-                    }
-                }
-            }
-        } else {
-            if (diff[0] < 0.0d) {
-                if (diff[1] > 0.0d) {
-                    if (diff[2] > 0.0d) {
-                        if (diff[3] > 0.0d) {
-                            return 27; // metrics1Calculate_lhhh
-                        } else {
-                            if (diff[3] < 0.0d) {
-                                return 28; // metrics1Calculate_lhhl
-                            } else {
-                                return 29; // metrics1Calculate_lhhs
-                            }
-                        }
-                    } else {
-                        if (diff[2] < 0.0d) {
-                            if (diff[3] > 0.0d) {
-                                return 30; // metrics1Calculate_lhlh
-                            } else {
-                                if (diff[3] < 0.0d) {
-                                    return 31; // metrics1Calculate_lhll
-                                } else {
-                                    return 32; // metrics1Calculate_lhls
-                                }
-                            }
-                        } else {
-                            if (diff[3] > 0.0d) {
-                                return 33; // metrics1Calculate_lhsh
-                            } else {
-                                if (diff[3] < 0.0d) {
-                                    return 34; // metrics1Calculate_lhsl
-                                } else {
-                                    return 35; // metrics1Calculate_lhss
-                                }
-                            }
-                        }
-                    }
-                } else {
-                    if (diff[1] < 0.0d) {
-                        if (diff[2] > 0.0d) {
-                            if (diff[3] > 0.0d) {
-                                return 36; // metrics1Calculate_llhh
-                            } else {
-                                if (diff[3] < 0.0d) {
-                                    return 37; // metrics1Calculate_llhl
-                                } else {
-                                    return 38; // metrics1Calculate_llhs
-                                }
-                            }
-                        } else {
-                            if (diff[2] < 0.0d) {
-                                if (diff[3] > 0.0d) {
-                                    return 39; // metrics1Calculate_lllh
-                                } else {
-                                    if (diff[3] < 0.0d) {
-                                        return 40; // metrics1Calculate_llll
-                                    } else {
-                                        return 41; // metrics1Calculate_llls
-                                    }
-                                }
-                            } else {
-                                if (diff[3] > 0.0d) {
-                                    return 42; // metrics1Calculate_llsh
-                                } else {
-                                    if (diff[3] < 0.0d) {
-                                        return 43; // metrics1Calculate_llsl
-                                    } else {
-                                        return 44; // metrics1Calculate_llss
-                                    }
-                                }
-                            }
-                        }
-                    } else {
-                        if (diff[2] > 0.0d) {
-                            if (diff[3] > 0.0d) {
-                                return 45; // metrics1Calculate_lshh
-                            } else {
-                                if (diff[3] < 0.0d) {
-                                    return 46; // metrics1Calculate_lshl
-                                } else {
-                                    return 47; // metrics1Calculate_lshs
-                                }
-                            }
-                        } else {
-                            if (diff[2] < 0.0d) {
-                                if (diff[3] > 0.0d) {
-                                    return 48; // metrics1Calculate_lslh
-                                } else {
-                                    if (diff[3] < 0.0d) {
-                                        return 49; // metrics1Calculate_lsll
-                                    } else {
-                                        return 50; // metrics1Calculate_lsls
-                                    }
-                                }
-                            } else {
-                                if (diff[3] > 0.0d) {
-                                    return 51; // metrics1Calculate_lssh
-                                } else {
-                                    if (diff[3] < 0.0d) {
-                                        return 52; // metrics1Calculate_lssl
-                                    } else {
-                                        return 53; // metrics1Calculate_lsss
-                                    }
-                                }
-                            }
-                        }
-                    }
-                }
-            } else {
-                if (diff[1] > 0.0d) {
-                    if (diff[2] > 0.0d) {
-                        if (diff[3] > 0.0d) {
-                            return 54; // metrics1Calculate_shhh
-                        } else {
-                            if (diff[3] < 0.0d) {
-                                return 55; // metrics1Calculate_shhl
-                            } else {
-                                return 56; // metrics1Calculate_shhs
-                            }
-                        }
-                    } else {
-                        if (diff[2] < 0.0d) {
-                            if (diff[3] > 0.0d) {
-                                return 57; // metrics1Calculate_shlh
-                            } else {
-                                if (diff[3] < 0.0d) {
-                                    return 58; // metrics1Calculate_shll
-                                } else {
-                                    return 59; // metrics1Calculate_shls
-                                }
-                            }
-                        } else {
-                            if (diff[3] > 0.0d) {
-                                return 60; // metrics1Calculate_shsh
-                            } else {
-                                if (diff[3] < 0.0d) {
-                                    return 61; // metrics1Calculate_shsl
-                                } else {
-                                    return 62; // metrics1Calculate_shss
-                                }
-                            }
-                        }
-                    }
-                } else {
-                    if (diff[1] < 0.0d) {
-                        if (diff[2] > 0.0d) {
-                            if (diff[3] > 0.0d) {
-                                return 63; // metrics1Calculate_slhh
-                            } else {
-                                if (diff[3] < 0.0d) {
-                                    return 64; // metrics1Calculate_slhl
-                                } else {
-                                    return 65; // metrics1Calculate_slhs
-                                }
-                            }
-                        } else {
-                            if (diff[2] < 0.0d) {
-                                if (diff[3] > 0.0d) {
-                                    return 66; // metrics1Calculate_sllh
-                                } else {
-                                    if (diff[3] < 0.0d) {
-                                        return 67; // metrics1Calculate_slll
-                                    } else {
-                                        return 68; // metrics1Calculate_slls
-                                    }
-                                }
-                            } else {
-                                if (diff[3] > 0.0d) {
-                                    return 69; // metrics1Calculate_slsh
-                                } else {
-                                    if (diff[3] < 0.0d) {
-                                        return 70; // metrics1Calculate_slsl
-                                    } else {
-                                        return 71; // metrics1Calculate_slss
-                                    }
-                                }
-                            }
-                        }
-                    } else {
-                        if (diff[2] > 0.0d) {
-                            if (diff[3] > 0.0d) {
-                                return 72; // metrics1Calculate_sshh
-                            } else {
-                                if (diff[3] < 0.0d) {
-                                    return 73; // metrics1Calculate_sshl
-                                } else {
-                                    return 74; // metrics1Calculate_sshs
-                                }
-                            }
-                        } else {
-                            if (diff[2] < 0.0d) {
-                                if (diff[3] > 0.0d) {
-                                    return 75; // metrics1Calculate_sslh
-                                } else {
-                                    if (diff[3] < 0.0d) {
-                                        return 76; // metrics1Calculate_ssll
-                                    } else {
-                                        return 77; // metrics1Calculate_ssls
-                                    }
-                                }
-                            } else {
-                                if (diff[3] > 0.0d) {
-                                    return 78; // metrics1Calculate_sssh
-                                } else {
-                                    if (diff[3] < 0.0d) {
-                                        return 79; // metrics1Calculate_sssl
-                                    } else {
-                                        return 80; // metrics1Calculate_ssss
-                                    }
-                                }
-                            }
-                        }
-                    }
-                }
-            }
-        }
-    }
-
-    /**
-     * Shuffles dummyDiff such that: dummyDiff[0] = diff[3] dummyDiff[1] =
-     * diff[0] dummyDiff[2] = diff[1] dummyDiff[3] = diff[2]
-     */
-    private void metrics1Shuffle1(double[] dummyDiff, double[] diff) {
-        dummyDiff[0] = diff[3];
-        dummyDiff[1] = diff[0];
-        dummyDiff[2] = diff[1];
-        dummyDiff[3] = diff[2];
-
-    }
-
-    /**
-     * Shuffles dummyDiff such that: dummyDiff[0] = diff[2] dummyDiff[1] =
-     * diff[3] dummyDiff[2] = diff[0] dummyDiff[3] = diff[1]
-     */
-    private void metrics1Shuffle2(double[] dummyDiff, double[] diff) {
-        dummyDiff[0] = diff[2];
-        dummyDiff[1] = diff[3];
-        dummyDiff[2] = diff[0];
-        dummyDiff[3] = diff[1];
-
-    }
-
-    /**
-     * Shuffles dummyDiff such that: dummyDiff[0] = diff[2] dummyDiff[1] =
-     * diff[3] dummyDiff[2] = diff[0] dummyDiff[3] = diff[1]
-     */
-    private void metrics1Shuffle3(double[] dummyDiff, double[] diff) {
-        dummyDiff[0] = diff[1];
-        dummyDiff[1] = diff[2];
-        dummyDiff[2] = diff[3];
-        dummyDiff[3] = diff[0];
-
-    }
-
-    /**
-     * For processing 6 metrics with all cells higher or same.
-     *
-     * @param metrics1 the array of metrics to be processed
-     * @param diff the array of differences of cell values
-     * @param weight the weight to be applied to weighted metrics
-     * @param averageDiff the average difference in height for diff (N.B This is
-     * passed in rather than calculated here because of cell values that were
-     * noDataValue in the Grids_GridDouble for which metrics1 are being
-     * processed.
-     */
-    private void metrics1Calculate_hhhh(
-            double[] metrics1,
-            double[] diff,
-            double weight,
-            double averageDiff) {
-        metrics1[9] += weight * Math.max(Math.max(diff[0], diff[1]), Math.max(diff[2], diff[3]));
-        metrics1[10] += weight * Math.min(Math.min(diff[0], diff[1]), Math.min(diff[2], diff[3]));
-        metrics1[11] += weight * (diff[0] + diff[1] + diff[2] + diff[3]);
-        metrics1[12] += weight * averageDiff;
-        metrics1[13] += 1.0d;
-        metrics1[14] += weight;
-    }
-
-    /**
-     * For processing a11 metrics with one cell lower or same.
-     *
-     * @param metrics1 the array of metrics to be processed
-     * @param diff the array of differences of cell values
-     * @param weight the weight to be applied to weighted metrics
-     *
-     */
-    private void metrics1Calculate_hhhl(
-            double[] metrics1,
-            double[] diff,
-            double weight) {
-        metrics1[15] += weight * Math.min(diff[0], diff[2]);
-        metrics1[16] += weight * Math.max(diff[0], diff[2]);
-        metrics1[17] += weight * (diff[0] + diff[2]);
-        metrics1[18] += weight * diff[1];
-        metrics1[19] += weight * diff[3];
-        metrics1[20] += weight * (diff[1] + diff[3]);
-        metrics1[21] += weight * Math.min(diff[1], Math.abs(diff[3]));
-        metrics1[22] += weight * Math.max(diff[1], Math.abs(diff[3]));
-        metrics1[23] += weight * (diff[1] + Math.abs(diff[3]));
-        metrics1[24] += 1.0d;
-        metrics1[25] += weight;
-    }
-
-    /**
-     * For processing 11 metrics with opposite cells lower/higher or same.
-     *
-     * @param metrics1 the array of metrics to be processed
-     * @param diff the array of differences of cell values
-     * @param weight the weight to be applied to weighted metrics
-     *
-     */
-    private void metrics1Calculate_hlhl(
-            double[] metrics1,
-            double[] diff,
-            double weight) {
-        metrics1[26] += weight * Math.min(diff[0], diff[2]);
-        metrics1[27] += weight * Math.max(diff[0], diff[2]);
-        metrics1[28] += weight * (diff[0] + diff[2]);
-        metrics1[29] += weight * Math.min(diff[1], diff[3]);
-        metrics1[30] += weight * Math.max(diff[1], diff[3]);
-        metrics1[31] += weight * (diff[1] + diff[3]);
-        metrics1[32] += weight * (Math.min(Math.abs(Math.max(diff[1], diff[3])), Math.min(diff[0], diff[2])));
-        metrics1[33] += weight * (Math.max(Math.abs(Math.min(diff[1], diff[3])), Math.max(diff[0], diff[2])));
-        metrics1[34] += weight * (diff[0] + Math.abs(diff[1]) + diff[2] + Math.abs(diff[3]));
-        metrics1[35] += 1.0d;
-        metrics1[36] += weight;
-    }
-
-    /**
-     * For processing a11 metrics with adjacent cells lower/higher or same.
-     *
-     * @param metrics1 the array of metrics to be processed
-     * @param diff the array of differences of cell values
-     * @param weight the weight to be applied to weighted metrics
-     *
-     */
-    private void metrics1Calculate_hhll(
-            double[] metrics1,
-            double[] diff,
-            double weight) {
-        metrics1[37] += weight * Math.min(diff[0], diff[1]);
-        metrics1[38] += weight * Math.max(diff[0], diff[1]);
-        metrics1[39] += weight * (diff[0] + diff[1]);
-        metrics1[40] += weight * Math.min(diff[2], diff[3]);
-        metrics1[41] += weight * Math.max(diff[2], diff[3]);
-        metrics1[42] += weight * (diff[2] + diff[3]);
-        metrics1[43] += weight * (Math.min(Math.abs(Math.max(diff[2], diff[3])), Math.min(diff[1], diff[0])));
-        metrics1[44] += weight * (Math.max(Math.abs(Math.min(diff[2], diff[3])), Math.max(diff[1], diff[0])));
-        metrics1[45] += weight * (diff[1] + Math.abs(diff[2]) + diff[0] + Math.abs(diff[3]));
-        metrics1[46] += 1.0d;
-        metrics1[47] += weight;
-    }
-
-    /**
-     * For processing a11 metrics with one cell higher or same.
-     *
-     * @param metrics1 the array of metrics to be processed
-     * @param diff the array of differences of cell values
-     * @param weight the weight to be applied to weighted metrics
-     * @param averageDiff the average difference in height for diff (N.B This is
-     * passed in rather than calculated here because of cell values that were
-     * noDataValue in the Grids_GridDouble for which metrics1 are being
-     * processed.
-     *
-     */
-    private void metrics1Calculate_hlll(
-            double[] metrics1,
-            double[] diff,
-            double weight) {
-        metrics1[48] += weight * Math.min(diff[1], diff[3]);
-        metrics1[49] += weight * Math.max(diff[1], diff[3]);
-        metrics1[50] += weight * (diff[1] + diff[3]);
-        metrics1[51] += weight * diff[2];
-        metrics1[52] += weight * diff[0];
-        metrics1[53] += weight * (diff[2] + diff[0]);
-        metrics1[54] = weight * Math.min(diff[0], Math.abs(diff[2]));
-        metrics1[55] = weight * Math.max(diff[0], Math.abs(diff[2]));
-        metrics1[56] = weight * (diff[0] + Math.abs(diff[2]));
-        metrics1[57] += 1.0d;
-        metrics1[58] += weight;
-    }
-
-    /**
-     * For processing 6 metrics with all cells lower or same.
-     */
-    private void metrics1Calculate_llll(
-            double[] metrics1,
-            double[] diff,
-            double weight,
-            double averageDiff) {
-        metrics1[59] += weight * Math.max(Math.max(diff[0], diff[1]), Math.max(diff[2], diff[3]));
-        metrics1[60] += weight * Math.min(Math.min(diff[0], diff[1]), Math.min(diff[2], diff[3]));
-        metrics1[61] += weight * (diff[0] + diff[1] + diff[2] + diff[3]);
-        metrics1[62] += weight * averageDiff;
-        metrics1[63] += 1.0d;
-        metrics1[64] += weight;
-    }
-
-    /**
-     * Returns an Grids_GridDouble[] metrics2 where: TODO: metrics2 is a mess.
-     * Need to decide what to do with regard to contour tracing and profile
-     * trace for axes and comparisons. metrics2[0] = slope; metrics2[1] =
-     * aspect; metrics2[2] = no data count; metrics2[3] = contourConcavity;
-     * metrics2[4] = contourConvexity; metrics2[5] = profileConcavity;
-     * metrics2[6] = profileConvexity;
-     *
-     * @param g
-     * @param distance
-     * @param weightIntersect
-     * @param weightFactor
-     * @param hoome
-     * @param samplingDensity
-     * @param gf
-     * @return
-     */
-    public Grids_GridDouble[] getMetrics2(
-            Grids_GridDouble g,
-            double distance,
-            double weightIntersect,
-            double weightFactor,
-            int samplingDensity,
-            Grids_GridDoubleFactory gf,
-            boolean hoome) {
-        try {
-            ge.checkAndMaybeFreeMemory();
-            Grids_GridDouble[] result = new Grids_GridDouble[7];
-            long ncols = g.getNCols();
-            long nrows = g.getNRows();
-            Grids_Dimensions dimensions = g.getDimensions();
-            double gridNoDataValue = g.getNoDataValue();
-            Grids_GridDouble[] slopeAndAspect = null;
-<<<<<<< HEAD
-            //Grid2DSquareCellDouble[] slopeAndAspect = getSlopeAspect( grid, distance, weightIntersect, weightFactor, grid, gridFactory );
-=======
-            //Grids_GridDouble[] slopeAndAspect = getSlopeAspect(g, distance,
-            //    weightIntersect, weightFactor, hoome);
->>>>>>> eea03135
-            result[0] = slopeAndAspect[0];
-            result[1] = slopeAndAspect[1];
-            File dir;
-            for (int i = 0; i < result.length; i++) {
-                dir = Files.createNewFile(Files.getGeneratedGridDoubleDir());
-                result[i] = (Grids_GridDouble) gf.create(dir, nrows,
-                        ncols, dimensions);
-            }
-            double[] metrics2;
-            double slope;
-            double aspect;
-            Point2D.Double[] metrics2Points;
-            double[] weights;
-            long row;
-            long col;
-            for (row = 0; row < nrows; row++) {
-                for (col = 0; col < ncols; col++) {
-                    if (g.getCell(row, col) != gridNoDataValue) {
-                        slope = result[0].getCell(row, col);
-                        aspect = result[1].getCell(row, col);
-                        metrics2Points = getMetrics2Points(slopeAndAspect,
-                                distance, samplingDensity);
-                        weights = Grids_Kernel.getKernelWeights(g, row, col,
-                                distance, weightIntersect, weightFactor,
-                                metrics2Points);
-                        metrics2 = getMetrics2(g, row, col, slopeAndAspect,
-                                distance, weights);
-                        for (int i = 0; i < result.length; i++) {
-                            result[i].setCell(row, col, metrics2[i]);
-                        }
-                    }
-                }
-                System.out.println("Done row " + row);
-            }
-            result[2].setName("");
-            result[3].setName("");
-            result[4].setName("");
-            result[5].setName("");
-            result[6].setName("");
-            return result;
-        } catch (OutOfMemoryError e) {
-            if (hoome) {
-                getMetrics2(g, distance, weightIntersect, weightFactor,
-                        samplingDensity, gf, hoome);
-            }
-            throw e;
-        }
-    }
-
-    /**
-     * Returns a Point2D.Double[] points that are sample points based on a
-     * regular sampling around slope If samplingDensity
-     *
-     *
-     */
-    private Point2D.Double[] getMetrics2Points(
-            Grids_GridDouble[] slopeAndAspect,
-            double distance,
-            int samplingDensity) {
-        Point2D.Double[] metrics2Points = null;
-
-        return metrics2Points;
-
-    }
-
-    private double[] getMetrics2(
-            Grids_GridDouble grid,
-            long row,
-            long col,
-            Grids_GridDouble[] slopeAndAspect,
-            double distance,
-            double[] weights) {
-        double[] metrics2 = null;
-
-        return metrics2;
-
-    }
-
-    /**
-     * Returns an Grids_GridDouble result containing values which indicate the
-     * direction of the maximum down slope for the immediate 8 cell
-     * neighbourhood. 1 2 3 4 0 5 6 7 8 If there is no downhill slope then the
-     * flow direction is 0.
-     *
-     * @param grid the Grids_GridDouble to be processed
-     * @param gridFactory the Grids_GridDoubleFactory used to create result
-     * @param hoome
-     * @return
-     */
-    public Grids_GridDouble getMaxFlowDirection(
-            Grids_GridDouble grid,
-            Grids_GridDoubleFactory gridFactory,
-            boolean hoome) {
-        try {
-            ge.checkAndMaybeFreeMemory();
-            long nrows = grid.getNRows();
-            long ncols = grid.getNCols();
-            double noDataValue = grid.getNoDataValue();
-            File dir;
-            dir = Files.createNewFile(Files.getGeneratedGridDoubleDir());
-            Grids_GridDouble result = (Grids_GridDouble) gridFactory.create(dir,
-                    nrows, ncols, grid.getDimensions());
-            Grids_2D_ID_long cellID;
-            long row;
-            long col;
-            int k;
-            int[] flowDirections = new int[9];
-            int flowDirection;
-            double[] z = new double[9];
-            double minz;
-            int minzCount;
-            int minzCountNoDataValue;
-            long p;
-            long q;
-            for (row = 0; row < nrows; row++) {
-                for (col = 0; col < ncols; col++) {
-                    z[0] = grid.getCell(row, col);
-                    if (z[0] != noDataValue) {
-                        minz = Double.MAX_VALUE;
-                        minzCount = 0;
-                        minzCountNoDataValue = 0;
-                        flowDirection = 0;
-                        k = 0;
-                        for (p = -1; p < 2; p++) {
-                            for (q = -1; q < 2; q++) {
-                                if (!(p == 0 && q == 0)) {
-                                    k++;
-                                    z[k] = grid.getCell(row + p, col + q);
-                                    if (z[k] != noDataValue) {
-                                        if (z[k] <= minz && z[k] < z[0]) {
-                                            if (z[k] == minz) {
-                                                minzCount++;
-                                            } else {
-                                                minz = z[k];
-                                                minzCount = 1;
-                                                flowDirection = k;
-                                            }
-                                        }
-                                    } else {
-                                        minzCountNoDataValue++;
-                                    }
-                                }
-                            }
-                        }
-                        // If more than one flowDirection randomly assign one
-                        if (minzCount + minzCountNoDataValue > 1) {
-                            int[] min = new int[minzCount + minzCountNoDataValue];
-                            int minID = 0;
-                            double random = Math.random();
-                            for (int k2 = 1; k2 < z.length; k2++) {
-                                if (z[k2] == minz || z[k2] == noDataValue) {
-                                    min[minID] = k2;
-                                    minID++;
-                                }
-                            }
-                            flowDirection = min[(int) Math.floor(random * (minzCount + minzCountNoDataValue))];
-                        }
-                        result.setCell(row, col, (double) flowDirection);
-                    }
-                }
-            }
-            return result;
-        } catch (OutOfMemoryError e) {
-            if (hoome) {
-                return getMaxFlowDirection(grid, gridFactory, hoome);
-            } else {
-                throw e;
-
-            }
-        }
-    }
-
-    /**
-     * Returns an Grids_GridDouble[] each element of which corresponds to a
-     * metrics of up slope cells of grid - a DEM The steeper the slope the
-     * higher the runoff?
-     *
-     * @param grid
-     * @param distance
-     * @param weightFactor
-     * @param hoome
-     * @param weightIntersect
-     * @param gf
-     * @return
-     */
-    public Grids_GridDouble getUpSlopeAreaMetrics(Grids_GridDouble grid,
-            double distance, double weightFactor, double weightIntersect,
-            Grids_GridDoubleFactory gf, boolean hoome) {
-        try {
-<<<<<<< HEAD
-            ge.getGrids().add(grid);
-            Grids_GridDouble upSlopeAreaMetrics = (Grids_GridDouble) gf.create(
-=======
-            ge.checkAndMaybeFreeMemory();
-            File dir;
-            dir = Files.createNewFile(Files.getGeneratedGridDoubleDir());
-            Grids_GridDouble upSlopeAreaMetrics;
-            upSlopeAreaMetrics = (Grids_GridDouble) gridFactory.create(dir,
->>>>>>> eea03135
-                    grid.getNRows(), grid.getNCols(), grid.getDimensions());
-            // Get Peaks and set their value to 1.0d
-            HashSet initialPeaksHashSet;
-            initialPeaksHashSet = getInitialPeaksHashSetAndSetTheirValue(grid,
-                    upSlopeAreaMetrics, hoome);
-            // For each Peak find its neighbours and add a proportional value to
-            // them based on slope. If the slope is zero then the neighbour is still
-            // passed a proportion. This can be configured based on infiltration
-            // rates or slope dependent distance decay stuff.
-            //        HashSet neighboursOfInitialPeaksHashSet = getNeighboursOfInitialPeaksHashSetAndSetTheirValue( initialPeaksHashSet, grid, upSlopeAreaMetrics );
-            // Add to neighbouring cells a value based on the amount of slope
-            //        upSlopeMetricsAddToNeighbours( grid, peaks );
-            return upSlopeAreaMetrics;
-        } catch (OutOfMemoryError e) {
-            if (hoome) {
-                ge.clearMemoryReserve();
-                if (!ge.swapChunk(ge.HOOMEF)) {
-                    throw e;
-                }
-                ge.initMemoryReserve();
-                getUpSlopeAreaMetrics(grid, distance, weightFactor,
-<<<<<<< HEAD
-                        weightIntersect, gf, hoome);
-=======
-                        weightIntersect, gridFactory, hoome);
->>>>>>> eea03135
-            }
-            throw e;
-        }
-    }
-
-    /**
-     * Returns a HashSet containing _CellIDs which identifies cells for which
-     * neighbouring cells in the immediate 8 cell neighbourhood that are either
-     * the same value, lower or noDataValues
-     *
-     * @param grid - the Grids_GridDouble to be processed
-     * @param upSlopeAreaMetrics
-     * @param hoome
-     * @return
-     */
-<<<<<<< HEAD
-    public HashSet getInitialPeaksHashSetAndSetTheirValue(Grids_GridDouble grid,
-            Grids_GridDouble upSlopeAreaMetrics, boolean hoome) {
-=======
-    public HashSet getInitialPeaksHashSetAndSetTheirValue(
-            Grids_GridDouble grid, Grids_GridDouble upSlopeAreaMetrics,
-            boolean hoome) {
->>>>>>> eea03135
-        try {
-            ge.checkAndMaybeFreeMemory();
-            HashSet initialPeaksHashSet = new HashSet();
-            long nrows = grid.getNRows();
-            long ncols = grid.getNCols();
-            double ndv = grid.getNoDataValue();
-            double[] h = new double[9];
-            int k;
-<<<<<<< HEAD
-            for (int row = 0; row < nrows; row++) {
-                for (int col = 0; col < ncols; col++) {
-=======
-            for (int row = 0; row
-                    < nrows; row++) {
-                for (int col = 0; col
-                        < ncols; col++) {
->>>>>>> eea03135
-                    h[0] = grid.getCell(row, col);
-                    if (h[0] != ndv) {
-                        k = 0;
-                        for (int p = -1; p < 2; p++) {
-                            for (int q = -1; q < 2; q++) {
-                                if (!(p == 0 && q == 0)) {
-                                    k++;
-                                    h[k] = grid.getCell(row + p, col + q);
-                                }
-                            }
-                        }
-                        // This deals with single isolated cells surrounded by noDataValues
-                        if ((h[1] <= h[0] || h[1] == ndv)
-                                && (h[2] <= h[0] || h[2] == ndv)
-                                && (h[3] <= h[0] || h[3] == ndv)
-                                && (h[4] <= h[0] || h[4] == ndv)
-                                && (h[5] <= h[0] || h[5] == ndv)
-                                && (h[6] <= h[0] || h[6] == ndv)
-                                && (h[7] <= h[0] || h[7] == ndv)
-                                && (h[8] <= h[0] || h[8] == ndv)) {
-                            initialPeaksHashSet.add(grid.getCellID(row, col));
-                            upSlopeAreaMetrics.addToCell(row, col, 1.0d);
-                        }
-                    }
-                }
-            }
-            return initialPeaksHashSet;
-        } catch (OutOfMemoryError e) {
-            if (hoome) {
-                return getInitialPeaksHashSetAndSetTheirValue(grid,
-                        upSlopeAreaMetrics, hoome);
-            } else {
-                throw e;
-            }
-        }
-    }
-    /**
-     * @param grid the Grid2DSquareCellDouble to be processed
-     */
-    /*protected HashSet getNeighboursOfInitialPeaksHashSetAndSetTheirValue( HashSet initialPeaksHashSet, Grids_GridDouble grid, Grids_GridDouble upSlopeAreaMetrics ) {
-     double noDataValue = grid.getNoDataValue();
-     double[ ] heights = new double[ 9 ];
-     double[ ] diff = new double[ 9 ];
-     HashSet neighboursOfInitialPeaksHashSet = Grids_Utilities.
-     Iterator ite = hashSet.iterator();
-     Integer cellID;
-     int cellID;
-     int row;
-     int col;
-     int k;
-     int lowerCount = 0;
-     double lowerHeight = 0.0d;
-     while ( ite.hasNext() ) {
-     cellID = ( Integer ) ite.next();
-     cellID = cellID.intValue();
-     row = grid.getRowIndex( cellID );
-     col = grid.getColIndex( cellID );
-     heights[ 0 ] = grid.getCell( row, col );
-     if ( heights[ 0 ] != noDataValue ) {
-     k = 0;
-     for ( int p = -1; p < 2; p ++ ) {
-     for ( int q = -1; q < 2; q ++ ) {
-     if ( ! ( p == 0 && q == 0 ) ) {
-     k ++;
-     heights[ k ] = grid.getCell( row + p, col + q );
-     if ( heights[ k ] != noDataValue ) {
-     diff[ k ] = heights[ k ] - heights[ 0 ];
-     if ( diff[ k ] >= 0.0d ) {
-     lowerCount ++;
-     lowerHeight += diff[ k ];
-     }
-     }
-     }
-     }
-     // This deals with single isolated cells surrounded by noDataValues
-     if ( ( heights[ 1 ] <= heights[ 0 ] || heights[ 1 ] == noDataValue ) &&
-     ( heights[ 2 ] <= heights[ 0 ] || heights[ 2 ] == noDataValue ) &&
-     ( heights[ 3 ] <= heights[ 0 ] || heights[ 3 ] == noDataValue ) &&
-     ( heights[ 4 ] <= heights[ 0 ] || heights[ 4 ] == noDataValue ) &&
-     ( heights[ 5 ] <= heights[ 0 ] || heights[ 5 ] == noDataValue ) &&
-     ( heights[ 6 ] <= heights[ 0 ] || heights[ 6 ] == noDataValue ) &&
-     ( heights[ 7 ] <= heights[ 0 ] || heights[ 7 ] == noDataValue ) &&
-     ( heights[ 8 ] <= heights[ 0 ] || heights[ 8 ] == noDataValue ) ) {
-     }
-     }
-     }
-     }
-     return;
-     }*/
-//    /**
-//     * There are many estimates of flow that can be generated and many models
-//     * developed in hydrology. These methods are simplistic but are based on
-//     * the work of others. The basics are that discharge from any cell is a
-//     * simple mutliple of velocity and depth. A measure of velocity can be
-//     * obtained by measuring slope and the depth of discharge itself where the
-//     * slope is given by the change in height divided by the distance.
-//     * The algorithm is this:
-//     * An Grids_GridDouble height is initialised using grid
-//     * A coincident Grids_GridDouble accumulation is initialised
-//     * Step 1: A value of rainfall is added to all cells in accumulation.
-//     * Step 2: A proportion of this rainfall is then distributed to neighbouring
-//     *         cells based on Mannings discharge equations.
-//     *
-//     * proportionally based on the difference in height of
-//     *         neighbouring cells which are down slope. If no immediate
-//     *         neighbours are downslope then the height cell is raised by value.
-//     * Step 3: Repeat Steps 2 and 3 iterations number of times.
-//     * Step 4: Return height and accumulation.
-//     * NB Care needs to be taken to specify outflow cells
-//     * TODO:
-//     * 1. Change precipitation to be a grid
-//     * 2. Variable frictionFactor
-//     */
-//    public Grids_GridDouble getFlowAccumulation(
-//            Grids_GridDouble grid,
-//            int iterations,
-//            double precipitation,
-//            HashSet outflowCellIDs,
-//            Grids_GridDoubleFactory gridFactory,
-//            boolean hoome ) {
-//        int _MessageLength = 1000;
-//        String _Message0 = ge.initString( _MessageLength, hoome );
-//        String _Message = ge.initString( _MessageLength, hoome );
-//        Grids_GridDouble flowAccumulation = getInitialFlowAccumulation(
-//                grid,
-//                precipitation,
-//                outflowCellIDs,
-//                gridFactory,
-//                hoome );
-//        _Message = "intitialFlowAccumulation";
-//        _Message = ge.println( _Message, _Message0 );
-//        _Message = flowAccumulation.toString();
-//        _Message = ge.println( _Message, _Message0 );
-//        for ( int iteration = 0; iteration < iterations; iteration ++ ) {
-//            doFlowAccumulation(
-//                    flowAccumulation,
-//                    grid,
-//                    precipitation,
-//                    outflowCellIDs,
-//                    gridFactory,
-//                    hoome );
-//            _Message = "flowAccumulation iteration " + ( iteration + 1 );
-//            _Message = ge.println( _Message, _Message0 );
-//            _Message = flowAccumulation.toString();
-//            _Message = ge.println( _Message, _Message0 );
-//        }
-//        return flowAccumulation;
-//    }
-//    /**
-//     * TODO: docs
-//     * frictionFactor = 75.0d;
-//     * constant = 8.0d * 9.81d / frictionFactor;
-//     * velocity = Math.sqrt( constant * waterDepth * changeInDepth / ChangeInLength );
-//     * discharge = velocity * waterDepth
-//     */
-//    public Grids_GridDouble getInitialFlowAccumulation(
-//            Grids_GridDouble grid,
-//            double precipitation,
-//            HashSet outflowCellIDs,
-//            Grids_GridDoubleFactory gridFactory,
-//            boolean hoome ) {
-//        //double constant = 8.0d * 9.81d / 75.0d ;
-//        double constant = 1.0d;
-//        long nrows = grid.getNRows( hoome );
-//        long ncols = grid.getNCols( hoome );
-//        BigDecimal[] dimensions = grid.getDimensions( hoome );
-//        double noDataValue = grid.getNoDataValue( hoome );
-//        // Precipitate
-//        Grids_GridDouble flowAccumulation = ( Grids_GridDouble ) gridFactory.create( nrows, ncols, dimensions );
-//        flowAccumulation = addToGrid( flowAccumulation, precipitation, hoome );
-//        flowAccumulation = ( Grids_GridDouble ) mask( flowAccumulation, grid, gridFactory, hoome );
-//        Grids_GridDouble tempFlowAccumulation = ( Grids_GridDouble ) gridFactory.create( flowAccumulation );
-//        double[][] surfaceHeights = new double[3][3];
-//        double[][] discharge = new double[3][3];
-//        double slope;
-//        double velocity;
-//        double waterDepth;
-//        double movingWaterDepth;
-//        double numberOfDownSlopes;
-//        double totalDischarge;
-//        double sumDischarge;
-//        long row;
-//        long col;
-//        int p;
-//        int q;
-//        // Deal with outflowCellIDs
-//        Iterator ite = outflowCellIDs.iterator();
-//        CellID cellID;
-//        while ( ite.hasNext() ) {
-//            cellID = ( CellID ) ite.next();
-//            row = cellID.getRow();
-//            col = cellID.getCellCol();
-//            waterDepth = tempFlowAccumulation.getCell( row, col, hoome );
-//            flowAccumulation.addToCell( row, col, - waterDepth / 2.0d, hoome );
-//        }
-//        for ( row = 0; row < nrows; row ++ ) {
-//            for ( col = 0; col < ncols; col ++ ) {
-//                surfaceHeights[1][1] = grid.getCell( row, col, hoome );
-//                if ( surfaceHeights[1][1] != noDataValue ) {
-//                    waterDepth = tempFlowAccumulation.getCell( row, col, hoome );
-//                    surfaceHeights[1][1] += waterDepth;
-//                    numberOfDownSlopes = 0.0d;
-//                    sumDischarge = 0.0d;
-//                    totalDischarge = 0.0d;
-//                    for ( p = 0; p < 3; p ++ ) {
-//                        for ( q = 0; q < 3; q ++ ) {
-//                            if ( ! ( p == 1 && q == 1 ) ) {
-//                                surfaceHeights[p][q] = grid.getCell( row + p - 1, col + q - 1, hoome );
-//                                movingWaterDepth = Math.min( waterDepth, surfaceHeights[1][1] - surfaceHeights[p][q] );
-//                                if ( ( surfaceHeights[p][q] != noDataValue ) && ( surfaceHeights[p][q] < surfaceHeights[1][1] ) ) {
-//                                    numberOfDownSlopes += 1.0d;
-//                                    if ( p == q || ( p == 0 && q == 2 ) || ( p == 2 && q == 0 ) ) {
-//                                        slope = surfaceHeights[1][1] - surfaceHeights[p][q] / ( Math.sqrt( 2.0d ) );
-//                                    } else {
-//                                        slope = surfaceHeights[1][1] - surfaceHeights[p][q];
-//                                    }
-//                                    velocity = Math.sqrt( constant * movingWaterDepth * slope );
-//                                    discharge[p][q] = velocity * movingWaterDepth;
-//                                    sumDischarge += discharge[p][q];
-//                                }
-//                            }
-//                        }
-//                    }
-//                    if ( numberOfDownSlopes > 0.0d ) {
-//                        for ( p = 0; p < 3; p ++ ) {
-//                            for ( q = 0; q < 3; q ++ ) {
-//                                if ( ! ( p == 1 && q == 1 ) ) {
-//                                    if ( surfaceHeights[p][q] != noDataValue && surfaceHeights[p][q] < surfaceHeights[1][1] ) {
-//                                        movingWaterDepth = Math.min( waterDepth, surfaceHeights[1][1] - surfaceHeights[p][q] );
-//                                        discharge[p][q] = ( discharge[p][q] / sumDischarge ) * ( movingWaterDepth / 2.0d ); // 50%
-//                                        totalDischarge += discharge[p][q];
-//                                        flowAccumulation.addToCell( row + p - 1, col + q - 1, discharge[p][q], hoome );
-//                                    }
-//                                }
-//                            }
-//                        }
-//                        flowAccumulation.addToCell( row, col, - totalDischarge, hoome );
-//                    }
-//                }
-//            }
-//        }
-//        return flowAccumulation;
-//    }
-//    /**
-//     * TODO: docs
-//     * frictionFactor = 75.0d;
-//     * constant = 8.0d * 9.81d / frictionFactor;
-//     * velocity = Math.sqrt( constant * waterDepth * changeInDepth / ChangeInLength );
-//     * discharge = velocity * waterDepth
-//     */
-//    public Grids_GridDouble doFlowAccumulation(
-//            Grids_GridDouble flowAccumulation,
-//            Grids_GridDouble grid,
-//            double precipitation,
-//            HashSet outflowCellIDs,
-//            //Grid2DSquareCellDoubleFactory gridFactory,
-//            boolean hoome ) {
-//        //double constant = 8.0d * 9.81d / 75.0d ;
-//        double constant = 1.0d;
-//        long nrows = grid.getNRows( hoome );
-//        long ncols = grid.getNCols( hoome );
-//        BigDecimal[] dimensions = grid.getDimensions( hoome );
-//        double noDataValue = grid.getNoDataValue( hoome );
-//        int gridStatisticsType = 1;
-//        // Precipitate
-//        addToGrid(
-//                flowAccumulation,
-//                precipitation,
-//                hoome );
-//        mask(
-//                flowAccumulation,
-//                grid,
-//                hoome );
-//        Grids_GridDouble tempFlowAccumulation =
-//                ( Grids_GridDouble ) gridFactory.create( flowAccumulation );
-//        double waterDepth;
-//        double movingWaterDepth;
-//        double[][] surfaceHeights = new double[3][3];
-//        double[][] discharge = new double[3][3];
-//        double slope;
-//        double velocity;
-//        double numberOfDownSlopes;
-//        double totalDischarge;
-//        double sumDischarge;
-//        long row;
-//        long col;
-//        for ( row = 0; row < nrows; row ++ ) {
-//            for ( col = 0; col < ncols; col ++ ) {
-//                surfaceHeights[1][1] = grid.getCell( row, col, hoome );
-//                if ( surfaceHeights[1][1] != noDataValue ) {
-//                    waterDepth = tempFlowAccumulation.getCell( row, col, hoome );
-//                    surfaceHeights[1][1] += waterDepth;
-//                    numberOfDownSlopes = 0.0d;
-//                    sumDischarge = 0.0d;
-//                    totalDischarge = 0.0d;
-//                    if ( outflowCellIDs.contains( grid.getCellID( row, col, hoome ) ) ) {
-//                        // Simply lose a proportion of waterDepth (consider a friction factor)
-//                        flowAccumulation.addToCell( row, col, - waterDepth / 2.0d, hoome );
-//                        /*for ( int p = 0; p < 3; p ++ ) {
-//                            for ( int q = 0; q < 3; q ++ ) {
-//                                if ( ! ( p == 1 && q == 1 ) ) {
-//                                    if ( grid.getCell( row + p - 1, col + q - 1 ) == noDataValue ) {
-//                                        numberOfDownSlopes += 1.0d;
-//                                        if ( p == q || ( p == 0 && q == 2 ) || ( p == 2 && q == 0 ) ) {
-//                                            slope = waterDepth / ( Math.sqrt( 2.0d ) );
-//                                        } else {
-//                                            slope = waterDepth;
-//                                        }
-//                                        velocity = Math.sqrt( constant * waterDepth * slope );
-//                                        discharge[p][q] = velocity * waterDepth;
-//                                        sumDischarge += discharge[p][q];
-//                                    }
-//                                }
-//                            }
-//                        }
-//                        if ( numberOfDownSlopes > 0.0d ) {
-//                            for ( int p = 0; p < 3; p ++ ) {
-//                                for ( int q = 0; q < 3; q ++ ) {
-//                                    if ( ! ( p == 1 && q == 1 ) ) {
-//                                        if ( grid.getCell( row + p - 1, col + q - 1 ) == noDataValue ) {
-//                                            discharge[p][q] = ( discharge[p][q] / sumDischarge ) * ( waterDepth / 2.0d ); // 50%
-//                                            totalDischarge += discharge[p][q];
-//                                        }
-//                                    }
-//                                }
-//                            }
-//                            flowAccumulation.addToCell( row, col, - totalDischarge );
-//                        }*/
-//                    } else {
-//                        for ( int p = 0; p < 3; p ++ ) {
-//                            for ( int q = 0; q < 3; q ++ ) {
-//                                if ( ! ( p == 1 && q == 1 ) ) {
-//                                    surfaceHeights[p][q] = grid.getCell( row + p - 1, col + q - 1, hoome );
-//                                    if ( surfaceHeights[p][q] != noDataValue ) {
-//                                        surfaceHeights[p][q] += tempFlowAccumulation.getCell( row + p - 1, col + q - 1, hoome );
-//                                        if ( surfaceHeights[p][q] < surfaceHeights[1][1] ) {
-//                                            movingWaterDepth = Math.min( waterDepth, ( surfaceHeights[1][1] - surfaceHeights[p][q] ) );
-//                                            numberOfDownSlopes += 1.0d;
-//                                            if ( p == q || ( p == 0 && q == 2 ) || ( p == 2 && q == 0 ) ) {
-//                                                slope = ( surfaceHeights[1][1] - surfaceHeights[p][q] ) / ( Math.sqrt( 2.0d ) );
-//                                            } else {
-//                                                slope = ( surfaceHeights[1][1] - surfaceHeights[p][q] );
-//                                            }
-//                                            velocity = Math.sqrt( constant * movingWaterDepth * slope );
-//                                            discharge[p][q] = velocity * movingWaterDepth;
-//                                            sumDischarge += discharge[p][q];
-//                                        }
-//                                    }
-//                                }
-//                            }
-//                        }
-//                        if ( numberOfDownSlopes > 0.0d ) {
-//                            for ( int p = 0; p < 3; p ++ ) {
-//                                for ( int q = 0; q < 3; q ++ ) {
-//                                    if ( ! ( p == 1 && q == 1 ) ) {
-//                                        if ( surfaceHeights[p][q] != noDataValue && surfaceHeights[p][q] < surfaceHeights[1][1] ) {
-//                                            movingWaterDepth = Math.min( waterDepth, ( surfaceHeights[1][1] - surfaceHeights[p][q] ) );
-//                                            discharge[p][q] = ( discharge[p][q] / sumDischarge ) * ( movingWaterDepth / 2.0d ); // 50%
-//                                            totalDischarge += discharge[p][q];
-//                                            flowAccumulation.addToCell( row + p - 1, col + q - 1, discharge[p][q], hoome );
-//                                        }
-//                                    }
-//                                }
-//                            }
-//                            flowAccumulation.addToCell( row, col, - totalDischarge, hoome );
-//                        }
-//                    }
-//                }
-//            }
-//        }
-//        return flowAccumulation;
-//    }
-}
+/**
+ * Version 1.0 is to handle single variable 2DSquareCelled raster data.
+ * Copyright (C) 2005 Andy Turner, CCG, University of Leeds, UK.
+ *
+ * This library is free software; you can redistribute it and/or modify it under
+ * the terms of the GNU Lesser General Public License as published by the Free
+ * Software Foundation; either version 2.1 of the License, or (at your option)
+ * any later version.
+ *
+ * This library is distributed in the hope that it will be useful, but WITHOUT
+ * ANY WARRANTY; without even the implied warranty of MERCHANTABILITY or FITNESS
+ * FOR A PARTICULAR PURPOSE. See the GNU Lesser General Public License for more
+ * details.
+ *
+ * You should have received a copy of the GNU Lesser General Public License
+ * along with this library; if not, write to the Free Software Foundation, Inc.,
+ * 59 Temple Place, Suite 330, Boston, MA 02111-1307 USA.
+ */
+package uk.ac.leeds.ccg.andyt.grids.process;
+
+import java.awt.geom.Point2D;
+import java.io.File;
+import java.io.IOException;
+import java.util.HashSet;
+import java.util.Iterator;
+import uk.ac.leeds.ccg.andyt.grids.core.Grids_2D_ID_int;
+import uk.ac.leeds.ccg.andyt.grids.core.Grids_2D_ID_long;
+import uk.ac.leeds.ccg.andyt.grids.core.Grids_Dimensions;
+import uk.ac.leeds.ccg.andyt.grids.core.grid.Grids_AbstractGridNumber;
+import uk.ac.leeds.ccg.andyt.grids.core.grid.chunk.Grids_AbstractGridChunkDouble;
+import uk.ac.leeds.ccg.andyt.grids.core.grid.Grids_GridInt;
+import uk.ac.leeds.ccg.andyt.grids.core.grid.Grids_GridDouble;
+import uk.ac.leeds.ccg.andyt.grids.core.grid.Grids_GridDoubleFactory;
+import uk.ac.leeds.ccg.andyt.grids.core.grid.chunk.Grids_AbstractGridChunkInt;
+import uk.ac.leeds.ccg.andyt.grids.core.grid.Grids_GridIntFactory;
+import uk.ac.leeds.ccg.andyt.grids.core.Grids_Environment;
+import uk.ac.leeds.ccg.andyt.grids.core.grid.chunk.Grids_GridChunkDouble;
+import uk.ac.leeds.ccg.andyt.grids.core.grid.chunk.Grids_GridChunkInt;
+import uk.ac.leeds.ccg.andyt.grids.utilities.Grids_Kernel;
+import uk.ac.leeds.ccg.andyt.grids.utilities.Grids_Utilities;
+
+/**
+ * A class of methods relevant to the processing of Digital Elevation Model
+ * Data.
+ */
+public class Grids_ProcessorDEM
+        extends Grids_Processor {
+
+    /**
+     * Creates a new Grids_ProcessorDEM
+     */
+    protected Grids_ProcessorDEM() {
+    }
+
+    /**
+     * Creates a new instance of Grids_ProcessorDEM. By default the logs are
+     * appended to the end of the Log _File if it exists. To overwrite the Log
+     * _File use: Grids_ProcessorDEM( Directory, false );
+     *
+     * @param ge
+     */
+    public Grids_ProcessorDEM(Grids_Environment ge) {
+        super(ge);
+    }
+
+    /**
+     * Calculates and returns measures of the slope and aspect for the
+     * Grids_AbstractGridNumber _Grid2DSquareCell passed in.
+     *
+     * @param g The Grids_AbstractGridNumber to be processed. Defaults: kernel
+     * to have distance = ( _Grid2DSquareCell.getDimensions( hoome )[ 0
+     * ].doubleValue() ) * ( 3.0d / 2.0d ); weightIntersect = 1.0d; weightFactor
+     * = 0.0d;
+     * @return Grids_GridDouble[] slopeAndAspect. /n
+     * @throws java.io.IOException
+     */
+    public Grids_GridDouble[] getSlopeAspect(Grids_AbstractGridNumber g)
+            throws IOException {
+        boolean hoome = true;
+        // Default distance to contain centroids of immediate neighbours
+        // ( ( square root of 2 ) * cellsize ) < distance < ( 2 * cellsize ).
+        Grids_Dimensions dimensions = g.getDimensions();
+        double distance;
+        distance = (dimensions.getCellsize().doubleValue()) * (3.0d / 2.0d);
+        double weightIntersect = 1.0d;
+        double weightFactor = 0.0d;
+        return getSlopeAspect(g, distance, weightIntersect, weightFactor, hoome);
+    }
+
+    /**
+     * @param g The Grids_AbstractGridNumber to be processed.
+     * @param distance the distance which defines the aggregate region.
+     * @param weightIntersect The kernel weighting weight at centre.
+     * @param weightFactor The kernel weighting distance decay.
+     * @param hoome If true then OutOfMemoryErrors are caught in this method
+     * then caching operations are initiated prior to retrying. If false then
+     * OutOfMemoryErrors are caught and thrown. (NB. There are various
+     * strategies to reduce bias caused by noDataValues. Here: If the cell in
+     * grid for which slopeAndAspect is being calculated is a noDataValue then
+     * the cells in slopeAndAspect are assigned their noDataValue. If one of the
+     * cells in the calculation of slope and aspect is a noDataValue then its
+     * height is taken as the nearest cell value. (Formerly the difference in
+     * its height was taken as the average difference in height for those cells
+     * with values.) )
+     * @return Grids_GridDouble[] slopeAndAspect where: slopeAndAspect[0] Is the
+     * distance weighted aggregate slope over the region. This is normalised by
+     * the sum of the weights used and the average distance to give a
+     * proportional measure. slopeAndAspect[1] Is the distance weighted
+     * aggregate aspect over the region. This is the clockwise angle from the y
+     * axis (usually North). slopeAndAspect[2] Is the sine of slopeAndAspect[1].
+     * slopeAndAspect[3] Is the sine of slopeAndAspect[1] + ( ( Pi * 1 ) / 8).
+     * slopeAndAspect[4] Is the sine of slopeAndAspect[1] + ( ( Pi * 2 ) / 8).
+     * slopeAndAspect[5] Is the sine of slopeAndAspect[1] + ( ( Pi * 3 ) / 8).
+     * slopeAndAspect[6] Is the sine of slopeAndAspect[1] + ( ( Pi * 4 ) / 8).
+     * slopeAndAspect[7] Is the sine of slopeAndAspect[1] + ( ( Pi * 5 ) / 8).
+     * slopeAndAspect[8] Is the sine of slopeAndAspect[1] + ( ( Pi * 6 ) / 8).
+     * slopeAndAspect[9] Is the sine of slopeAndAspect[1] + ( ( Pi * 7 ) / 8).
+     * @throws java.io.IOException
+     */
+    public Grids_GridDouble[] getSlopeAspect(Grids_AbstractGridNumber g,
+            double distance, double weightIntersect, double weightFactor,
+            boolean hoome) throws IOException {
+        try {
+            ge.checkAndMaybeFreeMemory();
+            String methodName = "getSlopeAspect(" + g.getClass().getName()
+                    + ",double,double,double,boolean)";
+            System.out.println(methodName);
+            Grids_AbstractGridChunkDouble chunkDouble;
+            Grids_GridDouble gd;
+            Grids_AbstractGridChunkInt chunk;
+            Grids_GridInt gridInt;
+            int slopeAndAspectSize = 10;
+            Grids_GridDouble[] slopeAndAspect;
+            slopeAndAspect = new Grids_GridDouble[slopeAndAspectSize];
+            boolean shortName = true; // Filenames that are too long are problematic!
+            boolean swapToFileCache;
+            // Initialisation
+            long ncols = g.getNCols();
+            long nrows = g.getNRows();
+            Grids_Dimensions dimensions = g.getDimensions();
+            double cellsize = g.getCellsizeDouble();
+            long cellDistance = (long) Math.ceil(distance / cellsize);
+            double thisDistance;
+            double x = 0.0d;
+            double y = 0.0d;
+            double thisX;
+            double thisY;
+            double diffX;
+            double diffY;
+            double diffHeight;
+            double angle;
+            double sinAngle;
+            double cosAngle;
+            double slope;
+            double aspect;
+            double[][] weights;
+            weights = Grids_Kernel.getNormalDistributionKernelWeights(
+                    cellsize, distance);
+            double weight;
+            long row;
+            long col;
+            long p;
+            long q;
+            int cellRow;
+            int cellCol;
+            int cri;
+            int cci;
+            int chunkRows = g.getNChunkRows();
+            int chunkCols = g.getNChunkCols();
+            int chunkNrows;
+            int chunkNcols;
+            double double0;
+            double double1;
+            double double3;
+            double PI = Math.PI;
+            double doubleOne = 1.0d;
+            double doubleTwo = 2.0d;
+            double doubleThree = 3.0d;
+            double doubleFour = 4.0d;
+            double doubleFive = 5.0d;
+            double doubleSix = 6.0d;
+            double doubleSeven = 7.0d;
+            double doubleEight = 8.0d;
+            double doubleOneHundred = 100.0d;
+            double weightSum = 0.0d;
+            double distanceSum = 0.0d;
+            double numberObservations = 0.0d;
+            double averageDistance;
+            long long0;
+            int int0;
+            int int1;
+            for (p = -cellDistance; p <= cellDistance; p++) {
+                thisY = p * cellsize;
+                for (q = -cellDistance; q <= cellDistance; q++) {
+                    if (!(p == 0 && q == 0)) {
+                        long0 = p + cellDistance;
+                        int0 = (int) long0;
+                        long0 = q + cellDistance;
+                        int1 = (int) (long0);
+                        thisX = q * cellsize;
+                        thisDistance = distance(x, y, thisX, thisY);
+                        if (thisDistance <= distance) {
+                            weight = weights[int0][int1];
+                            weightSum += weight;
+                            distanceSum += thisDistance;
+                            numberObservations++;
+                        }
+                    }
+                }
+            }
+            averageDistance = distanceSum / numberObservations;
+            String gName = g.getName();
+            String filename;
+            File dir;
+            int noDataValueInt;
+            int heightInt;
+            int thisHeightInt;
+            Object[] newResult = new Object[2];
+            System.out.println("Initialising slopeAndAspect[ 0 ]");
+            if (shortName) {
+                filename = "slope_" + averageDistance;
+            } else {
+                filename = gName + "slopeAndAspect[slope,"
+                        + "averageDistance(" + averageDistance + "),"
+                        + "weightIntersect(" + weightIntersect + "),"
+                        + "weightFactor(" + weightFactor + ")]";
+            }
+            dir = Files.createNewFile(Files.getGeneratedGridDoubleDir());
+            slopeAndAspect[0] = (Grids_GridDouble) GridDoubleFactory.create(dir,
+                    nrows, ncols, dimensions);
+            slopeAndAspect[0].setName(filename);
+            slopeAndAspect[0].writeToFile();
+            System.out.println(slopeAndAspect[0].toString());
+            System.out.println("Initialising slopeAndAspect[ 1 ]");
+            if (shortName) {
+                filename = "aspect_N_" + averageDistance;
+            } else {
+                filename = gName + "slopeAndAspect[aspect_N,"
+                        + "averageDistance(" + averageDistance + "),"
+                        + "weightIntersect(" + weightIntersect + "),"
+                        + "weightFactor(" + weightFactor + ")]";
+            }
+            dir = Files.createNewFile(Files.getGeneratedGridDoubleDir());
+            slopeAndAspect[1] = (Grids_GridDouble) GridDoubleFactory.create(dir,
+                    nrows, ncols, dimensions);
+            slopeAndAspect[1].setName(filename);
+            slopeAndAspect[1].writeToFile();
+            ge.getGrids().add(slopeAndAspect[1]);
+            System.out.println("Initialising slopeAndAspect[ 2 ]");
+            if (shortName) {
+                filename = "sin_aspect_N_" + averageDistance;
+            } else {
+                filename = gName + "slopeAndAspect[sin_aspect_N,"
+                        + "averageDistance(" + averageDistance + "),"
+                        + "weightIntersect(" + weightIntersect + "),"
+                        + "weightFactor(" + weightFactor + ")]";
+            }
+            dir = Files.createNewFile(Files.getGeneratedGridDoubleDir());
+            slopeAndAspect[2] = (Grids_GridDouble) GridDoubleFactory.create(
+                    dir, nrows, ncols, dimensions);
+            slopeAndAspect[2].setName(filename);
+            slopeAndAspect[2].writeToFile();
+            System.out.println(slopeAndAspect[2].toString());
+            System.out.println("Initialising slopeAndAspect[ 3 ]");
+            if (shortName) {
+                filename = "sin_aspect_NNE_" + averageDistance;
+            } else {
+                filename = gName + "slopeAndAspect[sin_aspect_NNE,"
+                        + "averageDistance(" + averageDistance + "),"
+                        + "weightIntersect(" + weightIntersect + "),"
+                        + "weightFactor(" + weightFactor + ")]";
+            }
+            dir = Files.createNewFile(Files.getGeneratedGridDoubleDir());
+            slopeAndAspect[3] = (Grids_GridDouble) GridDoubleFactory.create(dir,
+                    nrows, ncols, dimensions);
+            slopeAndAspect[3].setName(filename);
+            slopeAndAspect[3].writeToFile();
+            System.out.println(slopeAndAspect[3].toString());
+            System.out.println("Initialising slopeAndAspect[ 4 ]");
+            if (shortName) {
+                filename = "sin_aspect_NE_" + averageDistance;
+            } else {
+                filename = gName + "slopeAndAspect[sin_aspect_NE,"
+                        + "averageDistance(" + averageDistance + "),"
+                        + "weightIntersect(" + weightIntersect + "),"
+                        + "weightFactor(" + weightFactor + ")]";
+            }
+            dir = Files.createNewFile(Files.getGeneratedGridDoubleDir());
+            slopeAndAspect[4] = (Grids_GridDouble) GridDoubleFactory.create(dir,
+                    nrows, ncols, dimensions);
+            slopeAndAspect[4].setName(filename);
+            slopeAndAspect[4].writeToFile();
+            System.out.println(slopeAndAspect[4].toString());
+            System.out.println("Initialising slopeAndAspect[ 5 ]");
+            if (shortName) {
+                filename = "sin_aspect_ENE_" + averageDistance;
+            } else {
+                filename = gName + "slopeAndAspect[sin_aspect_ENE,"
+                        + "averageDistance(" + averageDistance + "),"
+                        + "weightIntersect(" + weightIntersect + "),"
+                        + "weightFactor(" + weightFactor + ")]";
+            }
+            dir = Files.createNewFile(Files.getGeneratedGridDoubleDir());
+            slopeAndAspect[5] = (Grids_GridDouble) GridDoubleFactory.create(dir,
+                    nrows, ncols, dimensions);
+            slopeAndAspect[5].setName(filename);
+            slopeAndAspect[5].writeToFile();
+            System.out.println(slopeAndAspect[5].toString());
+            System.out.println("Initialising slopeAndAspect[ 6 ]");
+            if (shortName) {
+                filename = "sin_aspect_E_" + averageDistance;
+            } else {
+                filename = gName + "slopeAndAspect[sin_aspect_E,"
+                        + "averageDistance(" + averageDistance + "),"
+                        + "weightIntersect(" + weightIntersect + "),"
+                        + "weightFactor(" + weightFactor + ")]";
+            }
+            dir = Files.createNewFile(Files.getGeneratedGridDoubleDir());
+            slopeAndAspect[6] = (Grids_GridDouble) GridDoubleFactory.create(dir,
+                    nrows, ncols, dimensions);
+            slopeAndAspect[6].setName(filename);
+            slopeAndAspect[6].writeToFile();
+            System.out.println(slopeAndAspect[6].toString());
+            System.out.println("Initialising slopeAndAspect[ 7 ]");
+            if (shortName) {
+                filename = "sin_aspect_ESE_" + averageDistance;
+            } else {
+                filename = gName + "slopeAndAspect[sin_aspect_ESE,"
+                        + "averageDistance(" + averageDistance + "),"
+                        + "weightIntersect(" + weightIntersect + "),"
+                        + "weightFactor(" + weightFactor + ")]";
+            }
+            dir = Files.createNewFile(Files.getGeneratedGridDoubleDir());
+            slopeAndAspect[7] = (Grids_GridDouble) GridDoubleFactory.create(dir,
+                    nrows, ncols, dimensions);
+            slopeAndAspect[7].setName(filename);
+            slopeAndAspect[7].writeToFile();
+            System.out.println(slopeAndAspect[7].toString());
+            System.out.println("Initialising slopeAndAspect[ 8 ]");
+            if (shortName) {
+                filename = "sin_aspect_SE_" + averageDistance;
+            } else {
+                filename = gName + "slopeAndAspect[sin_aspect_SE,"
+                        + "averageDistance(" + averageDistance + "),"
+                        + "weightIntersect(" + weightIntersect + "),"
+                        + "weightFactor(" + weightFactor + ")]";
+            }
+            dir = Files.createNewFile(Files.getGeneratedGridDoubleDir());
+            slopeAndAspect[8] = (Grids_GridDouble) GridDoubleFactory.create(dir,
+                    nrows, ncols, dimensions);
+            slopeAndAspect[8].setName(filename);
+            slopeAndAspect[8].writeToFile();
+            System.out.println(slopeAndAspect[8].toString());
+            System.out.println("Initialising slopeAndAspect[ 9 ]");
+            if (shortName) {
+                filename = "sin_aspect_SSE_" + averageDistance;
+            } else {
+                filename = gName + "slopeAndAspect[sin_aspect_SSE,"
+                        + "averageDistance(" + averageDistance + "),"
+                        + "weightIntersect(" + weightIntersect + "),"
+                        + "weightFactor(" + weightFactor + ")]";
+            }
+            dir = Files.createNewFile(Files.getGeneratedGridDoubleDir());
+            slopeAndAspect[9] = (Grids_GridDouble) GridDoubleFactory.create(dir,
+                    nrows, ncols, dimensions);
+            slopeAndAspect[9].setName(filename);
+            slopeAndAspect[9].writeToFile();
+            System.out.println("Initialised Results");
+            System.out.println(g.toString());
+            if (g.getClass() == Grids_GridDouble.class) {
+                gd = (Grids_GridDouble) g;
+                double noDataValue = gd.getNoDataValue();
+                double h;
+                double h2;
+                for (cri = 0; cri < chunkRows; cri++) {
+                    for (cci = 0; cci < chunkCols; cci++) {
+                        chunkDouble = gd.getChunk(cri, cci);
+                        chunkNrows = g.getChunkNRows(cri);
+                        chunkNcols = g.getChunkNCols(cci);
+                        for (cellRow = 0; cellRow < chunkNrows; cellRow++) {
+                            row = g.getRow(cri, cellRow);
+                            y = g.getCellYDouble(row);
+                            for (cellCol = 0; cellCol < chunkNcols; cellCol++) {
+                                ge.checkAndMaybeFreeMemory();
+                                col = g.getCol(cci, cellCol);
+                                x = g.getCellXDouble(col);
+                                h = chunkDouble.getCell(cellRow, cellCol);
+                                if (h != noDataValue) {
+                                    diffX = 0.0d;
+                                    diffY = 0.0d;
+                                    slope = 0.0d;
+                                    weightSum = 0.0d;
+                                    distanceSum = 0.0d;
+                                    numberObservations = 0.0d;
+                                    for (p = -cellDistance; p <= cellDistance; p++) {
+                                        long0 = row + p;
+                                        thisY = g.getCellYDouble(long0);
+                                        for (q = -cellDistance; q <= cellDistance; q++) {
+                                            if (!(p == 0 && q == 0)) {
+                                                long0 = col + q;
+                                                thisX = g.getCellXDouble(long0);
+                                                thisDistance = distance(x, y, thisX, thisY);
+                                                if (thisDistance <= distance) {
+                                                    h2 = gd.getCell(thisX, thisY);
+                                                    if (h2 != noDataValue) {
+                                                        long0 = p + cellDistance;
+                                                        int0 = (int) long0;
+                                                        long0 = q + cellDistance;
+                                                        int1 = (int) (long0);
+                                                        weight = weights[int0][int1];
+                                                        weightSum += weight;
+                                                        distanceSum += thisDistance;
+                                                        numberObservations++;
+                                                        double0 = h - h2;
+                                                        diffHeight = double0 * weight;
+                                                        double0 = x - thisX;
+                                                        diffX += double0 * diffHeight;
+                                                        double0 = y - thisY;
+                                                        diffY += double0 * diffHeight;
+                                                        slope += diffHeight;
+                                                    }
+                                                }
+                                            }
+                                        }
+                                    }
+                                    if (numberObservations > 0) {
+                                        averageDistance = (distanceSum / numberObservations);
+                                        double0 = weightSum * averageDistance;
+                                        slope /= double0;
+                                        slope *= doubleOneHundred;
+                                        slopeAndAspect[0].setCell(row, col, slope);
+                                        double0 = x + diffX;
+                                        double1 = y + diffY;
+                                        angle = angle(x, y, double0, double1);
+                                        slopeAndAspect[1].setCell(row, col, angle);
+                                        sinAngle = Math.sin(angle);
+                                        slopeAndAspect[2].setCell(row, col, sinAngle);
+                                        double3 = angle + (PI / doubleEight);
+                                        sinAngle = Math.sin(double3);
+                                        slopeAndAspect[3].setCell(row, col, sinAngle);
+                                        double3 = angle + (PI / doubleFour);
+                                        sinAngle = Math.sin(double3);
+                                        slopeAndAspect[4].setCell(row, col, sinAngle);
+                                        double3 = angle + (PI * doubleThree / doubleEight);
+                                        sinAngle = Math.sin(double3);
+                                        slopeAndAspect[5].setCell(row, col, sinAngle);
+                                        double3 = angle + (PI / doubleTwo);
+                                        sinAngle = Math.sin(double3);
+                                        slopeAndAspect[6].setCell(row, col, sinAngle);
+                                        double3 = angle + (PI * doubleFive / doubleEight);
+                                        sinAngle = Math.sin(double3);
+                                        slopeAndAspect[7].setCell(row, col, sinAngle);
+                                        double3 = angle + (PI * doubleSix / doubleEight);
+                                        sinAngle = Math.sin(double3);
+                                        slopeAndAspect[8].setCell(row, col, sinAngle);
+                                        double3 = angle + (PI * doubleSeven / doubleEight);
+                                        sinAngle = Math.sin(double3);
+                                        slopeAndAspect[9].setCell(row, col, sinAngle);
+                                    }
+                                }
+                            }
+                        }
+                        System.out.println("Done Chunk ( " + cri + ", " + cci + " )");
+                    }
+                }
+            } else {
+                // ( g.getClass() == Grids_GridInt.class )
+                gridInt = (Grids_GridInt) g;
+                noDataValueInt = gridInt.getNoDataValue();
+//                Grids_GridIntIterator ite;
+//                ite = gridInt.iterator();
+//                Grids_AbstractGridChunkNumberRowMajorOrderIterator chunkIte;
+//                while (ite.hasNext()) {
+//                    chunkIte = ite.getChunkIterator();
+//                    chunkIte.
+//                }
+                for (cri = 0; cri < chunkRows; cri++) {
+                    chunkNrows = g.getChunkNRows(cri);
+                    for (cci = 0; cci < chunkCols; cci++) {
+                        chunkNcols = g.getChunkNCols(cci);
+                        chunk = (Grids_AbstractGridChunkInt) gridInt.getChunk(
+                                cri, cci);
+                        for (cellRow = 0; cellRow < chunkNrows; cellRow++) {
+                            row = g.getRow(cri, cellRow);
+                            y = g.getCellYDouble(row);
+                            for (cellCol = 0; cellCol < chunkNcols; cellCol++) {
+                                ge.checkAndMaybeFreeMemory();
+                                col = g.getCol(cci, cellCol);
+                                x = g.getCellXDouble(col);
+                                heightInt = chunk.getCell(cellRow, cellCol);
+                                if (heightInt != noDataValueInt) {
+                                    diffX = 0.0d;
+                                    diffY = 0.0d;
+                                    slope = 0.0d;
+                                    weightSum = 0.0d;
+                                    distanceSum = 0.0d;
+                                    numberObservations = 0.0d;
+                                    for (p = -cellDistance; p <= cellDistance; p++) {
+                                        long0 = row + p;
+                                        thisY = g.getCellYDouble(long0);
+                                        for (q = -cellDistance; q <= cellDistance; q++) {
+                                            if (!(p == 0 && q == 0)) {
+                                                long0 = col + q;
+                                                thisX = g.getCellXDouble(long0);
+                                                thisDistance = distance(x, y, thisX, thisY);
+                                                if (thisDistance <= distance) {
+                                                    thisHeightInt = gridInt.getCell(
+                                                            thisX, thisY);
+                                                    if (thisHeightInt != noDataValueInt) {
+                                                        long0 = p + cellDistance;
+                                                        int0 = (int) long0;
+                                                        long0 = q + cellDistance;
+                                                        int1 = (int) (long0);
+                                                        weight = weights[int0][int1];
+                                                        weightSum += weight;
+                                                        distanceSum += thisDistance;
+                                                        numberObservations++;
+                                                        double0 = (double) heightInt - thisHeightInt;
+                                                        diffHeight = double0 * weight;
+                                                        double0 = x - thisX;
+                                                        diffX += double0 * diffHeight;
+                                                        double0 = y - thisY;
+                                                        diffY += double0 * diffHeight;
+                                                        slope += diffHeight;
+                                                    }
+                                                }
+                                            }
+                                        }
+                                    }
+                                    if (numberObservations > 0) {
+                                        averageDistance = (distanceSum / numberObservations);
+                                        double0 = weightSum * averageDistance;
+                                        slope /= double0;
+                                        slope *= doubleOneHundred;
+                                        slopeAndAspect[0].setCell(row, col, slope);
+                                        double0 = x + diffX;
+                                        double1 = y + diffY;
+                                        angle = angle(x, y, double0, double1);
+                                        slopeAndAspect[1].setCell(row, col, angle);
+                                        sinAngle = Math.sin(angle);
+                                        slopeAndAspect[2].setCell(row, col, sinAngle);
+                                        double3 = angle + (PI / doubleEight);
+                                        sinAngle = Math.sin(double3);
+                                        slopeAndAspect[3].setCell(row, col, sinAngle);
+                                        double3 = angle + (PI / doubleFour);
+                                        sinAngle = Math.sin(double3);
+                                        slopeAndAspect[4].setCell(row, col, sinAngle);
+                                        double3 = angle + (PI * doubleThree / doubleEight);
+                                        sinAngle = Math.sin(double3);
+                                        slopeAndAspect[5].setCell(row, col, sinAngle);
+                                        double3 = angle + (PI / doubleTwo);
+                                        sinAngle = Math.sin(double3);
+                                        slopeAndAspect[6].setCell(row, col, sinAngle);
+                                        double3 = angle + (PI * doubleFive / doubleEight);
+                                        sinAngle = Math.sin(double3);
+                                        slopeAndAspect[7].setCell(row, col, sinAngle);
+                                        double3 = angle + (PI * doubleSix / doubleEight);
+                                        sinAngle = Math.sin(double3);
+                                        slopeAndAspect[8].setCell(row, col, sinAngle);
+                                        double3 = angle + (PI * doubleSeven / doubleEight);
+                                        sinAngle = Math.sin(double3);
+                                        slopeAndAspect[9].setCell(row, col, sinAngle);
+                                    }
+                                }
+                            }
+                        }
+                        System.out.println("Done Chunk ( " + cri + ", " + cci + " )");
+                    }
+                }
+            }
+            return slopeAndAspect;
+        } catch (OutOfMemoryError e) {
+            if (hoome) {
+                ge.clearMemoryReserve();
+                if (!ge.swapChunk(ge.HOOMEF)) {
+                    throw e;
+                }
+                ge.initMemoryReserve();
+                return getSlopeAspect(g, distance, weightIntersect, weightFactor, hoome);
+            }
+            throw e;
+        }
+    }
+
+    /**
+     * Returns a double[] slopeAndAspect where: slopeAndAspect[0] is the
+     * aggregate slope over the region weighted by distance, weightIntersect and
+     * weightFactor; slopeAndAspect[1] is the aggregate aspect over the region
+     * weighted by distance, weightIntersect and weightFactor. This is the
+     * clockwise angle from north. slopeAndAspect[2] is the aggregate aspect
+     * over the region weighted by distance, weightIntersect and weightFactor.
+     * This is the sine of the clockwise angle from north. slopeAndAspect[3] is
+     * the aggregate aspect over the region weighted by distance,
+     * weightIntersect and weightFactor. This is the cosine of the clockwise
+     * angle from north.
+     *
+     * @param g the Grids_GridDouble to be processed.
+     * @param x the x coordinate from where the aspect is calculated
+     * @param y the y coordinate from where the aspect is calculated
+     * @param distance the distance which defines the aggregate region.
+     * @param weightIntersect the kernel weighting weight at centre.
+     * @param weightFactor the kernel weighting distance decay.
+     * @return
+     */
+    protected double[] getSlopeAspect(Grids_AbstractGridNumber g, double x,
+            double y, double distance, double weightIntersect,
+            double weightFactor) {
+        return getSlopeAspect(g, g.getRow(y), g.getCol(x), x, y, distance,
+                weightIntersect, weightFactor);
+    }
+
+    /**
+     * Returns a double[] slopeAndAspect where: slopeAndAspect[0] is the
+     * aggregate slope over the region weighted by distance, weightIntersect and
+     * weightFactor; slopeAndAspect[1] is the aggregate aspect over the region
+     * weighted by distance, weightIntersect and weightFactor. This is the
+     * clockwise angle from north. slopeAndAspect[2] is the aggregate aspect
+     * over the region weighted by distance, weightIntersect and weightFactor.
+     * This is the sine of the clockwise angle from north. slopeAndAspect[3] is
+     * the aggregate aspect over the region weighted by distance,
+     * weightIntersect and weightFactor. This is the cosine of the clockwise
+     * angle from north.
+     *
+     * @param g The Grids_GridDouble to be processed
+     * @param rowIndex the rowIndex where the result is calculated
+     * @param colIndex the colIndex where the result is calculated
+     * @param x the x coordinate from where the aspect is calculated
+     * @param y the y coordinate from where the aspect is calculated
+     * @param distance the distance which defines the region
+     * @param weightIntersect
+     * @param weightFactor NB. If grid.getCell( x, y ) == grid.getNoDataValue()
+     * then; result[ 0 ] = grid.getNoDataValue() result[ 1 ] =
+     * grid.getNoDataValue() TODO: x and y can be offset from a cell centroid so
+     * consider interpolation
+     * @return
+     */
+    protected double[] getSlopeAspect(Grids_AbstractGridNumber g, long rowIndex,
+            long colIndex, double x, double y, double distance,
+            double weightIntersect, double weightFactor) {
+        ge.getGrids().add(g);
+        if (g.getClass() == Grids_GridInt.class) {
+            Grids_GridInt gi = (Grids_GridInt) g;
+            int noDataValue = gi.getNoDataValue();
+            double[] slopeAndAspect = new double[2];
+            slopeAndAspect[0] = noDataValue;
+            slopeAndAspect[1] = noDataValue;
+            slopeAndAspect[2] = noDataValue;
+            slopeAndAspect[3] = noDataValue;
+            int height = gi.getCell(x, y);
+            if (height != noDataValue) {
+                double cellsize = g.getCellsizeDouble();
+                int cellDistance = (int) Math.ceil((distance + cellsize) / cellsize);
+                double thisDistance;
+                double weight;
+                double thisX;
+                double thisY;
+                int thisHeight;
+                double diffX = 0.0d;
+                double diffY = 0.0d;
+                double diffHeight;
+                double slope = 0.0d;
+                double aspect;
+                // Calculate slope and aspect
+                for (int p = -cellDistance; p <= cellDistance; p++) {
+                    thisY = y + (p * distance);
+                    for (int q = -cellDistance; q <= cellDistance; q++) {
+                        thisX = x + (q * distance);
+                        thisDistance = distance(x, y, thisX, thisY);
+                        if (thisDistance <= distance) {
+                            weight = Grids_Kernel.getKernelWeight(distance,
+                                    weightIntersect, weightFactor, thisDistance);
+                            thisHeight = gi.getCell(thisX, thisY);
+                            //thisHeight = gi.getNearestValueDouble(thisX, thisY, hoome);
+                            if (thisHeight != noDataValue) {
+                                diffHeight = (double) (height - thisHeight) * weight;
+                                diffX += (x - thisX) * diffHeight;
+                                diffY += (y - thisY) * diffHeight;
+                                slope += diffHeight;
+                            }
+                        }
+                    }
+                }
+                slopeAndAspect[0] = slope;
+                slopeAndAspect[1] = angle(x, y, (x + diffX), (y + diffY));
+                slopeAndAspect[2] = Math.sin(angle(x, y, (x + diffX), (y + diffY)));
+                slopeAndAspect[3] = Math.cos(angle(x, y, (x + diffX), (y + diffY)));
+            }
+            return slopeAndAspect;
+        } else {
+            // ( g.getClass() == Grids_GridDouble.class )
+            Grids_GridDouble gd = (Grids_GridDouble) g;
+            double noDataValue = gd.getNoDataValue();
+            double value;
+            double[] slopeAndAspect = new double[2];
+            slopeAndAspect[0] = noDataValue;
+            slopeAndAspect[1] = noDataValue;
+            slopeAndAspect[2] = noDataValue;
+            slopeAndAspect[3] = noDataValue;
+            double height = gd.getCell(x, y);
+            if (height != noDataValue) {
+                double cellsize = g.getCellsizeDouble();
+                int cellDistance = (int) Math.ceil((distance + cellsize) / cellsize);
+                double thisDistance;
+                double weight;
+                double thisX;
+                double thisY;
+                double thisHeight;
+                double diffX = 0.0d;
+                double diffY = 0.0d;
+                double diffHeight;
+                double slope = 0.0d;
+                double aspect;
+                // Calculate slope and aspect
+                for (int p = -cellDistance; p <= cellDistance; p++) {
+                    thisY = y + (p * distance);
+                    for (int q = -cellDistance; q <= cellDistance; q++) {
+                        thisX = x + (q * distance);
+                        thisDistance = distance(x, y, thisX, thisY);
+                        if (thisDistance <= distance) {
+                            weight = Grids_Kernel.getKernelWeight(distance,
+                                    weightIntersect, weightFactor, thisDistance);
+                            thisHeight = gd.getCell(thisX, thisY);
+                            //thisHeight = gd.getNearestValueDouble(thisX, thisY, hoome);
+                            if (thisHeight != noDataValue) {
+                                diffHeight = (height - thisHeight) * weight;
+                                diffX += (x - thisX) * diffHeight;
+                                diffY += (y - thisY) * diffHeight;
+                                slope += diffHeight;
+                            }
+                        }
+                    }
+                }
+                slopeAndAspect[0] = slope;
+                slopeAndAspect[1] = angle(x, y, (x + diffX), (y + diffY));
+                slopeAndAspect[2] = Math.sin(angle(x, y, (x + diffX), (y + diffY)));
+                slopeAndAspect[3] = Math.cos(angle(x, y, (x + diffX), (y + diffY)));
+            }
+            return slopeAndAspect;
+        }
+    }
+
+    /**
+     * @param g Grids_AbstractGridNumber to be processed.
+     * @param gdf
+     * @param outflowHeight
+     * @param maxIterations
+     * @param treatNoDataValueAsOutflow
+     * @param outflowCellIDsSet
+     * @return Grids_GridDouble which has cell values as in _Grid2DSquareCell
+     * except with hollows raised. The attempt to raise hollows may not remove
+     * all hollows. The process of removing hollows works iteratively.
+     * Essentially, the algorithm is as follows:
+     * <ol>
+     * <li>Identify all hollows.</li>
+     * <li>Raise all hollows by a small amount.</li>
+     * <li>Identify all hollows.</li>
+     * <li>Trace bottom of each hollow and raise to the height of the lowest
+     * cell around it.</li>
+     * <li>Repeat 2 to 5 until there are no hollows or until maxIterations
+     * reached.</li>
+     * </ol>
+     * This algorithm was optimised by processing each hollow in turn and
+     * dealing with the situation around each hollow.
+     */
+    public Grids_GridDouble getHollowFilledDEM(Grids_AbstractGridNumber g,
+            Grids_GridDoubleFactory gdf, double outflowHeight, int maxIterations,
+            HashSet outflowCellIDsSet, boolean treatNoDataValueAsOutflow) {
+        ge.getGrids().add(g);
+        // Intitialise variables
+        Grids_GridDouble result;
+        long nRows;
+        long nCols;
+//        int chunkNrows = g.getChunkNRows();
+//        int chunkNcols = g.getChunkNCols();
+//        String resultName = g.getName() + "HollowFilledDEM_" + maxIterations;
+        String resultName = "HollowFilledDEM_" + maxIterations;
+        File dir = Files.createNewFile(Files.getGeneratedGridDoubleDir());
+        result = (Grids_GridDouble) gdf.create(dir, g);
+        result.setName(resultName);
+        nRows = result.getNRows();
+        nCols = result.getNCols();
+        double minHeight;
+        minHeight = result.getStats().getMin(true);
+        if (outflowHeight < minHeight) {
+            outflowHeight = minHeight;
+        }
+        if (g.getClass() == Grids_GridInt.class) {
+            Grids_GridInt gi = (Grids_GridInt) g;
+            int noDataValue = gi.getNoDataValue();
+            double height;
+            // Initialise outflowCellIDs
+            HashSet outflowCellIDs = getHollowFilledDEMOutflowCellIDs(
+                    outflowCellIDsSet, outflowHeight, gi, nRows, nCols,
+                    treatNoDataValueAsOutflow);
+            // Initialise hollowsHashSet
+            HashSet hollowsHashSet = getHollowFilledDEMInitialHollowsHashSet(
+                    gi, nRows, nCols, treatNoDataValueAsOutflow);
+            // Remove outflowCellIDs from hollowsHashSet
+            hollowsHashSet.removeAll(outflowCellIDs);
+            HashSet hollows2 = hollowsHashSet;
+            int numberOfHollows = hollowsHashSet.size();
+            boolean calculated1 = false;
+            boolean calculated2;
+            if (numberOfHollows == 0) {
+                calculated1 = true;
+            }
+            int iteration1 = 0;
+            int iteration2;
+            int counter1 = 0;
+            long row;
+            long col;
+            long p;
+            long q;
+            long r;
+            long s;
+            //int cellID1;
+            //int cellID2;
+            //int cellID3;
+            Iterator iterator1;
+            Iterator iterator2;
+            //Integer cellID1;
+            //Integer cellID2;
+            //Integer cellID3;
+            Grids_2D_ID_long[] cellIDs = new Grids_2D_ID_long[3];
+            HashSet toVisitSet1;
+            HashSet toVisitSet2;
+            HashSet toVisitSet3;
+            HashSet visitedSet1;
+            HashSet visitedSet2;
+            HashSet hollows1;
+            HashSet hollowsVisited;
+            HashSet hollowSet;
+            double height0;
+            int noDataCount;
+            int outflowCellCount;
+            // Fill in hollows
+            while (!calculated1) {
+                if (iteration1 < maxIterations) {
+                    iteration1++;
+                    numberOfHollows = hollows2.size();
+                    System.out.println("Iteration " + iteration1
+                            + " out of a maximum " + maxIterations
+                            + ": Number of hollows " + numberOfHollows);
+                    if (numberOfHollows > 0) {
+                        visitedSet1 = new HashSet();
+                        hollowsVisited = new HashSet();
+                        //hollowsVisited.addAll( outflowCellIDs );
+                        // Raise all hollows by a small amount
+                        setLarger(result, hollows2);
+                        // Recalculate hollows in hollows2 neighbourhood
+                        toVisitSet1 = new HashSet();
+                        iterator1 = hollows2.iterator();
+                        while (iterator1.hasNext()) {
+                            cellIDs[0] = (Grids_2D_ID_long) iterator1.next();
+                            row = cellIDs[0].getRow();
+                            col = cellIDs[0].getCol();
+                            for (p = -1; p < 2; p++) {
+                                for (q = -1; q < 2; q++) {
+                                    //if ( ! ( p == 0 && q == 0 ) ) {
+                                    if (g.isInGrid(row + p, col + q)) {
+                                        toVisitSet1.add(g.getCellID(row + p, col + q));
+                                    }
+                                    //}
+                                }
+                            }
+                        }
+                        hollows1 = getHollowsInNeighbourhood(
+                                result,
+                                toVisitSet1,
+                                treatNoDataValueAsOutflow);
+                        hollows1.removeAll(outflowCellIDs);
+                        hollows2.clear();
+                        toVisitSet1.clear();
+                        /*
+                             hollows1 = getHollowFilledDEMCalculateHollowsInNeighbourhood( result, hollows2 );
+                             hollows1.removeAll( outflowCellIDs );
+                             hollows2.clear();
+                         */
+                        // Trace bottom of each hollow and raise to the height of the lowest cell around it.
+                        iterator1 = hollows1.iterator();
+                        while (iterator1.hasNext()) {
+                            cellIDs[0] = (Grids_2D_ID_long) iterator1.next();
+                            if (!hollowsVisited.contains(cellIDs[0])) {
+                                hollowSet = new HashSet();
+                                hollowSet.add(cellIDs[0]);
+                                row = cellIDs[0].getRow();
+                                col = cellIDs[0].getCol();
+                                toVisitSet1 = new HashSet();
+                                // Step 1: Add all cells in adjoining hollows to hollowSet
+                                for (p = -1; p < 2; p++) {
+                                    for (q = -1; q < 2; q++) {
+                                        if (!(p == 0 && q == 0)) {
+                                            if (g.isInGrid(row + p, col + q)) {
+                                                cellIDs[1] = g.getCellID(row + p, col + q);
+                                                toVisitSet1.add(cellIDs[1]);
+                                            }
+                                        }
+                                    }
+                                }
+                                toVisitSet1.removeAll(outflowCellIDs);
+                                visitedSet2 = new HashSet();
+                                visitedSet2.add(cellIDs[0]);
+                                toVisitSet3 = new HashSet();
+                                toVisitSet3.addAll(toVisitSet1);
+                                calculated2 = false;
+                                while (!calculated2) {
+                                    toVisitSet2 = new HashSet();
+                                    iterator2 = toVisitSet1.iterator();
+                                    while (iterator2.hasNext()) {
+                                        cellIDs[1] = (Grids_2D_ID_long) iterator2.next();
+                                        visitedSet2.add(cellIDs[1]);
+                                        row = cellIDs[1].getRow();
+                                        col = cellIDs[1].getCol();
+                                        for (p = -1; p < 2; p++) {
+                                            for (q = -1; q < 2; q++) {
+                                                if (!(p == 0 && q == 0)) {
+                                                    if (g.isInGrid(row + p, col + q)) {
+                                                        cellIDs[2] = g.getCellID(row + p, col + q);
+                                                        visitedSet1.add(cellIDs[2]);
+                                                        // If a hollow then add to hollow set and visit neighbours if not done already
+                                                        if (hollows1.contains(cellIDs[2])) {
+                                                            hollowSet.add(cellIDs[2]);
+                                                            for (r = -1; r < 2; r++) {
+                                                                for (s = -1; s < 2; s++) {
+                                                                    if (!(r == 0 && s == 0)) { // Is this correct?
+                                                                        if (g.isInGrid(row + p + r, col + q + s)) {
+                                                                            toVisitSet2.add(g.getCellID(row + p + r, col + q + s));
+                                                                        }
+                                                                    }
+                                                                }
+                                                            }
+                                                        }
+                                                    }
+                                                }
+                                            }
+                                        }
+                                    }
+                                    toVisitSet2.removeAll(outflowCellIDs);
+                                    toVisitSet3.addAll(toVisitSet2);
+                                    toVisitSet1 = toVisitSet2;
+                                    toVisitSet1.removeAll(visitedSet2);
+                                    if (toVisitSet1.isEmpty()) {
+                                        calculated2 = true;
+                                    }
+                                }
+                                // Step 2 Examine neighbours of each hollow
+                                toVisitSet3.removeAll(hollowSet);
+                                // NB. toVisitSet3 contains all cells which neighbour the traced hollow
+                                calculated2 = false;
+                                minHeight = Double.MAX_VALUE;
+                                height0 = result.getCell(row, col);
+                                while (!calculated2) {
+                                    toVisitSet2 = new HashSet();
+                                    //toVisitSet2.addAll( toVisitSet3 );
+                                    iterator2 = toVisitSet3.iterator();
+                                    noDataCount = 0;
+                                    outflowCellCount = 0;
+                                    // Step 2.1 Calculate height of the lowest neighbour minHeight // (that is not an outflow cell???)
+                                    while (iterator2.hasNext()) {
+                                        cellIDs[1] = (Grids_2D_ID_long) iterator2.next();
+                                        row = cellIDs[1].getRow();
+                                        col = cellIDs[1].getCol();
+                                        height = result.getCell(row, col);
+                                        if (height == noDataValue) {
+                                            noDataCount++;
+                                        } else {
+                                            if (outflowCellIDs.contains(cellIDs[1])) {
+                                                outflowCellCount++;
+                                            } else {
+                                                minHeight = Math.min(minHeight, height);
+                                            }
+                                            // Is this correct?
+                                            //minHeight = Math.min( minHeight, height );
+                                        }
+                                    }
+                                    if (noDataCount + outflowCellCount == toVisitSet3.size()) {
+                                        // ge.println("Hollow surrounded by noDataValue or outflow cells!!!");
+                                        // Add _CellIDs of this hollow to outflowCellIDs so that it is not revisited.
+                                        outflowCellIDs.addAll(hollowSet);
+                                        calculated2 = true;
+                                    } else {
+                                        // Step 2.2 Treat cells:
+                                        // If minHeight is higher then add cells with this height to the
+                                        // hollow set and their neighbours to toVisitSet2
+                                        if (minHeight > height0) {
+                                            iterator2 = toVisitSet3.iterator();
+                                            while (iterator2.hasNext()) {
+                                                cellIDs[1] = (Grids_2D_ID_long) iterator2.next();
+                                                row = cellIDs[1].getRow();
+                                                col = cellIDs[1].getCol();
+                                                height = result.getCell(row, col);
+                                                if (height == minHeight) {
+                                                    hollowSet.add(cellIDs[1]);
+                                                    toVisitSet2.remove(cellIDs[1]);
+                                                    for (r = -1; r < 2; r++) {
+                                                        for (s = -1; s < 2; s++) {
+                                                            if (!(r == 0L && s == 0L)) {
+                                                                if (g.isInGrid(row + r, col + s)) {
+                                                                    toVisitSet2.add(g.getCellID(row + r, col + s));
+                                                                }
+                                                            }
+                                                        }
+                                                    }
+                                                }
+                                            }
+                                            height0 = minHeight;
+                                            toVisitSet2.removeAll(hollowSet);
+                                            //toVisitSet2.removeAll( outflowCellIDs );
+                                            toVisitSet3 = toVisitSet2;
+                                        } else {
+                                            calculated2 = true;
+                                        }
+                                    }
+                                }
+                                // Step 3 Raise all cells in hollowSet
+                                hollowSet.removeAll(outflowCellIDs);
+                                iterator2 = hollowSet.iterator();
+                                while (iterator2.hasNext()) {
+                                    cellIDs[1] = (Grids_2D_ID_long) iterator2.next();
+                                    row = cellIDs[1].getRow();
+                                    col = cellIDs[1].getCol();
+                                    result.setCell(row, col, Grids_Utilities.getLarger(height0));
+                                }
+                                hollowsVisited.addAll(hollowSet);
+                                visitedSet1.addAll(hollowSet);
+                            }
+                        }
+                        hollows2 = getHollowsInNeighbourhood(result,
+                                visitedSet1, treatNoDataValueAsOutflow);
+                    } else {
+                        calculated1 = true;
+                    }
+                } else {
+                    calculated1 = true;
+                }
+            }
+        } else {
+            // ( g.getClass() == Grids_GridDouble.class )
+            Grids_GridDouble gd = (Grids_GridDouble) g;
+            double noDataValue = gd.getNoDataValue();
+            double height;
+            double heightDouble;
+            double resultNoDataValue = result.getNoDataValue();
+            // Initialise outflowCellIDs
+            HashSet outflowCellIDs = getHollowFilledDEMOutflowCellIDs(
+                    outflowCellIDsSet, outflowHeight, gd, nRows, nCols,
+                    treatNoDataValueAsOutflow);
+            // Initialise hollowsHashSet
+            HashSet hollowsHashSet = getHollowFilledDEMInitialHollowsHashSet(
+                    gd, nRows, nCols, treatNoDataValueAsOutflow);
+            // Remove outflowCellIDs from hollowsHashSet
+            hollowsHashSet.removeAll(outflowCellIDs);
+            HashSet hollows2 = hollowsHashSet;
+            int numberOfHollows = hollowsHashSet.size();
+            boolean calculated1 = false;
+            boolean calculated2;
+            if (numberOfHollows == 0) {
+                calculated1 = true;
+            }
+            int iteration1 = 0;
+            int iteration2;
+            int counter1 = 0;
+            long row;
+            long col;
+            long p;
+            long q;
+            long r;
+            long s;
+            //int cellID1;
+            //int cellID2;
+            //int cellID3;
+            Iterator iterator1;
+            Iterator iterator2;
+            //Integer cellID1;
+            //Integer cellID2;
+            //Integer cellID3;
+            Grids_2D_ID_long[] cellIDs = new Grids_2D_ID_long[3];
+            HashSet toVisitSet1;
+            HashSet toVisitSet2;
+            HashSet toVisitSet3;
+            HashSet visitedSet1;
+            HashSet visitedSet2;
+            HashSet hollows1;
+            HashSet hollowsVisited;
+            HashSet hollowSet;
+            double height0;
+            int noDataCount;
+            int outflowCellCount;
+            // Fill in hollows
+            while (!calculated1) {
+                if (iteration1 < maxIterations) {
+                    iteration1++;
+                    numberOfHollows = hollows2.size();
+                    System.out.println("Iteration " + iteration1
+                            + " out of a maximum " + maxIterations
+                            + ": Number of hollows " + numberOfHollows);
+                    if (iteration1 > 100) {
+                        boolean _DEBUG;
+                    }
+                    if (numberOfHollows > 0) {
+                        visitedSet1 = new HashSet();
+                        hollowsVisited = new HashSet();
+                        //hollowsVisited.addAll( outflowCellIDs );
+                        // Raise all hollows by a small amount
+                        setLarger(result, hollows2);
+                        // Recalculate hollows in hollows2 neighbourhood
+                        toVisitSet1 = new HashSet();
+                        iterator1 = hollows2.iterator();
+                        while (iterator1.hasNext()) {
+                            cellIDs[0] = (Grids_2D_ID_long) iterator1.next();
+                            row = cellIDs[0].getRow();
+                            col = cellIDs[0].getCol();
+                            for (p = -1; p < 2; p++) {
+                                for (q = -1; q < 2; q++) {
+                                    //if ( ! ( p == 0 && q == 0 ) ) {
+                                    if (g.isInGrid(row + p, col + q)) {
+                                        toVisitSet1.add(g.getCellID(row + p, col + q));
+                                    }
+                                    //}
+                                }
+                            }
+                        }
+                        hollows1 = getHollowsInNeighbourhood(
+                                result,
+                                toVisitSet1,
+                                treatNoDataValueAsOutflow);
+                        hollows1.removeAll(outflowCellIDs);
+                        hollows2.clear();
+                        toVisitSet1.clear();
+                        /*
+                             hollows1 = getHollowFilledDEMCalculateHollowsInNeighbourhood( result, hollows2 );
+                             hollows1.removeAll( outflowCellIDs );
+                             hollows2.clear();
+                         */
+                        // Trace bottom of each hollow and raise to the height of the lowest cell around it.
+                        iterator1 = hollows1.iterator();
+                        while (iterator1.hasNext()) {
+                            cellIDs[0] = (Grids_2D_ID_long) iterator1.next();
+                            if (!hollowsVisited.contains(cellIDs[0])) {
+                                hollowSet = new HashSet();
+                                hollowSet.add(cellIDs[0]);
+                                row = cellIDs[0].getRow();
+                                col = cellIDs[0].getCol();
+                                toVisitSet1 = new HashSet();
+                                // Step 1: Add all cells in adjoining hollows to hollowSet
+                                for (p = -1; p < 2; p++) {
+                                    for (q = -1; q < 2; q++) {
+                                        if (!(p == 0 && q == 0)) {
+                                            if (g.isInGrid(row + p, col + q)) {
+                                                cellIDs[1] = g.getCellID(row + p, col + q);
+                                                toVisitSet1.add(cellIDs[1]);
+                                            }
+                                        }
+                                    }
+                                }
+                                toVisitSet1.removeAll(outflowCellIDs);
+                                visitedSet2 = new HashSet();
+                                visitedSet2.add(cellIDs[0]);
+                                toVisitSet3 = new HashSet();
+                                toVisitSet3.addAll(toVisitSet1);
+                                calculated2 = false;
+                                while (!calculated2) {
+                                    toVisitSet2 = new HashSet();
+                                    iterator2 = toVisitSet1.iterator();
+                                    while (iterator2.hasNext()) {
+                                        cellIDs[1] = (Grids_2D_ID_long) iterator2.next();
+                                        visitedSet2.add(cellIDs[1]);
+                                        row = cellIDs[1].getRow();
+                                        col = cellIDs[1].getCol();
+                                        for (p = -1; p < 2; p++) {
+                                            for (q = -1; q < 2; q++) {
+                                                if (!(p == 0 && q == 0)) {
+                                                    if (g.isInGrid(row + p, col + q)) {
+                                                        cellIDs[2] = g.getCellID(row + p, col + q);
+                                                        visitedSet1.add(cellIDs[2]);
+                                                        // If a hollow then add to hollow set and visit neighbours if not done already
+                                                        if (hollows1.contains(cellIDs[2])) {
+                                                            hollowSet.add(cellIDs[2]);
+                                                            for (r = -1; r < 2; r++) {
+                                                                for (s = -1; s < 2; s++) {
+                                                                    if (!(r == 0 && s == 0)) { // Is this correct?
+                                                                        if (g.isInGrid(row + p + r, col + q + s)) {
+                                                                            toVisitSet2.add(g.getCellID(row + p + r, col + q + s));
+                                                                        }
+                                                                    }
+                                                                }
+                                                            }
+                                                        }
+                                                    }
+                                                }
+                                            }
+                                        }
+                                    }
+                                    toVisitSet2.removeAll(outflowCellIDs);
+                                    toVisitSet3.addAll(toVisitSet2);
+                                    toVisitSet1 = toVisitSet2;
+                                    toVisitSet1.removeAll(visitedSet2);
+                                    if (toVisitSet1.isEmpty()) {
+                                        calculated2 = true;
+                                    }
+                                }
+                                // Step 2 Examine neighbours of each hollow
+                                toVisitSet3.removeAll(hollowSet);
+                                // NB. toVisitSet3 contains all cells which neighbour the traced hollow
+                                calculated2 = false;
+                                minHeight = Double.MAX_VALUE;
+                                height0 = result.getCell(row, col);
+                                while (!calculated2) {
+                                    toVisitSet2 = new HashSet();
+                                    //toVisitSet2.addAll( toVisitSet3 );
+                                    iterator2 = toVisitSet3.iterator();
+                                    noDataCount = 0;
+                                    outflowCellCount = 0;
+                                    // Step 2.1 Calculate height of the lowest neighbour minHeight // (that is not an outflow cell???)
+                                    while (iterator2.hasNext()) {
+                                        cellIDs[1] = (Grids_2D_ID_long) iterator2.next();
+                                        row = cellIDs[1].getRow();
+                                        col = cellIDs[1].getCol();
+                                        heightDouble = result.getCell(row, col);
+                                        if (heightDouble == resultNoDataValue) {
+                                            noDataCount++;
+                                        } else {
+                                            if (outflowCellIDs.contains(cellIDs[1])) {
+                                                outflowCellCount++;
+                                            } else {
+                                                minHeight = Math.min(minHeight, heightDouble);
+                                            }
+                                            // Is this correct?
+                                            //minHeight = Math.min( minHeight, heightDouble );
+                                        }
+                                    }
+                                    if (noDataCount + outflowCellCount == toVisitSet3.size()) {
+                                        // ge.println("Hollow surrounded by noDataValue or outflow cells!!!");
+                                        // Add _CellIDs of this hollow to outflowCellIDs so that it is not revisited.
+                                        outflowCellIDs.addAll(hollowSet);
+                                        calculated2 = true;
+                                    } else {
+                                        // Step 2.2 Treat cells:
+                                        // If minHeight is higher then add cells with this height to the
+                                        // hollow set and their neighbours to toVisitSet2
+                                        if (minHeight > height0) {
+                                            iterator2 = toVisitSet3.iterator();
+                                            while (iterator2.hasNext()) {
+                                                cellIDs[1] = (Grids_2D_ID_long) iterator2.next();
+                                                row = cellIDs[1].getRow();
+                                                col = cellIDs[1].getCol();
+                                                heightDouble = result.getCell(row, col);
+                                                if (heightDouble == minHeight) {
+                                                    hollowSet.add(cellIDs[1]);
+                                                    toVisitSet2.remove(cellIDs[1]);
+                                                    for (r = -1; r < 2; r++) {
+                                                        for (s = -1; s < 2; s++) {
+                                                            if (!(r == 0L && s == 0L)) {
+                                                                if (g.isInGrid(row + r, col + s)) {
+                                                                    toVisitSet2.add(g.getCellID(row + r, col + s));
+                                                                }
+                                                            }
+                                                        }
+                                                    }
+                                                }
+                                            }
+                                            height0 = minHeight;
+                                            toVisitSet2.removeAll(hollowSet);
+                                            //toVisitSet2.removeAll( outflowCellIDs );
+                                            toVisitSet3 = toVisitSet2;
+                                        } else {
+                                            calculated2 = true;
+                                        }
+                                    }
+                                }
+                                // Step 3 Raise all cells in hollowSet
+                                hollowSet.removeAll(outflowCellIDs);
+                                iterator2 = hollowSet.iterator();
+                                while (iterator2.hasNext()) {
+                                    cellIDs[1] = (Grids_2D_ID_long) iterator2.next();
+                                    row = cellIDs[1].getRow();
+                                    col = cellIDs[1].getCol();
+                                    result.setCell(row, col, Grids_Utilities.getLarger(height0));
+                                }
+                                hollowsVisited.addAll(hollowSet);
+                                visitedSet1.addAll(hollowSet);
+                            }
+                        }
+                        hollows2 = getHollowsInNeighbourhood(
+                                result,
+                                visitedSet1,
+                                treatNoDataValueAsOutflow);
+                    } else {
+                        calculated1 = true;
+                    }
+                } else {
+                    calculated1 = true;
+                }
+            }
+        }
+        return result;
+    }
+
+    /**
+     * @param outflowCellIDsSet
+     * @param outflowHeight The value below which cells in _Grid2DSquareCell are
+     * regarded as outflow cells.
+     * @param g Grids_AbstractGridNumber to process.
+     * @param nrows Number of rows in _Grid2DSquareCell.
+     * @param ncols Number of columns in _Grid2DSquareCell.
+     * @param hoome If true then encountered OutOfMemeroyErrors are handled. If
+     * false then an encountered OutOfMemeroyError is thrown.
+     * @return HashSet containing Grids_AbstractGridNumber.CellIDs of those
+     * cells in _Grid2DSquareCell that are to be regarded as outflow cells.
+     * Outflow cells are those: with a value <= outflowHeight; those with CellID
+     * in outflowCellIDsSet; and if _TreatNoDataValueAsOutflow is true then any
+     * cell with a value of NoDataValue.
+     */
+    private HashSet getHollowFilledDEMOutflowCellIDs(
+            HashSet outflowCellIDsSet,
+            double outflowHeight,
+            Grids_AbstractGridNumber g,
+            long nrows,
+            long ncols,
+            boolean treatNoDataValueAsOutflow) {
+        ge.checkAndMaybeFreeMemory();
+        HashSet outflowCellIDs = new HashSet();
+        if (!(outflowCellIDsSet == null)) {
+            outflowCellIDs.addAll(outflowCellIDsSet);
+        }
+        long row;
+        long col;
+
+        if (g.getClass() == Grids_GridInt.class) {
+            Grids_GridInt gi = (Grids_GridInt) g;
+            int noDataValue = gi.getNoDataValue();
+            int height;
+            for (row = 0; row < nrows; row++) {
+                for (col = 0; col < ncols; col++) {
+                    height = gi.getCell(row, col);
+                    if (treatNoDataValueAsOutflow) {
+                        if ((height == noDataValue) || (height <= outflowHeight)) {
+                            outflowCellIDs.add(gi.getCellID(row, col));
+                        }
+                    } else {
+                        if ((height != noDataValue) && (height <= outflowHeight)) {
+                            outflowCellIDs.add(gi.getCellID(row, col));
+                        }
+                    }
+                }
+            }
+        } else {
+            // ( _Grid2DSquareCell.getClass() == Grids_GridDouble.class )
+            Grids_GridDouble gd = (Grids_GridDouble) g;
+            double noDataValue = gd.getNoDataValue();
+            double height;
+            for (row = 0; row < nrows; row++) {
+                for (col = 0; col < ncols; col++) {
+                    height = gd.getCell(row, col);
+                    if (treatNoDataValueAsOutflow) {
+                        if ((height == noDataValue) || (height <= outflowHeight)) {
+                            outflowCellIDs.add(gd.getCellID(row, col));
+                        }
+                    } else {
+                        if ((height != noDataValue) && (height <= outflowHeight)) {
+                            outflowCellIDs.add(gd.getCellID(row, col));
+                        }
+                    }
+                }
+            }
+        }
+        return outflowCellIDs;
+    }
+
+    /**
+     *
+     *
+     *
+     * @param g Grids_AbstractGridNumber to be processed.
+     * @param nrows Number of rows in _Grid2DSquareCell.
+     * @param ncols Number of columns in _Grid2DSquareCell.
+     * @param hoome If true then encountered OutOfMemeroyErrors are handled. If
+     * false then an encountered OutOfMemeroyError is thrown.
+     * @return HashSet containing _CellIDs which identifies cells which are
+     * hollows. If _TreatNoDataValueAsOutflow is true then hollows are cells for
+     * which all neighbouring cells in the immediate 8 cell neighbourhood are
+     * either the same value or higher. If _TreatNoDataValueAsOutflow is false
+     * then hollows are cells for which all neighbouring cells in the immediate
+     * 8 cell neighbourhood are either the same value or higher or noDataValues.
+     */
+    private HashSet getHollowFilledDEMInitialHollowsHashSet(
+            Grids_AbstractGridNumber g,
+            long nrows,
+            long ncols,
+            boolean treatNoDataValueAsOutflow) {
+        ge.checkAndMaybeFreeMemory();
+        HashSet initialHollowsHashSet = new HashSet();
+        int k;
+        // Initialise hollows
+        long row;
+        long col;
+        long p;
+        long q;
+        if (g.getClass() == Grids_GridInt.class) {
+            Grids_GridInt gi = (Grids_GridInt) g;
+            int ndv = gi.getNoDataValue();
+            int[] h = new int[9];
+            for (row = 0; row < nrows; row++) {
+                for (col = 0; col < ncols; col++) {
+                    h[0] = gi.getCell(row, col);
+                    if (h[0] != ndv) {
+                        k = 0;
+                        for (p = -1; p < 2; p++) {
+                            for (q = -1; q < 2; q++) {
+                                if (!(p == 0 && q == 0)) {
+                                    k++;
+                                    h[k] = gi.getCell(row + p, col + q);
+                                }
+                            }
+                        }
+                        if (treatNoDataValueAsOutflow) {
+                            if ((h[1] >= h[0])
+                                    && (h[2] >= h[0])
+                                    && (h[3] >= h[0])
+                                    && (h[4] >= h[0])
+                                    && (h[5] >= h[0])
+                                    && (h[6] >= h[0])
+                                    && (h[7] >= h[0])
+                                    && (h[8] >= h[0])) {
+                                initialHollowsHashSet.add(g.getCellID(row, col));
+                            }
+                        } else {
+                            if ((h[1] >= h[0] || h[1] == ndv)
+                                    && (h[2] >= h[0] || h[2] == ndv)
+                                    && (h[3] >= h[0] || h[3] == ndv)
+                                    && (h[4] >= h[0] || h[4] == ndv)
+                                    && (h[5] >= h[0] || h[5] == ndv)
+                                    && (h[6] >= h[0] || h[6] == ndv)
+                                    && (h[7] >= h[0] || h[7] == ndv)
+                                    && (h[8] >= h[0] || h[8] == ndv)) {
+                                initialHollowsHashSet.add(g.getCellID(row, col));
+                            }
+                        }
+                    }
+                }
+            }
+        } else {
+            // ( _Grid2DSquareCell.getClass() == Grids_GridDouble.class )
+            Grids_GridDouble gd = (Grids_GridDouble) g;
+            double ndv = gd.getNoDataValue();
+            double[] h = new double[9];
+            for (row = 0; row < nrows; row++) {
+                for (col = 0; col < ncols; col++) {
+                    h[0] = gd.getCell(row, col);
+                    if (h[0] != ndv) {
+                        k = 0;
+                        for (p = -1; p < 2; p++) {
+                            for (q = -1; q < 2; q++) {
+                                if (!(p == 0 && q == 0)) {
+                                    k++;
+                                    h[k] = gd.getCell(row + p, col + q);
+                                }
+                            }
+                        }
+                        if (treatNoDataValueAsOutflow) {
+                            if ((h[1] >= h[0])
+                                    && (h[2] >= h[0])
+                                    && (h[3] >= h[0])
+                                    && (h[4] >= h[0])
+                                    && (h[5] >= h[0])
+                                    && (h[6] >= h[0])
+                                    && (h[7] >= h[0])
+                                    && (h[8] >= h[0])) {
+                                initialHollowsHashSet.add(g.getCellID(row, col));
+                            }
+                        } else {
+                            if ((h[1] >= h[0] || h[1] == ndv)
+                                    && (h[2] >= h[0] || h[2] == ndv)
+                                    && (h[3] >= h[0] || h[3] == ndv)
+                                    && (h[4] >= h[0] || h[4] == ndv)
+                                    && (h[5] >= h[0] || h[5] == ndv)
+                                    && (h[6] >= h[0] || h[6] == ndv)
+                                    && (h[7] >= h[0] || h[7] == ndv)
+                                    && (h[8] >= h[0] || h[8] == ndv)) {
+                                initialHollowsHashSet.add(g.getCellID(row, col));
+                            }
+                        }
+                    }
+                }
+            }
+        }
+        return initialHollowsHashSet;
+    }
+
+    /**
+     * Returns a HashSet of _CellIDs for identifying any cells that might be
+     * hollows in grid, only those cells with IDs in the neighbourhood of those
+     * cells with IDs in _CellIDs need be checked.
+     *
+     *
+     *
+     * @param g The Grids_AbstractGridNumber to be processed.
+     * @param cellIDs the HashSet storing _CellIDs that must be examined.
+     */
+    private HashSet getHollowsInNeighbourhood(
+            Grids_AbstractGridNumber g,
+            HashSet cellIDs,
+            boolean treatNoDataValueAsOutflow) {
+        ge.checkAndMaybeFreeMemory();
+        HashSet result = new HashSet();
+        HashSet visited1 = new HashSet();
+        Grids_2D_ID_long cellID;
+        long row;
+        long col;
+        long a;
+        long b;
+        long p;
+        long q;
+        int k;
+        Iterator iterator1 = cellIDs.iterator();
+        if (g.getClass() == Grids_GridInt.class) {
+            Grids_GridInt gi = (Grids_GridInt) g;
+            int ndv = gi.getNoDataValue();
+            int[] h = new int[9];
+            while (iterator1.hasNext()) {
+                cellID = (Grids_2D_ID_long) iterator1.next();
+                if (!visited1.contains(cellID)) {
+                    row = cellID.getRow();
+                    col = cellID.getCol();
+                    // Examine neighbourhood
+                    for (a = -1; a < 2; a++) {
+                        for (b = -1; b < 2; b++) {
+                            visited1.add(gi.getCellID(row + a, col + b));
+                            h[0] = gi.getCell(row + a, col + b);
+                            if (h[0] != ndv) {
+                                k = 0;
+                                for (p = -1; p < 2; p++) {
+                                    for (q = -1; q < 2; q++) {
+                                        if (!(p == 0 && q == 0)) {
+                                            k++;
+                                            h[k] = gi.getCell(
+                                                    row + a + p,
+                                                    col + b + q);
+                                        }
+                                    }
+                                }
+                                if (treatNoDataValueAsOutflow) {
+                                    if ((h[1] >= h[0])
+                                            && (h[2] >= h[0])
+                                            && (h[3] >= h[0])
+                                            && (h[4] >= h[0])
+                                            && (h[5] >= h[0])
+                                            && (h[6] >= h[0])
+                                            && (h[7] >= h[0])
+                                            && (h[8] >= h[0])) {
+                                        result.add(g.getCellID(row + a, col + b));
+                                    }
+                                } else {
+                                    if ((h[1] >= h[0] || h[1] == ndv)
+                                            && (h[2] >= h[0] || h[2] == ndv)
+                                            && (h[3] >= h[0] || h[3] == ndv)
+                                            && (h[4] >= h[0] || h[4] == ndv)
+                                            && (h[5] >= h[0] || h[5] == ndv)
+                                            && (h[6] >= h[0] || h[6] == ndv)
+                                            && (h[7] >= h[0] || h[7] == ndv)
+                                            && (h[8] >= h[0] || h[8] == ndv)) {
+                                        result.add(gi.getCellID(row + a, col + b));
+                                    }
+                                }
+                            }
+                        }
+                    }
+                }
+            }
+        } else {
+            // ( _Grid2DSquareCell.getClass() == Grids_GridDouble.class )
+            Grids_GridDouble gd = (Grids_GridDouble) g;
+            double ndv = gd.getNoDataValue();
+            double[] h = new double[9];
+            while (iterator1.hasNext()) {
+                cellID = (Grids_2D_ID_long) iterator1.next();
+                if (!visited1.contains(cellID)) {
+                    row = cellID.getRow();
+                    col = cellID.getCol();
+                    // Examine neighbourhood
+                    for (a = -1; a < 2; a++) {
+                        for (b = -1; b < 2; b++) {
+                            visited1.add(gd.getCellID(row + a, col + b));
+                            h[0] = gd.getCell(row + a, col + b);
+                            if (h[0] != ndv) {
+                                k = 0;
+                                for (p = -1; p < 2; p++) {
+                                    for (q = -1; q < 2; q++) {
+                                        if (!(p == 0 && q == 0)) {
+                                            k++;
+                                            h[k] = gd.getCell(
+                                                    row + a + p,
+                                                    col + b + q);
+                                        }
+                                    }
+                                }
+                                if (treatNoDataValueAsOutflow) {
+                                    if ((h[1] >= h[0])
+                                            && (h[2] >= h[0])
+                                            && (h[3] >= h[0])
+                                            && (h[4] >= h[0])
+                                            && (h[5] >= h[0])
+                                            && (h[6] >= h[0])
+                                            && (h[7] >= h[0])
+                                            && (h[8] >= h[0])) {
+                                        result.add(g.getCellID(row + a, col + b));
+                                    }
+                                } else {
+                                    if ((h[1] >= h[0] || h[1] == ndv)
+                                            && (h[2] >= h[0] || h[2] == ndv)
+                                            && (h[3] >= h[0] || h[3] == ndv)
+                                            && (h[4] >= h[0] || h[4] == ndv)
+                                            && (h[5] >= h[0] || h[5] == ndv)
+                                            && (h[6] >= h[0] || h[6] == ndv)
+                                            && (h[7] >= h[0] || h[7] == ndv)
+                                            && (h[8] >= h[0] || h[8] == ndv)) {
+                                        result.add(gd.getCellID(row + a, col + b));
+                                    }
+                                }
+                            }
+                        }
+                    }
+                }
+            }
+        }
+        return result;
+    }
+
+    private HashSet getHollowFilledDEMCalculateHollows(
+            Grids_AbstractGridNumber g,
+            HashSet cellIDs) {
+        ge.checkAndMaybeFreeMemory();
+        if ((g.getNCols() * g.getNRows()) / 4 < cellIDs.size()) {
+            // return getInitialHollowsHashSet( grid );
+        }
+        HashSet result = new HashSet();
+        Grids_2D_ID_long cellID;
+        long row;
+        long col;
+        long p;
+        long q;
+        int k;
+        //int noDataCount;
+        Iterator iterator1 = cellIDs.iterator();
+        if (g.getClass() == Grids_GridInt.class) {
+            Grids_GridInt gi = (Grids_GridInt) g;
+            int ndv = gi.getNoDataValue();
+            int[] h = new int[9];
+            while (iterator1.hasNext()) {
+                cellID = (Grids_2D_ID_long) iterator1.next();
+                row = cellID.getRow();
+                col = cellID.getCol();
+                h[0] = gi.getCell(row, col);
+                if (h[0] != ndv) {
+                    //noDataCount = 0;
+                    k = 0;
+                    for (p = -1; p < 2; p++) {
+                        for (q = -1; q < 2; q++) {
+                            if (!(p == 0 && q == 0)) {
+                                k++;
+                                h[k] = gi.getCell(row + p, col + q);
+                                //if ( heights[ k ] == noDataValue ) {
+                                //    noDataCount ++;
+                                //}
+                            }
+                        }
+                    }
+                    // This deals with single isolated cells surrounded by noDataValues
+                    //if ( noDataCount < 8 ) {
+                    if ((h[1] >= h[0] || h[1] == ndv)
+                            && (h[2] >= h[0] || h[2] == ndv)
+                            && (h[3] >= h[0] || h[3] == ndv)
+                            && (h[4] >= h[0] || h[4] == ndv)
+                            && (h[5] >= h[0] || h[5] == ndv)
+                            && (h[6] >= h[0] || h[6] == ndv)
+                            && (h[7] >= h[0] || h[7] == ndv)
+                            && (h[8] >= h[0] || h[8] == ndv)) {
+                        result.add(cellID);
+                    }
+                    //}
+                }
+            }
+        } else { // ( _Grid2DSquareCell.getClass() == Grids_GridDouble.class )
+            Grids_GridDouble gd = (Grids_GridDouble) g;
+            double ndv = gd.getNoDataValue();
+            double[] h = new double[9];
+            while (iterator1.hasNext()) {
+                cellID = (Grids_2D_ID_long) iterator1.next();
+                row = cellID.getRow();
+                col = cellID.getCol();
+                h[0] = gd.getCell(row, col);
+                if (h[0] != ndv) {
+                    //noDataCount = 0;
+                    k = 0;
+                    for (p = -1; p < 2; p++) {
+                        for (q = -1; q < 2; q++) {
+                            if (!(p == 0 && q == 0)) {
+                                k++;
+                                h[k] = gd.getCell(row + p, col + q);
+                                //if ( heights[ k ] == noDataValue ) {
+                                //    noDataCount ++;
+                                //}
+
+                            }
+                        }
+                    }
+                    // This deals with single isolated cells surrounded by noDataValues
+                    //if ( noDataCount < 8 ) {
+                    if ((h[1] >= h[0] || h[1] == ndv)
+                            && (h[2] >= h[0] || h[2] == ndv)
+                            && (h[3] >= h[0] || h[3] == ndv)
+                            && (h[4] >= h[0] || h[4] == ndv)
+                            && (h[5] >= h[0] || h[5] == ndv)
+                            && (h[6] >= h[0] || h[6] == ndv)
+                            && (h[7] >= h[0] || h[7] == ndv)
+                            && (h[8] >= h[0] || h[8] == ndv)) {
+                        result.add(cellID);
+
+                    } //}
+                }
+            }
+        }
+        return result;
+    }
+
+    private boolean isGridInt(int i) {
+        return i == 0 || i == 13 || i == 24 || i == 35 || i == 46 || i == 57 || i == 63;
+    }
+
+    /**
+     * Returns an Grids_GridDouble[] metrics1 where: metrics1[0] = no data
+     * count; metrics1[1] = flatness; metrics1[2] = roughness; metrics1[3] =
+     * slopyness; metrics1[4] = levelness; metrics1[5] = totalDownness;
+     * metrics1[6] = averageDownness; metrics1[7] = totalUpness; metrics1[8] =
+     * averageUpness; metrics1[9] = maxd_hhhh [ sum of distance weighted maximum
+     * height differences ]; metrics1[10] = mind_hhhh [ sum of distance weighted
+     * minimum height differences ]; metrics1[11] = sumd_hhhh [ sum of distance
+     * weighted height differences ]; metrics1[12] = aved_hhhh [ sum of distance
+     * weighted average height difference ]; metrics1[13] = count_hhhh [ count
+     * ]; metrics1[14] = w_hhhh [ sum of distance weights ]; metrics1[15] =
+     * mind_hxhx_ai_hhhl [ sum of distance weighted ( minimum difference of
+     * cells adjacent to lower cell ) ]; metrics1[16] = maxd_hxhx_ai_hhhl [ sum
+     * of distance weighted ( maximum difference of cells adjacent to lower cell
+     * ) ]; metrics1[17] = sumd_hxhx_ai_hhhl [ sum of distance weighted ( sum of
+     * differences of cells adjacent to lower cell ) ]; metrics1[18] =
+     * d_xhxx_ai_hhhl [ sum of distance weighted ( difference of cell opposite
+     * lower cell ) ]; metrics1[19] = d_xxxl_ai_hhhl [ sum of distance weighted
+     * ( difference of lower cell ) ]; metrics1[20] = sumd_xhxl_ai_hhhl [ sum of
+     * distance weighted ( sum of differences of lower cell and cell opposite )
+     * ]; metrics1[21] = mind_abs_xhxl_ai_hhhl [ sum of distance weighted (
+     * minimum difference magnitude of lower cell and cell opposite ) ];
+     * metrics1[22] = maxd_abs_xhxl_ai_hhhl [ sum of distance weighted ( maximum
+     * difference magnitude of lower cell and cell opposite ) ]; metrics1[23] =
+     * sumd_abs_xhxl_ai_hhhl [ sum of distance weighted ( sum of difference
+     * magnitudes of lower cell and cell opposite ) ]; metrics1[24] = count_hhhl
+     * [ count ]; metrics1[25] = w_hhhl [ sum of distance weights ];
+     * metrics1[26] = mind_hxhx_ai_hlhl [ sum of distance weighted ( minimum
+     * difference of higher cells ) ]; metrics1[27] = maxd_hxhx_ai_hlhl [ sum of
+     * distance weighted ( maximum difference of higher cells ) ]; metrics1[28]
+     * = sumd_hxhx_ai_hlhl [ sum of distance weighted ( sum differences of
+     * higher cells ) ]; metrics1[29] = mind_xlxl_ai_hlhl [ sum of distance
+     * weighted ( minimum difference of lower cells ) ]; metrics1[30] =
+     * maxd_xlxl_ai_hlhl [ sum of distance weighted ( maximum difference of
+     * lower cells ) ]; metrics1[31] = sumd_xlxl_ai_hlhl [ sum of distance
+     * weighted ( sum of differences of lower cells ) ]; metrics1[32] =
+     * mind_abs_hlhl [ sum of distance weighted ( minimum difference magnitude
+     * of cells ) ]; metrics1[33] = maxd_abs_hlhl [ sum of distance weighted (
+     * maximum difference magnitude of cells ) ]; metrics1[34] = sumd_abs_hlhl [
+     * sum of distance weighted ( sum of difference magnitudes of cells ) ];
+     * metrics1[35] = count_hlhl [ count ]; metrics1[36] = w_hlhl [ sum of
+     * distance weights ]; metrics1[37] = mind_hhxx_ai_hhll [ sum of distance
+     * weighted ( minimum difference of higher cells ) ]; metrics1[38] =
+     * maxd_hhxx_ai_hhll [ sum of distance weighted ( maximum difference of
+     * higher cells ) ]; metrics1[39] = sumd_hhxx_ai_hhll [ sum of distance
+     * weighted ( sum of differences of higher cells ) ]; metrics1[40] =
+     * mind_xxll_ai_hhll [ sum of distance weighted ( minimum difference of
+     * lower cells ) ]; metrics1[41] = maxd_xxll_ai_hhll [ sum of distance
+     * weighted ( maximum difference of lower cells ) ]; metrics1[42] =
+     * sumd_xxll_ai_hhll [ sum of distance weighted ( sum of differences of
+     * lower cells ) ]; metrics1[43] = mind_abs_hhll [ sum of distance weighted
+     * ( minimum difference magnitude of cells ) ]; metrics1[44] = maxd_abs_hhll
+     * [ sum of distance weighted ( maximum difference magnitude of cells ) ];
+     * metrics1[45] = sumd_abs_hhll [ sum of distance weighted ( sum of
+     * difference magnitudes of cells ) ]; metrics1[46] = count_hhll [ count ];
+     * metrics1[47] = w_hhll [ sum of distance weights ]; metrics1[48] =
+     * mind_lxlx_ai_lllh [ sum of distance weighted ( minimum difference of
+     * cells adjacent to higher cell ) ]; metrics1[49] = maxd_lxlx_ai_lllh [ sum
+     * of distance weighted ( maximum difference of cells adjacent to higher
+     * cell ) ]; metrics1[50] = sumd_lxlx_ai_lllh [ sum of distance weighted (
+     * sum of differences of cells adjacent to higher cell ) ]; metrics1[51] =
+     * d_xlxx_ai_lllh [ sum of distance weighted ( difference of cell opposite
+     * higher cell ) ]; metrics1[52] = d_xxxh_ai_lllh [ sum of distance weighted
+     * ( difference of higher cell ) ]; metrics1[53] = sumd_xlxh_ai_lllh [ sum
+     * of distance weighted ( sum of differences of higher cell and cell
+     * opposite ) ]; metrics1[54] = mind_abs_xlxh_ai_lllh [ sum of distance
+     * weighted ( minimum difference magnitude of higher cell and cell opposite
+     * ) ]; metrics1[55] = maxd_abs_xlxh_ai_lllh [ sum of distance weighted (
+     * maximum difference magnitude of higher cell and cell opposite ) ];
+     * metrics1[56] = sumd_abs_xlxh_ai_lllh [ sum of distance weighted ( sum of
+     * difference magnitudes of higher cell and cell opposite ) ]; metrics1[57]
+     * = count_lllh [ count ]; metrics1[58] = w_lllh [ sum of distance weights
+     * ]; metrics1[59] = maxd_llll [ sum of distance weighted maximum height
+     * differences ]; metrics1[60] = mind_llll [ sum of distance weighted
+     * minimum height differences ]; metrics1[61] = sumd_llll [ sum of distance
+     * weighted height differences ]; metrics1[62] = aved_llll [ sum of distance
+     * weighted average height difference ]; metrics1[63] = count_llll [ count
+     * ]; metrics1[64] = w_llll [ sum of distance weights ];
+     *
+     * @param g the Grids_GridDouble to be processed
+     * @param distance the distance within which metrics will be calculated
+     * @param weightIntersect kernel parameter ( weight at the centre )
+     * @param weightFactor kernel parameter ( distance decay )
+     * @param gdf The Grids_GridDoubleFactory for creating grids
+     * @param gif
+     * @param swapOutInitialisedFiles
+     * @param swapOutProcessedChunks
+     * @return
+     */
+    public Grids_AbstractGridNumber[] getMetrics1(Grids_AbstractGridNumber g,
+            double distance, double weightIntersect, double weightFactor,
+            Grids_GridDoubleFactory gdf, Grids_GridIntFactory gif,
+            boolean swapOutInitialisedFiles, boolean swapOutProcessedChunks) {
+        ge.checkAndMaybeFreeMemory();
+        if (gdf.getChunkNCols() != gif.getChunkNCols()
+                || gdf.getChunkNRows() != gif.getChunkNRows()) {
+            log(0, "Warning! ((gridDoubleFactory.getChunkNcols() "
+                    + "!= gridIntFactory.getChunkNcols()) || "
+                    + "(gridDoubleFactory.getChunkNrows() != "
+                    + "gridIntFactory.getChunkNrows()))");
+        }
+        Grids_AbstractGridNumber[] metrics1;
+        metrics1 = new Grids_AbstractGridNumber[65];
+        long ncols = g.getNCols();
+        long nrows = g.getNRows();
+        Grids_Dimensions dimensions = g.getDimensions();
+        boolean isInitialised = false;
+        String[] metrics1Names = getMetrics1Names();
+        File file;
+        File dir;
+        for (int i = 0; i < metrics1.length; i++) {
+            ge.checkAndMaybeFreeMemory();
+            if (isGridInt(i)) {
+                dir = Files.createNewFile(Files.getGeneratedGridIntDir());
+            } else {
+                dir = Files.createNewFile(Files.getGeneratedGridDoubleDir());
+            }
+            do {
+                try {
+                    if (isGridInt(i)) {
+                        metrics1[i] = (Grids_GridInt) gif.create(dir, nrows,
+                                ncols, dimensions);
+                    } else {
+                        metrics1[i] = (Grids_GridDouble) gdf.create(dir, nrows,
+                                ncols, dimensions);
+                    }
+                    if (swapOutInitialisedFiles) {
+                        metrics1[i].writeToFile();
+                    }
+                    metrics1[i].setName(metrics1Names[i]);
+                    isInitialised = true;
+                } catch (OutOfMemoryError e) {
+                    ge.clearMemoryReserve();
+                    System.err.println("OutOfMemoryError in getMetrics1(...) initialisation");
+                    if (!ge.swapChunk(ge.HOOMEF)) {
+                        throw e;
+                    }
+                    ge.initMemoryReserve();
+                }
+                System.out.println("Initialised result[" + i + "]");
+            } while (!isInitialised);
+        }
+        return getMetrics1(metrics1, g, dimensions, distance, weightIntersect,
+                weightFactor, swapOutProcessedChunks);
+    }
+
+    /**
+     * TODO
+     *
+     * @return
+     */
+    protected String[] getMetrics1Names() {
+        String[] names = new String[65];
+        names[0] = "noDataCount";
+        names[1] = "flatness";
+        names[2] = "roughness";
+        names[3] = "slopyness";
+        names[4] = "levelness";
+        names[5] = "totalDownness";
+        names[6] = "averageDownness";
+        names[7] = "totalUpness";
+        names[8] = "averageUpness";
+        names[9] = "maxd_hhhh";
+        names[10] = "mind_hhhh";
+        names[11] = "sumd_hhhh";
+        names[12] = "aved_hhhh";
+        names[13] = "count_hhhh";
+        names[14] = "w_hhhh";
+        names[15] = "mind_hxhx_ai_hhhl";
+        names[16] = "maxd_hxhx_ai_hhhl";
+        names[17] = "sumd_hxhx_ai_hhhl";
+        names[18] = "d_xhxx_ai_hhhl";
+        names[19] = "d_xxxl_ai_hhhl";
+        names[20] = "sumd_xhxl_ai_hhhl";
+        names[21] = "mind_abs_xhxl_ai_hhhl";
+        names[22] = "maxd_abs_xhxl_ai_hhhl";
+        names[23] = "sumd_abs_xhxl_ai_hhhl";
+        names[24] = "count_hhhl";
+        names[25] = "w_hhhl";
+        names[26] = "mind_hxhx_ai_hlhl";
+        names[27] = "maxd_hxhx_ai_hlhl";
+        names[28] = "sumd_hxhx_ai_hlhl";
+        names[29] = "mind_xlxl_ai_hlhl";
+        names[30] = "maxd_xlxl_ai_hlhl";
+        names[31] = "sumd_xlxl_ai_hlhl";
+        names[32] = "mind_abs_hlhl";
+        names[33] = "maxd_abs_hlhl";
+        names[34] = "sumd_abs_hlhl";
+        names[35] = "count_hlhl";
+        names[36] = "w_hlhl";
+        names[37] = "mind_hhxx_ai_hhll";
+        names[38] = "maxd_hhxx_ai_hhll";
+        names[39] = "sumd_hhxx_ai_hhll";
+        names[40] = "mind_xxll_ai_hhll";
+        names[41] = "maxd_xxll_ai_hhll";
+        names[42] = "sumd_xxll_ai_hhll";
+        names[43] = "mind_abs_hhll";
+        names[44] = "maxd_abs_hhll";
+        names[45] = "sumd_abs_hhll";
+        names[46] = "count_hhll";
+        names[47] = "w_hhll";
+        names[48] = "mind_lxlx_ai_lllh";
+        names[49] = "maxd_lxlx_ai_lllh";
+        names[50] = "sumd_lxlx_ai_lllh";
+        names[51] = "d_xlxx_ai_lllh";
+        names[52] = "d_xxxh_ai_lllh";
+        names[53] = "sumd_xlxh_ai_lllh";
+        names[54] = "mind_abs_xlxh_ai_lllh";
+        names[55] = "maxd_abs_xlxh_ai_lllh";
+        names[56] = "sumd_abs_xlxh_ai_lllh";
+        names[57] = "count_lllh";
+        names[58] = "w_lllh";
+        names[59] = "maxd_llll";
+        names[60] = "mind_llll";
+        names[61] = "sumd_llll";
+        names[62] = "aved_llll";
+        names[63] = "count_llll";
+        names[64] = "w_llll";
+        return names;
+    }
+
+    /**
+     * Returns an Grids_GridDouble[] metrics1 where: \n metrics1[0] = no data
+     * count; \n metrics1[1] = flatness; \n metrics1[2] = roughness; \n
+     * metrics1[3] = slopyness; \n metrics1[4] = levelness; \n metrics1[5] =
+     * totalDownness; \n metrics1[6] = averageDownness; \n metrics1[7] =
+     * totalUpness; \n metrics1[8] = averageUpness; \n metrics1[9] = maxd_hhhh [
+     * sum of distance weighted maximum height differences ]; \n metrics1[10] =
+     * mind_hhhh [ sum of distance weighted minimum height differences ]; \n
+     * metrics1[11] = sumd_hhhh [ sum of distance weighted height differences ];
+     * \n metrics1[12] = aved_hhhh [ sum of distance weighted average height
+     * difference ]; \n metrics1[13] = count_hhhh [ count ]; \n metrics1[14] =
+     * w_hhhh [ sum of distance weights ]; \n metrics1[15] = mind_hxhx_ai_hhhl [
+     * sum of distance weighted ( minimum difference of cells adjacent to lower
+     * cell ) ]; \n metrics1[16] = maxd_hxhx_ai_hhhl [ sum of distance weighted
+     * ( maximum difference of cells adjacent to lower cell ) ]; \n metrics1[17]
+     * = sumd_hxhx_ai_hhhl [ sum of distance weighted ( sum of differences of
+     * cells adjacent to lower cell ) ]; \n metrics1[18] = d_xhxx_ai_hhhl [ sum
+     * of distance weighted ( difference of cell opposite lower cell ) ]; \n
+     * metrics1[19] = d_xxxl_ai_hhhl [ sum of distance weighted ( difference of
+     * lower cell ) ]; \n metrics1[20] = sumd_xhxl_ai_hhhl [ sum of distance
+     * weighted ( sum of differences of lower cell and cell opposite ) ]; \n
+     * metrics1[21] = mind_abs_xhxl_ai_hhhl [ sum of distance weighted ( minimum
+     * difference magnitude of lower cell and cell opposite ) ]; \n metrics1[22]
+     * = maxd_abs_xhxl_ai_hhhl [ sum of distance weighted ( maximum difference
+     * magnitude of lower cell and cell opposite ) ]; \n metrics1[23] =
+     * sumd_abs_xhxl_ai_hhhl [ sum of distance weighted ( sum of difference
+     * magnitudes of lower cell and cell opposite ) ]; \n metrics1[24] =
+     * count_hhhl [ count ]; \n metrics1[25] = w_hhhl [ sum of distance weights
+     * ]; \n metrics1[26] = mind_hxhx_ai_hlhl [ sum of distance weighted (
+     * minimum difference of higher cells ) ]; \n metrics1[27] =
+     * maxd_hxhx_ai_hlhl [ sum of distance weighted ( maximum difference of
+     * higher cells ) ]; \n metrics1[28] = sumd_hxhx_ai_hlhl [ sum of distance
+     * weighted ( sum differences of higher cells ) ]; \n metrics1[29] =
+     * mind_xlxl_ai_hlhl [ sum of distance weighted ( minimum difference of
+     * lower cells ) ]; \n metrics1[30] = maxd_xlxl_ai_hlhl [ sum of distance
+     * weighted ( maximum difference of lower cells ) ]; \n metrics1[31] =
+     * sumd_xlxl_ai_hlhl [ sum of distance weighted ( sum of differences of
+     * lower cells ) ]; \n metrics1[32] = mind_abs_hlhl [ sum of distance
+     * weighted ( minimum difference magnitude of cells ) ]; \n metrics1[33] =
+     * maxd_abs_hlhl [ sum of distance weighted ( maximum difference magnitude
+     * of cells ) ]; \n metrics1[34] = sumd_abs_hlhl [ sum of distance weighted
+     * ( sum of difference magnitudes of cells ) ]; \n metrics1[35] = count_hlhl
+     * [ count ]; \n metrics1[36] = w_hlhl [ sum of distance weights ]; \n
+     * metrics1[37] = mind_hhxx_ai_hhll [ sum of distance weighted ( minimum
+     * difference of higher cells ) ]; \n metrics1[38] = maxd_hhxx_ai_hhll [ sum
+     * of distance weighted ( maximum difference of higher cells ) ]; \n
+     * metrics1[39] = sumd_hhxx_ai_hhll [ sum of distance weighted ( sum of
+     * differences of higher cells ) ]; \n metrics1[40] = mind_xxll_ai_hhll [
+     * sum of distance weighted ( minimum difference of lower cells ) ]; \n
+     * metrics1[41] = maxd_xxll_ai_hhll [ sum of distance weighted ( maximum
+     * difference of lower cells ) ]; \n metrics1[42] = sumd_xxll_ai_hhll [ sum
+     * of distance weighted ( sum of differences of lower cells ) ]; \n
+     * metrics1[43] = mind_abs_hhll [ sum of distance weighted ( minimum
+     * difference magnitude of cells ) ]; \n metrics1[44] = maxd_abs_hhll [ sum
+     * of distance weighted ( maximum difference magnitude of cells ) ]; \n
+     * metrics1[45] = sumd_abs_hhll [ sum of distance weighted ( sum of
+     * difference magnitudes of cells ) ]; \n metrics1[46] = count_hhll [ count
+     * ]; \n metrics1[47] = w_hhll [ sum of distance weights ]; \n metrics1[48]
+     * = mind_lxlx_ai_lllh [ sum of distance weighted ( minimum difference of
+     * cells adjacent to higher cell ) ]; \n metrics1[49] = maxd_lxlx_ai_lllh [
+     * sum of distance weighted ( maximum difference of cells adjacent to higher
+     * cell ) ]; \n metrics1[50] = sumd_lxlx_ai_lllh [ sum of distance weighted
+     * ( sum of differences of cells adjacent to higher cell ) ]; \n
+     * metrics1[51] = d_xlxx_ai_lllh [ sum of distance weighted ( difference of
+     * cell opposite higher cell ) ]; \n metrics1[52] = d_xxxh_ai_lllh [ sum of
+     * distance weighted ( difference of higher cell ) ]; \n metrics1[53] =
+     * sumd_xlxh_ai_lllh [ sum of distance weighted ( sum of differences of
+     * higher cell and cell opposite ) ]; \n metrics1[54] =
+     * mind_abs_xlxh_ai_lllh [ sum of distance weighted ( minimum difference
+     * magnitude of higher cell and cell opposite ) ]; \n metrics1[55] =
+     * maxd_abs_xlxh_ai_lllh [ sum of distance weighted ( maximum difference
+     * magnitude of higher cell and cell opposite ) ]; \n metrics1[56] =
+     * sumd_abs_xlxh_ai_lllh [ sum of distance weighted ( sum of difference
+     * magnitudes of higher cell and cell opposite ) ]; \n metrics1[57] =
+     * count_lllh [ count ]; \n metrics1[58] = w_lllh [ sum of distance weights
+     * ]; \n metrics1[59] = maxd_llll [ sum of distance weighted maximum height
+     * differences ]; \n metrics1[60] = mind_llll [ sum of distance weighted
+     * minimum height differences ]; \n metrics1[61] = sumd_llll [ sum of
+     * distance weighted height differences ]; \n metrics1[62] = aved_llll [ sum
+     * of distance weighted average height difference ]; \n metrics1[63] =
+     * count_llll [ count ]; \n metrics1[64] = w_llll [ sum of distance weights
+     * ]; \n
+     *
+     * @param metrics1 an Grids_GridDouble[] for storing result \n
+     * @param g the Grids_GridDouble to be processed \n
+     * @param dimensions
+     * @param distance the distance within which metrics will be calculated \n
+     * @param weightIntersect kernel parameter ( weight at the centre ) \n
+     * @param weightFactor kernel parameter ( distance decay ) \n Going directly
+     * to this method is useful if the initialisation of the metrics1 is slow
+     * and has already been done.
+     * @param swapOutProcessedChunks If this is true, then intermediate swapping
+     * is done to try to prevent OutOfMemoryErrors Being Encountered. Perhaps
+     * set this to true for large grids if the process seems to get stuck.
+     * @return
+     */
+    public Grids_AbstractGridNumber[] getMetrics1(
+            Grids_AbstractGridNumber[] metrics1,
+            Grids_AbstractGridNumber g,
+            Grids_Dimensions dimensions,
+            double distance,
+            double weightIntersect,
+            double weightFactor,
+            boolean swapOutProcessedChunks) {
+        String methodName;
+        methodName = "getMetrics1("
+                + "Grids_AbstractGridNumber[],Grids_AbstractGridNumber,"
+                + "Grids_Dimensions,double,double,double,boolean)";
+        System.out.println(methodName);
+        ge.checkAndMaybeFreeMemory();
+        String name;
+        String underScore = "_";
+        double cellsize = dimensions.getCellsize().doubleValue();
+        int cellDistance = (int) Math.ceil(distance / cellsize);
+        double[] heights = new double[4];
+        heights[0] = 0.0d;
+        heights[1] = 0.0d;
+        heights[2] = 0.0d;
+        heights[3] = 0.0d;
+        double[] diff = new double[4];
+        diff[0] = 0.0d;
+        diff[1] = 0.0d;
+        diff[2] = 0.0d;
+        diff[3] = 0.0d;
+        double[] dummyDiff = new double[4];
+        dummyDiff[0] = 0.0d;
+        dummyDiff[1] = 0.0d;
+        dummyDiff[2] = 0.0d;
+        dummyDiff[3] = 0.0d;
+        double[][] weights;
+        weights = Grids_Kernel.getNormalDistributionKernelWeights(
+                g.getCellsizeDouble(), distance);
+        double[] metrics1ForCell = new double[metrics1.length];
+        for (int i = 0; i < metrics1.length; i++) {
+            metrics1ForCell[i] = 0.0d;
+        }
+        long row;
+        long col;
+        double x;
+        double y;
+        Grids_2D_ID_int chunkID;
+        int nChunkRows = g.getNChunkRows();
+        int nChunkCols = g.getNChunkCols();
+        int chunkNRows;
+        int chunkNCols;
+        int chunkRow;
+        int chunkCol;
+        int cellRow;
+        int cellCol;
+        int i;
+        String[] names = getMetrics1Names();
+        int normalChunkNRows = g.getChunkNRows(0);
+        int normalChunkNCols = g.getChunkNCols(0);
+
+        if (g.getClass() == Grids_GridDouble.class) {
+            Grids_GridDouble gridDouble;
+            gridDouble = (Grids_GridDouble) g;
+            double noDataValue = gridDouble.getNoDataValue();
+            double cellHeight;
+            Grids_AbstractGridChunkDouble gridChunkDouble;
+            for (chunkRow = 0; chunkRow < nChunkRows; chunkRow++) {
+                System.out.println("chunkRow(" + chunkRow + ")");
+                chunkNRows = g.getChunkNRows(chunkRow);
+                for (chunkCol = 0; chunkCol < nChunkCols; chunkCol++) {
+                    System.out.println("chunkCol(" + chunkCol + ")");
+                    chunkID = new Grids_2D_ID_int(chunkRow, chunkCol);
+                    ge.initNotToSwap();
+                    ge.addToNotToSwap(g, chunkID, chunkRow, chunkCol,
+                            normalChunkNRows, normalChunkNCols, cellDistance);
+                    //ge.addToNotToSwap(g, chunkID);
+                    ge.addToNotToSwap(metrics1, chunkID);
+                    ge.checkAndMaybeFreeMemory();
+                    gridChunkDouble = (Grids_AbstractGridChunkDouble) gridDouble.getChunk(
+                            chunkRow, chunkCol);
+                    boolean doLoop = true;
+                    if (gridChunkDouble instanceof Grids_GridChunkDouble) {
+                        if (((Grids_GridChunkDouble) gridChunkDouble).Value == noDataValue) {
+                            doLoop = false;
+                        }
+                    }
+                    if (doLoop) {
+                        chunkNCols = g.getChunkNCols(chunkCol);
+                        for (cellRow = 0; cellRow < chunkNRows; cellRow++) {
+                            row = g.getRow(chunkRow, cellRow);
+                            y = g.getCellYDouble(row);
+                            for (cellCol = 0; cellCol < chunkNCols; cellCol++) {
+                                col = g.getCol(chunkCol, cellCol);
+                                x = gridDouble.getCellXDouble(col);
+                                //height = _Grid2DSquareCellDouble.getCell( cellRowIndex, cellColIndex, hoome );
+                                cellHeight = gridChunkDouble.getCell(
+                                        cellRow, cellCol);
+                                if (cellHeight != noDataValue) {
+                                    ge.checkAndMaybeFreeMemory();
+                                    metrics1Calculate_All(
+                                            gridDouble,
+                                            noDataValue,
+                                            row,
+                                            col,
+                                            x,
+                                            y,
+                                            cellHeight,
+                                            cellDistance,
+                                            weights,
+                                            metrics1ForCell,
+                                            heights,
+                                            diff,
+                                            dummyDiff);
+                                    for (i = 0; i < metrics1.length; i++) {
+                                        if (metrics1[i] instanceof Grids_GridInt) {
+                                            ((Grids_GridInt) metrics1[i]).setCell(
+                                                    row, col,
+                                                    (int) metrics1ForCell[i]);
+                                        } else {
+                                            ((Grids_GridDouble) metrics1[i]).setCell(
+                                                    row, col,
+                                                    metrics1ForCell[i]);
+                                        }
+                                    }
+                                }
+                            }
+                        }
+                    }
+                    System.out.println("Done Chunk (" + chunkRow + ", " + chunkCol + ")");
+                    if (swapOutProcessedChunks) {
+                        for (i = 0; i < metrics1.length; i++) {
+                            ge.checkAndMaybeFreeMemory();
+                            metrics1[i].swapChunk(chunkID, true, ge.HOOME);
+                        }
+                    }
+                }
+            }
+        } else {
+            // (g.getClass() == Grids_GridInt.class)
+            Grids_GridInt gridInt = (Grids_GridInt) g;
+            int noDataValue = gridInt.getNoDataValue();
+            int cellHeight;
+            Grids_AbstractGridChunkInt gridChunkInt;
+            for (chunkRow = 0; chunkRow < nChunkRows; chunkRow++) {
+                chunkNRows = g.getChunkNRows(chunkRow);
+                System.out.println("chunkRow(" + chunkRow + ")");
+                for (chunkCol = 0; chunkCol < nChunkCols; chunkCol++) {
+                    System.out.println("chunkColIndex(" + chunkCol + ")");
+                    chunkID = new Grids_2D_ID_int(chunkRow, chunkCol);
+                    ge.initNotToSwap();
+                    ge.addToNotToSwap(g, chunkID, chunkRow, chunkCol,
+                            normalChunkNRows, normalChunkNCols, cellDistance);
+                    //ge.addToNotToSwap(g, chunkID);
+                    ge.addToNotToSwap(metrics1, chunkID);
+                    ge.checkAndMaybeFreeMemory();
+                    gridChunkInt = (Grids_AbstractGridChunkInt) gridInt.getChunk(
+                            chunkRow, chunkCol);
+                    boolean doLoop = true;
+                    if (gridChunkInt instanceof Grids_GridChunkInt) {
+                        if (((Grids_GridChunkInt) gridChunkInt).Value == noDataValue) {
+                            doLoop = false;
+                        }
+                    }
+                    if (doLoop) {
+                        chunkNCols = g.getChunkNCols(chunkCol);
+                        for (cellRow = 0; cellRow < chunkNRows; cellRow++) {
+                            row = g.getRow(chunkRow, cellRow);
+                            y = g.getCellYDouble(row);
+                            for (cellCol = 0; cellCol < chunkNCols; cellCol++) {
+                                col = g.getCol(chunkCol, cellCol);
+                                x = gridInt.getCellXDouble(cellCol);
+                                cellHeight = gridChunkInt.getCell(cellRow, cellCol);
+                                if (cellHeight != noDataValue) {
+                                    ge.checkAndMaybeFreeMemory();
+                                    metrics1Calculate_All(
+                                            gridInt,
+                                            noDataValue,
+                                            row,
+                                            col,
+                                            x,
+                                            y,
+                                            cellHeight,
+                                            cellDistance,
+                                            weights,
+                                            metrics1ForCell,
+                                            heights,
+                                            diff,
+                                            dummyDiff);
+                                    for (i = 0; i < metrics1.length; i++) {
+                                        if (metrics1[i] instanceof Grids_GridInt) {
+                                            ((Grids_GridInt) metrics1[i]).setCell(
+                                                    row, col,
+                                                    (int) metrics1ForCell[i]);
+                                        } else {
+                                            ((Grids_GridDouble) metrics1[i]).setCell(
+                                                    row, col,
+                                                    metrics1ForCell[i]);
+                                        }
+                                    }
+                                }
+                            }
+                        }
+                    }
+                    System.out.println(
+                            "Done Chunk (" + chunkRow + ", " + chunkCol + ")");
+                    if (swapOutProcessedChunks) {
+                        for (i = 0; i < metrics1.length; i++) {
+                            ge.checkAndMaybeFreeMemory();
+                            metrics1[i].swapChunk(chunkID, true, ge.HOOME);
+                        }
+                    }
+                }
+            }
+        }
+        for (i = 0; i < names.length; i++) {
+            name = names[i] + underScore + distance;
+            metrics1[i].setName(name);
+        }
+        return metrics1;
+    }
+
+    /**
+     * Returns a double[] metrics1 of the cells in grid upto distance from a
+     * cell given by rowIndex and colIndex. The elements of metrics1 do not
+     * explicitly take into account any axis such as that which can be defined
+     * from a metric of slope (general slope direction). Distance weighting is
+     * done via a kernel precalculated as weights. Some elements of metrics1 are
+     * weighted based on the difference in value (height) of the cell at
+     * (rowIndex,colIndex) and other cell values within distance. Within
+     * distance equidistant cells in 4 orthoganol directions are accounted for
+     * in the metrics1. NB. Every cell is either higher, lower or the same
+     * height as the cell at (rowIndex,colIndex). Some DEMs will have few cells
+     * in distance with the same value. 9 basic metrics: metrics1[0] = no data
+     * count; metrics1[1] = flatness; metrics1[2] = roughness; metrics1[3] =
+     * slopyness; metrics1[4] = levelness; metrics1[5] = totalDownness;
+     * metrics1[6] = averageDownness; metrics1[7] = totalUpness; metrics1[8] =
+     * averageUpness; 6 metrics with all cells higher or same: metrics1[9] =
+     * maxd_hhhh [ sum of distance weighted maximum height differences ];
+     * metrics1[10] = mind_hhhh [ sum of distance weighted minimum height
+     * differences ]; metrics1[11] = sumd_hhhh [ sum of distance weighted height
+     * differences ]; metrics1[12] = aved_hhhh [ sum of distance weighted
+     * average height difference ]; metrics1[13] = count_hhhh [ count ]; 11
+     * metrics with one cell lower or same: metrics1[14] = w_hhhh [ sum of
+     * distance weights ]; metrics1[15] = mind_hxhx_ai_hhhl [ sum of distance
+     * weighted ( minimum difference of cells adjacent to lower cell ) ];
+     * metrics1[16] = maxd_hxhx_ai_hhhl [ sum of distance weighted ( maximum
+     * difference of cells adjacent to lower cell ) ]; metrics1[17] =
+     * sumd_hxhx_ai_hhhl [ sum of distance weighted ( sum of differences of
+     * cells adjacent to lower cell ) ]; metrics1[18] = d_xhxx_ai_hhhl [ sum of
+     * distance weighted ( difference of cell opposite lower cell ) ];
+     * metrics1[19] = d_xxxl_ai_hhhl [ sum of distance weighted ( difference of
+     * lower cell ) ]; metrics1[20] = sumd_xhxl_ai_hhhl [ sum of distance
+     * weighted ( sum of differences of lower cell and cell opposite ) ];
+     * metrics1[21] = mind_abs_xhxl_ai_hhhl [ sum of distance weighted ( minimum
+     * difference magnitude of lower cell and cell opposite ) ]; metrics1[22] =
+     * maxd_abs_xhxl_ai_hhhl [ sum of distance weighted ( maximum difference
+     * magnitude of lower cell and cell opposite ) ]; metrics1[23] =
+     * sumd_abs_xhxl_ai_hhhl [ sum of distance weighted ( sum of difference
+     * magnitudes of lower cell and cell opposite ) ]; metrics1[24] = count_hhhl
+     * [ count ]; 22 metrics with two cells lower: (N.B. Could have more metrics
+     * e.g. minimum magnitude of minimum of higher and maximum of lower cells.)
+     * Metrics with opposite cells lower/higher: metrics1[25] = w_hhhl [ sum of
+     * distance weights ]; metrics1[26] = mind_hxhx_ai_hlhl [ sum of distance
+     * weighted ( minimum difference of higher cells ) ]; metrics1[27] =
+     * maxd_hxhx_ai_hlhl [ sum of distance weighted ( maximum difference of
+     * higher cells ) ]; metrics1[28] = sumd_hxhx_ai_hlhl [ sum of distance
+     * weighted ( sum differences of higher cells ) ]; metrics1[29] =
+     * mind_xlxl_ai_hlhl [ sum of distance weighted ( minimum difference of
+     * lower cells ) ]; metrics1[30] = maxd_xlxl_ai_hlhl [ sum of distance
+     * weighted ( maximum difference of lower cells ) ]; metrics1[31] =
+     * sumd_xlxl_ai_hlhl [ sum of distance weighted ( sum of differences of
+     * lower cells ) ]; metrics1[32] = mind_abs_hlhl [ sum of distance weighted
+     * ( minimum difference magnitude of cells ) ]; metrics1[33] = maxd_abs_hlhl
+     * [ sum of distance weighted ( maximum difference magnitude of cells ) ];
+     * metrics1[34] = sumd_abs_hlhl [ sum of distance weighted ( sum of
+     * difference magnitudes of cells ) ]; metrics1[35] = count_hlhl [ count ];
+     * metrics1[36] = w_hlhl [ sum of distance weights ]; Metrics with adjacent
+     * cells lower/higher: metrics1[37] = mind_hhxx_ai_hhll [ sum of distance
+     * weighted ( minimum difference of higher cells ) ]; metrics1[38] =
+     * maxd_hhxx_ai_hhll [ sum of distance weighted ( maximum difference of
+     * higher cells ) ]; metrics1[39] = sumd_hhxx_ai_hhll [ sum of distance
+     * weighted ( sum of differences of higher cells ) ]; metrics1[40] =
+     * mind_xxll_ai_hhll [ sum of distance weighted ( minimum difference of
+     * lower cells ) ]; metrics1[41] = maxd_xxll_ai_hhll [ sum of distance
+     * weighted ( maximum difference of lower cells ) ]; metrics1[42] =
+     * sumd_xxll_ai_hhll [ sum of distance weighted ( sum of differences of
+     * lower cells ) ]; metrics1[43] = mind_abs_hhll [ sum of distance weighted
+     * ( minimum difference magnitude of cells ) ]; metrics1[44] = maxd_abs_hhll
+     * [ sum of distance weighted ( maximum difference magnitude of cells ) ];
+     * metrics1[45] = sumd_abs_hhll [ sum of distance weighted ( sum of
+     * difference magnitudes of cells ) ]; metrics1[46] = count_hhll [ count ];
+     * metrics1[47] = w_hhll [ sum of distance weights ]; 11 metrics with one
+     * cell higher: metrics1[48] = mind_lxlx_ai_lllh [ sum of distance weighted
+     * ( minimum difference of cells adjacent to higher cell ) ]; metrics1[49] =
+     * maxd_lxlx_ai_lllh [ sum of distance weighted ( maximum difference of
+     * cells adjacent to higher cell ) ]; metrics1[50] = sumd_lxlx_ai_lllh [ sum
+     * of distance weighted ( sum of differences of cells adjacent to higher
+     * cell ) ]; metrics1[51] = d_xlxx_ai_lllh [ sum of distance weighted (
+     * difference of cell opposite higher cell ) ]; metrics1[52] =
+     * d_xxxh_ai_lllh [ sum of distance weighted ( difference of higher cell )
+     * ]; metrics1[53] = sumd_xlxh_ai_lllh [ sum of distance weighted ( sum of
+     * differences of higher cell and cell opposite ) ]; metrics1[54] =
+     * mind_abs_xlxh_ai_lllh [ sum of distance weighted ( minimum difference
+     * magnitude of higher cell and cell opposite ) ]; metrics1[55] =
+     * maxd_abs_xlxh_ai_lllh [ sum of distance weighted ( maximum difference
+     * magnitude of higher cell and cell opposite ) ]; metrics1[56] =
+     * sumd_abs_xlxh_ai_lllh [ sum of distance weighted ( sum of difference
+     * magnitudes of higher cell and cell opposite ) ]; metrics1[57] =
+     * count_lllh [ count ]; metrics1[58] = w_lllh [ sum of distance weights ];
+     * 6 metrics with all cells higher: metrics1[59] = maxd_llll [ sum of
+     * distance weighted maximum height differences ]; metrics1[60] = mind_llll
+     * [ sum of distance weighted minimum height differences ]; metrics1[61] =
+     * sumd_llll [ sum of distance weighted height differences ]; metrics1[62] =
+     * aved_llll [ sum of distance weighted average height difference ];
+     * metrics1[63] = count_llll [ count ]; metrics1[64] = w_llll [ sum of
+     * distance weights ];
+     *
+     * @param grid the Grids_GridDouble being processed
+     * @param row the row index of the cell being classified
+     * @param col the column index of the cell being classified
+     * @param distance the distance within which metrics1 will be calculated
+     * @param weights an array of kernel weights for weighting metrics1
+     * @param chunkID This is a ID for those AbstractGrid2DSquareCells not to be
+     * swapped if possible when an OutOfMemoryError is encountered.
+     */
+    private void metrics1Calculate_All(
+            Grids_AbstractGridNumber g,
+            double noDataValue,
+            long row,
+            long col,
+            double cellX,
+            double cellY,
+            double cellHeight,
+            int cellDistance,
+            double[][] weights,
+            double[] metrics1,
+            double[] heights,
+            double[] diff,
+            double[] dummyDiff) {
+        for (int i = 0; i < metrics1.length; i++) {
+            metrics1[i] = 0.0d;
+        }
+        double x;
+        double y;
+        double weight;
+        double upCount;
+        double downCount;
+        double upness;
+        double downness;
+        double averageDiff;
+        //double averageHeight;
+        double noDataCount;
+        double xDiff;
+        double yDiff;
+        //double sumWeight;
+        int p;
+        int q;
+        for (p = 0; p <= cellDistance; p++) {
+            y = g.getCellYDouble(row + p);
+            yDiff = y - cellY;
+            for (q = 1; q <= cellDistance; q++) {
+                noDataCount = 0.0d;
+                x = g.getCellXDouble(col + q);
+                weight = weights[p][q];
+                if (weight > 0) {
+                    xDiff = x - cellX;
+                    heights[0] = g.getCellDouble(x, y);
+                    if (heights[0] == noDataValue) {
+                        heights[0] = cellHeight;
+                        noDataCount += 1.0d;
+                    }
+                    heights[1] = g.getCellDouble(cellX + yDiff, cellY - xDiff);
+                    if (heights[1] == noDataValue) {
+                        heights[1] = cellHeight;
+                        noDataCount += 1.0d;
+                    }
+                    heights[2] = g.getCellDouble(cellX - xDiff, cellY - yDiff);
+                    if (heights[2] == noDataValue) {
+                        heights[2] = cellHeight;
+                        noDataCount += 1.0d;
+                    }
+                    heights[3] = g.getCellDouble(cellX - yDiff, cellY + xDiff);
+                    if (heights[3] == noDataValue) {
+                        heights[3] = cellHeight;
+                        noDataCount += 1.0d;
+                    }
+                    metrics1[0] += noDataCount;
+                    if (noDataCount < 4.0d) {
+                        // height[1]   height[0]
+                        //      cellHeight
+                        // height[2]   height[3]
+
+                        // Calculate basic metrics
+                        //averageHeight = 0.0d;
+                        averageDiff = 0.0d;
+                        downCount = 0.0d;
+                        upCount = 0.0d;
+                        upness = 0.0d;
+                        downness = 0.0d;
+                        for (int r = 0; r < 4; r++) {
+                            //averageHeight += heights[r];
+                            diff[r] = heights[r] - cellHeight;
+                            averageDiff += diff[r];
+                            if (diff[r] > 0.0d) {
+                                downness += diff[r];
+                                downCount += 1.0d;
+                            } else {
+                                if (diff[r] < 0.0d) {
+                                    upness += diff[r];
+                                    upCount += 1.0d;
+
+                                } else {
+                                    metrics1[1] += weight; // flatness
+                                }
+                            }
+                            metrics1[2] += weight * Math.abs(diff[r]); // roughness
+                        }
+                        //averageHeight /= (4.0d - noDataCount);
+                        averageDiff /= (4.0d - noDataCount);
+                        metrics1[5] += weight * downness; // totalDownness
+                        if (downCount > 0.0d) {
+                            metrics1[6] += metrics1[5] / downCount; // averageDownness
+                        }
+                        metrics1[7] += weight * upness; // totalUpness
+                        if (upCount > 0.0d) {
+                            metrics1[8] += metrics1[7] / upCount; // averageUpness
+                        }
+                        // Slopyness and levelness similar to slope in getSlopeAspect
+                        // slopyness
+                        metrics1[3] += weight * Math.sqrt(
+                                ((diff[0] - diff[2]) * (diff[0] - diff[2]))
+                                + ((diff[1] - diff[3]) * (diff[1] - diff[3])));
+                        //levelness
+                        metrics1[4] += weight * averageDiff;
+                        //levelness += weight * Math.abs( averageHeight - cellsize );
+                        // diff[1]   diff[0]
+                        //    cellHeight
+                        // diff[2]   diff[3]
+                        metrics1Calculate_Complex(
+                                metrics1,
+                                diff,
+                                dummyDiff,
+                                weight,
+                                averageDiff);
+                    }
+                }
+            }
+        }
+    }
+
+    private void metrics1Calculate_Complex(
+            double[] metrics1,
+            double[] diff,
+            double[] dummyDiff,
+            double weight,
+            double averageDiff) {
+        int caseSwitch = metrics1Calculate_CaseSwitch(diff);
+        // 81 cases
+        // Each orthoganal equidistant cell is either heigher, lower, or
+        // the same height as the cell at centre.
+
+        switch (caseSwitch) {
+            case 0:
+                // hhhh
+                metrics1Calculate_hhhh(metrics1, diff, weight, averageDiff);
+                break;
+            case 1:
+                // hhhl
+                metrics1Calculate_hhhl(metrics1, diff, weight);
+                break;
+            case 2:
+                // hhhs
+                metrics1Calculate_hhhh(metrics1, diff, weight, averageDiff);
+                metrics1Calculate_hhhl(metrics1, diff, weight);
+                //count_hhhs += 1.0d;
+                //w_hhhs += weight;
+                break;
+            case 3:
+                // hhlh
+                // Shuffle diff once for hhhl
+                metrics1Shuffle1(dummyDiff, diff);
+                metrics1Calculate_hhhl(metrics1, dummyDiff, weight);
+                break;
+            case 4:
+                // hhll
+                metrics1Calculate_hhll(metrics1, diff, weight);
+                break;
+            case 5:
+                // hhls
+                // Shuffle diff once for hhhl
+                metrics1Shuffle1(dummyDiff, diff);
+                metrics1Calculate_hhhl(metrics1, dummyDiff, weight);
+                metrics1Calculate_hhll(metrics1, diff, weight);
+                //count_hhsl += 1.0d;
+                //w_hhsl += weight;
+                break;
+            case 6:
+                // hhsh
+                metrics1Calculate_hhhh(metrics1, diff, weight, averageDiff);
+                // Shuffle diff once for hhhl
+                metrics1Shuffle1(dummyDiff, diff);
+                metrics1Calculate_hhhl(metrics1, dummyDiff, weight);
+                //count_hhhs += 1.0d;
+                //w_hhhs += weight;
+                break;
+            case 7:
+                // hhsl
+                metrics1Calculate_hhhl(metrics1, diff, weight);
+                metrics1Calculate_hhll(metrics1, diff, weight);
+                //count_hhsl += 1.0d;
+                //w_hhsl += weight;
+                break;
+
+            case 8:
+                // hhss
+                metrics1Calculate_hhhh(metrics1, diff, weight, averageDiff);
+                metrics1Calculate_hhhl(metrics1, diff, weight);
+                metrics1Calculate_hhll(metrics1, diff, weight);
+                //count_hhss += 1.0d;
+                //w_hhss += weight;
+                break;
+            case 9:
+                // hlhh
+                // Shuffle diff twice for hhhl
+                metrics1Shuffle2(dummyDiff, diff);
+                metrics1Calculate_hhhl(metrics1, dummyDiff, weight);
+                break;
+            case 10:
+                // metrics1Calculate_hlhl
+                metrics1Calculate_hlhl(metrics1, diff, weight);
+                break;
+            case 11:
+                // hlhs
+                // Shuffle diff twice for hhhl
+                metrics1Shuffle2(dummyDiff, diff);
+                metrics1Calculate_hhhl(metrics1, dummyDiff, weight);
+                metrics1Calculate_hlhl(metrics1, diff, weight);
+                //count_hshl += 1.0d;
+                //w_hshl += weight;
+                break;
+            case 12:
+                // hllh
+                // Shuffle diff once for hhll
+                metrics1Shuffle1(dummyDiff, diff);
+                metrics1Calculate_hhll(metrics1, dummyDiff, weight);
+                break;
+            case 13:
+                // hlll
+                metrics1Calculate_hlll(metrics1, diff, weight);
+                break;
+            case 14:
+                // hlls
+                // Shuffle diff once for hhll
+                metrics1Shuffle1(dummyDiff, diff);
+                metrics1Calculate_hhll(metrics1, dummyDiff, weight);
+                metrics1Calculate_hlll(metrics1, diff, weight);
+                //count_hsll += 1.0d;
+                //w_hsll += weight;
+                break;
+            case 15:
+                // hlsh
+                // Shuffle diff twice for hhll
+                metrics1Shuffle2(dummyDiff, diff);
+                metrics1Calculate_hhhl(metrics1, dummyDiff, weight);
+                // Shuffle diff once for hhll
+                metrics1Shuffle1(dummyDiff, diff);
+                metrics1Calculate_hhll(metrics1, dummyDiff, weight);
+                //count_hhsl += 1.0d;
+                //w_hhsl += weight;
+                break;
+            case 16:
+                // hlsl
+                metrics1Calculate_hlhl(metrics1, diff, weight);
+                metrics1Calculate_hlll(metrics1, diff, weight);
+                //count_hlsl += 1.0d;
+                //w_hlsl += weight;
+                break;
+            case 17:
+                // hlss
+                // Shuffle diff twice for hhhl
+                metrics1Shuffle2(dummyDiff, diff);
+                metrics1Calculate_hhhl(metrics1, dummyDiff, weight);
+                metrics1Calculate_hlhl(metrics1, diff, weight);
+                // Shuffle diff once for hhll
+                metrics1Shuffle1(dummyDiff, diff);
+                metrics1Calculate_hhll(metrics1, dummyDiff, weight);
+                metrics1Calculate_hlll(metrics1, diff, weight);
+                break;
+            case 18:
+                // hshh
+                metrics1Calculate_hhhh(metrics1, diff, weight, averageDiff);
+                // Shuffle diff twice for hhhl
+                metrics1Shuffle2(dummyDiff, diff);
+                metrics1Calculate_hhhl(metrics1, dummyDiff, weight);
+                break;
+            case 19:
+                // hshl
+                metrics1Calculate_hhhl(metrics1, diff, weight);
+                metrics1Calculate_hlhl(metrics1, diff, weight);
+                break;
+            case 20:
+                // hshs
+                metrics1Calculate_hhhh(metrics1, diff, weight, averageDiff);
+                metrics1Calculate_hhhl(metrics1, diff, weight);
+                metrics1Calculate_hlhl(metrics1, diff, weight);
+                break;
+            case 21:
+                // hslh
+                // Shuffle diff once for hhhl and hhll
+                metrics1Shuffle1(dummyDiff, diff);
+                metrics1Calculate_hhhl(metrics1, dummyDiff, weight);
+                metrics1Calculate_hhll(metrics1, dummyDiff, weight);
+                break;
+            case 22:
+                // hsll
+                metrics1Calculate_hhll(metrics1, diff, weight);
+                metrics1Calculate_hlll(metrics1, diff, weight);
+                break;
+            case 23:
+                // hsls
+                // Shuffle diff once for hhhl
+                metrics1Shuffle1(dummyDiff, diff);
+                metrics1Calculate_hhhl(metrics1, dummyDiff, weight);
+                metrics1Calculate_hhhl(metrics1, dummyDiff, weight);
+                metrics1Calculate_hhll(metrics1, diff, weight);
+                metrics1Calculate_hlll(metrics1, diff, weight);
+                break;
+            case 24:
+                // hssh
+                metrics1Calculate_hhhh(metrics1, diff, weight, averageDiff);
+                // Shuffle diff once for hhhl and hhll
+                metrics1Shuffle1(dummyDiff, diff);
+                metrics1Calculate_hhhl(metrics1, dummyDiff, weight);
+                metrics1Calculate_hhll(metrics1, dummyDiff, weight);
+                break;
+            case 25:
+                // hssl
+                metrics1Calculate_hhhl(metrics1, diff, weight);
+                metrics1Calculate_hhll(metrics1, diff, weight);
+                metrics1Calculate_hlhl(metrics1, diff, weight);
+                metrics1Calculate_hlll(metrics1, diff, weight);
+                break;
+            case 26:
+                // metrics1Calculate_hsss
+                metrics1Calculate_hhhh(metrics1, diff, weight, averageDiff);
+                metrics1Calculate_hhhl(metrics1, diff, weight);
+                metrics1Calculate_hhll(metrics1, diff, weight);
+                metrics1Calculate_hlhl(metrics1, diff, weight);
+                metrics1Calculate_hlll(metrics1, diff, weight);
+                break;
+            case 27:
+                // lhhh
+                // Shuffle diff thrice for hhhl
+                metrics1Shuffle3(dummyDiff, diff);
+                metrics1Calculate_hhhl(metrics1, dummyDiff, weight);
+                break;
+            case 28:
+                // lhhl
+                // Shuffle diff thrice for hhll
+                metrics1Shuffle3(dummyDiff, diff);
+                metrics1Calculate_hhll(metrics1, dummyDiff, weight);
+                break;
+            case 29:
+                // lhhs
+                // Shuffle diff thrice for hhhl and hhll
+                metrics1Shuffle3(dummyDiff, diff);
+                metrics1Calculate_hhhl(metrics1, dummyDiff, weight);
+                metrics1Calculate_hhll(metrics1, dummyDiff, weight);
+                break;
+            case 30:
+                // lhlh
+                // Shuffle once for hlhl
+                metrics1Shuffle1(dummyDiff, diff);
+                metrics1Calculate_hlhl(metrics1, dummyDiff, weight);
+                break;
+            case 31:
+                // lhll
+                // Shuffle diff thrice for hlll
+                metrics1Shuffle3(dummyDiff, diff);
+                metrics1Calculate_hlll(metrics1, dummyDiff, weight);
+                break;
+            case 32:
+                // lhls
+                // Shuffle diff once for hlhl
+                metrics1Shuffle1(dummyDiff, diff);
+                metrics1Calculate_hlhl(metrics1, dummyDiff, weight);
+                // Shuffle diff thrice for hlll
+                metrics1Shuffle3(dummyDiff, diff);
+                metrics1Calculate_hlll(metrics1, dummyDiff, weight);
+                break;
+            case 33:
+                // lhsh
+                // Shuffle diff thrice for hhhl
+                metrics1Shuffle3(dummyDiff, diff);
+                metrics1Calculate_hhhl(metrics1, dummyDiff, weight);
+                // Shuffle diff once for hlhl
+                metrics1Shuffle1(dummyDiff, diff);
+                metrics1Calculate_hlhl(metrics1, dummyDiff, weight);
+                break;
+            case 34:
+                // lhsl
+                // Shuffle diff thrice for hhll and hlll
+                metrics1Shuffle3(dummyDiff, diff);
+                metrics1Calculate_hhll(metrics1, dummyDiff, weight);
+                metrics1Calculate_hlll(metrics1, dummyDiff, weight);
+                break;
+            case 35:
+                // lhss
+                // Shuffle diff thrice for hhhl, hhll, hlhl, hlll
+                metrics1Shuffle3(dummyDiff, diff);
+                metrics1Calculate_hhhl(metrics1, dummyDiff, weight);
+                metrics1Calculate_hhll(metrics1, dummyDiff, weight);
+                metrics1Calculate_hlll(metrics1, dummyDiff, weight);
+                metrics1Calculate_hlhl(metrics1, dummyDiff, weight);
+                break;
+            case 36:
+                // llhh
+                // Shuffle diff twice for hhll
+                metrics1Shuffle2(dummyDiff, diff);
+                metrics1Calculate_hhll(metrics1, dummyDiff, weight);
+                break;
+            case 37:
+                // llhl
+                // Shuffle diff twice for hlll
+                metrics1Shuffle2(dummyDiff, diff);
+                metrics1Calculate_hlll(metrics1, dummyDiff, weight);
+                break;
+            case 38:
+                // llhs
+                // Shuffle diff twice for hhll and hlll
+                metrics1Shuffle2(dummyDiff, diff);
+                metrics1Calculate_hhll(metrics1, dummyDiff, weight);
+                metrics1Calculate_hlll(metrics1, dummyDiff, weight);
+                break;
+            case 39:
+                // lllh
+                // Shuffle diff once for hlll
+                metrics1Shuffle1(dummyDiff, diff);
+                metrics1Calculate_hlll(metrics1, dummyDiff, weight);
+                break;
+            case 40:
+                // llll
+                metrics1Calculate_llll(metrics1, diff, weight, averageDiff);
+                break;
+            case 41:
+                // llls
+                // Shuffle diff once for hlll
+                metrics1Shuffle1(dummyDiff, diff);
+                metrics1Calculate_hlll(metrics1, dummyDiff, weight);
+                metrics1Calculate_llll(metrics1, diff, weight, averageDiff);
+                break;
+            case 42:
+                // llsh
+                // Shuffle diff twice for hhll
+                metrics1Shuffle2(dummyDiff, diff);
+                metrics1Calculate_hhll(
+                        metrics1, dummyDiff, weight);
+                // Shuffle diff once for hlll
+                metrics1Shuffle1(dummyDiff, diff);
+                metrics1Calculate_hlll(metrics1, dummyDiff, weight);
+                break;
+            case 43:
+                // llsl
+                // Shuffle diff twice for hlll
+                metrics1Shuffle2(dummyDiff, diff);
+                metrics1Calculate_hlll(metrics1, dummyDiff, weight);
+                metrics1Calculate_llll(metrics1, diff, weight, averageDiff);
+                break;
+            case 44:
+                // llss
+                // Shuffle diff twice for hhll hlll
+                metrics1Shuffle2(dummyDiff, diff);
+                metrics1Calculate_hhll(metrics1, dummyDiff, weight);
+                metrics1Calculate_hlll(metrics1, dummyDiff, weight);
+                metrics1Calculate_llll(metrics1, diff, weight, averageDiff);
+                break;
+            case 45:
+                // lshh
+                // Shuffle diff thrice for hhhl
+                metrics1Shuffle3(dummyDiff, diff);
+                metrics1Calculate_hhhl(metrics1, dummyDiff, weight);
+                // Shuffle diff twice for hhll
+                metrics1Shuffle2(dummyDiff, diff);
+                metrics1Calculate_hhll(metrics1, dummyDiff, weight);
+                break;
+            case 46:
+                // lshl
+                // Shuffle diff thrice for hhll
+                metrics1Shuffle3(dummyDiff, diff);
+                metrics1Calculate_hhll(metrics1, dummyDiff, weight);
+                // Shuffle diff twice for hlll
+                metrics1Shuffle2(dummyDiff, diff);
+                metrics1Calculate_hlll(metrics1, dummyDiff, weight);
+                break;
+            case 47:
+                // lshs
+                // Shuffle diff thrice for hhhl
+                metrics1Shuffle3(dummyDiff, diff);
+                metrics1Calculate_hhhl(metrics1, dummyDiff, weight);
+                // Shuffle diff twice for hhll hlll
+                metrics1Shuffle2(dummyDiff, diff);
+                metrics1Calculate_hhll(metrics1, dummyDiff, weight);
+                metrics1Calculate_hlll(metrics1, dummyDiff, weight);
+                break;
+            case 48:
+                // lslh
+                // Shuffle diff once for hlhl and hlll
+                metrics1Shuffle1(dummyDiff, diff);
+                metrics1Calculate_hlhl(metrics1, dummyDiff, weight);
+                metrics1Calculate_hlll(metrics1, dummyDiff, weight);
+                break;
+            case 49:
+                // lsll
+                // Shuffle diff thrice for hlll
+                metrics1Shuffle3(dummyDiff, diff);
+                metrics1Calculate_hlll(metrics1, dummyDiff, weight);
+                metrics1Calculate_llll(metrics1, diff, weight, averageDiff);
+                break;
+            case 50:
+                // lsls
+                // Shuffle diff once for hlhl hlll
+                metrics1Shuffle1(dummyDiff, diff);
+                metrics1Calculate_hlhl(metrics1, dummyDiff, weight);
+                metrics1Calculate_hlll(metrics1, dummyDiff, weight);
+                metrics1Calculate_llll(metrics1, diff, weight, averageDiff);
+                break;
+            case 51:
+                // lssh
+                // Shuffle diff thrice for hhhl
+                metrics1Shuffle3(dummyDiff, diff);
+                metrics1Calculate_hhhl(metrics1, dummyDiff, weight);
+                // Shuffle diff twice for hhll
+                metrics1Shuffle2(dummyDiff, diff);
+                metrics1Calculate_hlhl(metrics1, dummyDiff, weight);
+                // Shuffle diff once for hlll
+                metrics1Shuffle1(dummyDiff, diff);
+                metrics1Calculate_hlll(metrics1, dummyDiff, weight);
+                break;
+            case 52:
+                // lssl
+                // Shuffle diff thrice for hhll hlll
+                metrics1Shuffle3(dummyDiff, diff);
+                metrics1Calculate_hhll(metrics1, dummyDiff, weight);
+                metrics1Calculate_hlll(metrics1, dummyDiff, weight);
+                metrics1Calculate_llll(metrics1, diff, weight, averageDiff);
+                break;
+            case 53:
+                // lsss
+                // Shuffle diff thrice for hhhl hhll hlll
+                metrics1Shuffle3(dummyDiff, diff);
+                metrics1Calculate_hhhl(metrics1, dummyDiff, weight);
+                metrics1Calculate_hhll(metrics1, dummyDiff, weight);
+                metrics1Calculate_hlll(metrics1, dummyDiff, weight);
+                metrics1Calculate_llll(metrics1, diff, weight, averageDiff);
+                break;
+            case 54:
+                // shhh
+                metrics1Calculate_hhhh(metrics1, diff, weight, averageDiff);
+                // Shuffle diff thrice for hhhl
+                metrics1Shuffle3(dummyDiff, diff);
+                metrics1Calculate_hhhl(metrics1, dummyDiff, weight);
+                break;
+            case 55:
+                // shhl
+                metrics1Calculate_hhhl(metrics1, diff, weight);
+                // Shuffle diff thrice for hhll
+                metrics1Shuffle3(dummyDiff, diff);
+                metrics1Calculate_hhll(metrics1, dummyDiff, weight);
+                break;
+            case 56:
+                // shhs
+                metrics1Calculate_hhhh(metrics1, diff, weight, averageDiff);
+                metrics1Calculate_hhhl(metrics1, diff, weight);
+                // Shuffle diff twice for hhll
+                metrics1Shuffle2(dummyDiff, diff);
+                metrics1Calculate_hhll(metrics1, dummyDiff, weight);
+                break;
+            case 57:
+                // shlh
+                // Shuffle diff once for hhhl hlhl
+                metrics1Shuffle1(dummyDiff, diff);
+                metrics1Calculate_hhhl(metrics1, dummyDiff, weight);
+                metrics1Calculate_hlhl(metrics1, dummyDiff, weight);
+                break;
+            case 58:
+                // shll
+                metrics1Calculate_hhll(metrics1, diff, weight);
+                // Shuffle diff thrice for hlll
+                metrics1Shuffle3(dummyDiff, diff);
+                metrics1Calculate_hlll(metrics1, dummyDiff, weight);
+                break;
+            case 59:
+                // shls
+                // Shuffle diff once for hhhl
+                metrics1Shuffle1(dummyDiff, diff);
+                metrics1Calculate_hhhl(metrics1, dummyDiff, weight);
+                metrics1Calculate_hhll(metrics1, diff, weight);
+                // Shuffle diff thrice for hlll
+                metrics1Shuffle3(dummyDiff, diff);
+                metrics1Calculate_hlll(metrics1, dummyDiff, weight);
+                break;
+            case 60:
+                // shsh
+                metrics1Calculate_hhhh(metrics1, diff, weight, averageDiff);
+                // Shuffle diff once for hhhl hlhl
+                metrics1Shuffle1(dummyDiff, diff);
+                metrics1Calculate_hhhl(metrics1, dummyDiff, weight);
+                metrics1Calculate_hlhl(metrics1, dummyDiff, weight);
+                break;
+            case 61:
+                // shsl
+                metrics1Calculate_hhhl(metrics1, diff, weight);
+                metrics1Calculate_hhll(metrics1, diff, weight);
+                // Shuffle diff thrice for hlll
+                metrics1Shuffle3(dummyDiff, diff);
+                metrics1Calculate_hlll(metrics1, dummyDiff, weight);
+                break;
+            case 62:
+                // shss
+                metrics1Calculate_hhhh(metrics1, diff, weight, averageDiff);
+                // Shuffle diff thrice for hhhl hhll hlhl hlll
+                metrics1Shuffle3(dummyDiff, diff);
+                metrics1Calculate_hhhl(metrics1, dummyDiff, weight);
+                metrics1Calculate_hhll(metrics1, dummyDiff, weight);
+                metrics1Calculate_hlhl(metrics1, dummyDiff, weight);
+                metrics1Calculate_hlll(metrics1, dummyDiff, weight);
+                break;
+            case 63:
+                // slhh
+                // Shuffle diff twice for hhhl hhll
+                metrics1Shuffle2(dummyDiff, diff);
+                metrics1Calculate_hhhl(metrics1, dummyDiff, weight);
+                metrics1Calculate_hhll(metrics1, dummyDiff, weight);
+                break;
+            case 64:
+                // slhl
+                metrics1Calculate_hlhl(metrics1, diff, weight);
+                // Shuffle diff twice for hlll
+                metrics1Shuffle2(dummyDiff, diff);
+                metrics1Calculate_hlll(metrics1, dummyDiff, weight);
+                break;
+            case 65:
+                // slhs
+                // Shuffle diff twice for hhhl hhll hlhl hlll
+                metrics1Shuffle2(dummyDiff, diff);
+                metrics1Calculate_hhhl(metrics1, dummyDiff, weight);
+                metrics1Calculate_hhll(metrics1, dummyDiff, weight);
+                metrics1Calculate_hlhl(metrics1, dummyDiff, weight);
+                metrics1Calculate_hlll(metrics1, dummyDiff, weight);
+                break;
+            case 66:
+                // sllh
+                // Shuffle diff twice for hhll hlll
+                metrics1Shuffle2(dummyDiff, diff);
+                metrics1Calculate_hhll(metrics1, dummyDiff, weight);
+                metrics1Calculate_hlll(metrics1, dummyDiff, weight);
+                break;
+            case 67:
+                // slll
+                metrics1Calculate_hlll(metrics1, diff, weight);
+                metrics1Calculate_llll(metrics1, diff, weight, averageDiff);
+                break;
+            case 68:
+                // slls
+                // Shuffle diff once for hhll
+                metrics1Shuffle1(dummyDiff, diff);
+                metrics1Calculate_hhll(metrics1, dummyDiff, weight);
+                metrics1Calculate_hlll(metrics1, diff, weight);
+                metrics1Calculate_llll(metrics1, diff, weight, averageDiff);
+                break;
+            case 69:
+                // slsh
+                // Shuffle diff twice for hhhl hhll hlll
+                metrics1Shuffle2(dummyDiff, diff);
+                metrics1Calculate_hhhl(metrics1, dummyDiff, weight);
+                metrics1Calculate_hhll(metrics1, dummyDiff, weight);
+                metrics1Calculate_hlll(metrics1, dummyDiff, weight);
+                break;
+            case 70:
+                // slsl
+                metrics1Calculate_hlhl(metrics1, diff, weight);
+                metrics1Calculate_hlll(metrics1, diff, weight);
+                metrics1Calculate_llll(metrics1, diff, weight, averageDiff);
+                break;
+            case 71:
+                // slss
+                // Shuffle diff twice for hhhl hhll hlll
+                metrics1Shuffle2(dummyDiff, diff);
+                metrics1Calculate_hhhl(metrics1, dummyDiff, weight);
+                metrics1Calculate_hhll(metrics1, dummyDiff, weight);
+                metrics1Calculate_hlll(metrics1, dummyDiff, weight);
+                metrics1Calculate_llll(metrics1, diff, weight, averageDiff);
+                break;
+            case 72:
+                // sshh
+                metrics1Calculate_hhhh(metrics1, diff, weight, averageDiff);
+                // Shuffle diff twice for hhhl hhll
+                metrics1Shuffle2(dummyDiff, diff);
+                metrics1Calculate_hhhl(metrics1, dummyDiff, weight);
+                metrics1Calculate_hhll(metrics1, dummyDiff, weight);
+                break;
+            case 73:
+                // sshl
+                metrics1Calculate_hhhl(metrics1, dummyDiff, weight);
+                // Shuffle diff thrice for hhll
+                metrics1Shuffle3(dummyDiff, diff);
+                metrics1Calculate_hhll(metrics1, dummyDiff, weight);
+                // Shuffle diff twice for hlhl hlll
+                metrics1Shuffle2(dummyDiff, diff);
+                metrics1Calculate_hlhl(metrics1, dummyDiff, weight);
+                metrics1Calculate_hlll(metrics1, dummyDiff, weight);
+                break;
+            case 74:
+                // sshs
+                metrics1Calculate_hhhh(metrics1, diff, weight, averageDiff);
+                // Shuffle diff twice for hhhl hhll hlhl hlll
+                metrics1Shuffle2(dummyDiff, diff);
+                metrics1Calculate_hhhl(metrics1, dummyDiff, weight);
+                metrics1Calculate_hhll(metrics1, dummyDiff, weight);
+                metrics1Calculate_hlhl(metrics1, dummyDiff, weight);
+                metrics1Calculate_hlll(metrics1, dummyDiff, weight);
+                break;
+            case 75:
+                // sslh
+                // Shuffle diff once for hhhl hhll hlhl hlll
+                metrics1Shuffle2(dummyDiff, diff);
+                metrics1Calculate_hhhl(metrics1, dummyDiff, weight);
+                metrics1Calculate_hhll(metrics1, dummyDiff, weight);
+                metrics1Calculate_hlhl(metrics1, dummyDiff, weight);
+                metrics1Calculate_hlll(metrics1, dummyDiff, weight);
+                break;
+            case 76:
+                // ssll
+                metrics1Calculate_hhll(metrics1, dummyDiff, weight);
+                metrics1Calculate_hlll(metrics1, dummyDiff, weight);
+                metrics1Calculate_hlll(metrics1, dummyDiff, weight);
+                metrics1Calculate_llll(metrics1, diff, weight, averageDiff);
+                break;
+            case 77:
+                // ssls
+                // Shuffle diff once for hhhl hhll hlhl hlll
+                metrics1Shuffle2(dummyDiff, diff);
+                metrics1Calculate_hhhl(metrics1, dummyDiff, weight);
+                metrics1Calculate_hhll(metrics1, dummyDiff, weight);
+                metrics1Calculate_hlhl(metrics1, dummyDiff, weight);
+                metrics1Calculate_hlll(metrics1, dummyDiff, weight);
+                metrics1Calculate_llll(metrics1, diff, weight, averageDiff);
+                break;
+            case 78:
+                // sssh
+                metrics1Calculate_hhhh(metrics1, diff, weight, averageDiff);
+                // Shuffle diff once for hhhl hhll hlhl hlll
+                metrics1Shuffle2(dummyDiff, diff);
+                metrics1Calculate_hhhl(metrics1, dummyDiff, weight);
+                metrics1Calculate_hhll(metrics1, dummyDiff, weight);
+                metrics1Calculate_hlhl(metrics1, dummyDiff, weight);
+                metrics1Calculate_hlll(metrics1, dummyDiff, weight);
+                break;
+            case 79:
+                // sssl
+                metrics1Calculate_hhhl(metrics1, dummyDiff, weight);
+                metrics1Calculate_hhll(metrics1, dummyDiff, weight);
+                metrics1Calculate_hlhl(metrics1, dummyDiff, weight);
+                metrics1Calculate_hlll(metrics1, dummyDiff, weight);
+                metrics1Calculate_llll(metrics1, diff, weight, averageDiff);
+                break;
+            case 80:
+                // ssss
+                // This case should not happen!
+                break;
+        }
+    }
+
+    /**
+     * @return Case identifier for the 81 different cases of higher, lower or
+     * same height orthogonal equidistant cells.
+     *
+     * @param diff the array of height differences
+     */
+    private int metrics1Calculate_CaseSwitch(
+            double[] diff) {
+        if (diff[0] > 0.0d) {
+            if (diff[1] > 0.0d) {
+                if (diff[2] > 0.0d) {
+                    if (diff[3] > 0.0d) {
+                        return 0; // metrics1Calculate_hhhh
+                    } else {
+                        if (diff[3] < 0.0d) {
+                            return 1; // metrics1Calculate_hhhl
+                        } else {
+                            return 2; // metrics1Calculate_hhhs
+                        }
+                    }
+                } else {
+                    if (diff[2] < 0.0d) {
+                        if (diff[3] > 0.0d) {
+                            return 3; // metrics1Calculate_hhlh
+                        } else {
+                            if (diff[3] < 0.0d) {
+                                return 4; // metrics1Calculate_hhll
+                            } else {
+                                return 5; // metrics1Calculate_hhls
+                            }
+                        }
+                    } else {
+                        if (diff[3] > 0.0d) {
+                            return 6; // metrics1Calculate_hhsh
+                        } else {
+                            if (diff[3] < 0.0d) {
+                                return 7; // metrics1Calculate_hhsl
+                            } else {
+                                return 8; // metrics1Calculate_hhss
+
+                            }
+                        }
+                    }
+                }
+            } else {
+                if (diff[1] < 0.0d) {
+                    if (diff[2] > 0.0d) {
+                        if (diff[3] > 0.0d) {
+                            return 9; // metrics1Calculate_hlhh
+                        } else {
+                            if (diff[3] < 0.0d) {
+                                return 10; // metrics1Calculate_hlhl
+                            } else {
+                                return 11; // metrics1Calculate_hlhs
+                            }
+                        }
+                    } else {
+                        if (diff[2] < 0.0d) {
+                            if (diff[3] > 0.0d) {
+                                return 12; // metrics1Calculate_hllh
+                            } else {
+                                if (diff[3] < 0.0d) {
+                                    return 13; // metrics1Calculate_hlll
+                                } else {
+                                    return 14; // metrics1Calculate_hlls
+                                }
+                            }
+                        } else {
+                            if (diff[3] > 0.0d) {
+                                return 15; // metrics1Calculate_hlsh
+                            } else {
+                                if (diff[3] < 0.0d) {
+                                    return 16; // metrics1Calculate_hlsl
+                                } else {
+                                    return 17; // metrics1Calculate_hlss
+
+                                }
+                            }
+                        }
+                    }
+                } else {
+                    if (diff[2] > 0.0d) {
+                        if (diff[3] > 0.0d) {
+                            return 18; // metrics1Calculate_hshh
+                        } else {
+                            if (diff[3] < 0.0d) {
+                                return 19; // metrics1Calculate_hshl
+                            } else {
+                                return 20; // metrics1Calculate_hshs
+                            }
+                        }
+                    } else {
+                        if (diff[2] < 0.0d) {
+                            if (diff[3] > 0.0d) {
+                                return 21; // metrics1Calculate_hslh
+                            } else {
+                                if (diff[3] < 0.0d) {
+                                    return 22; // metrics1Calculate_hsll
+                                } else {
+                                    return 23; // metrics1Calculate_hsls
+                                }
+                            }
+                        } else {
+                            if (diff[3] > 0.0d) {
+                                return 24; // metrics1Calculate_hssh
+                            } else {
+                                if (diff[3] < 0.0d) {
+                                    return 25; // metrics1Calculate_hssl
+                                } else {
+                                    return 26; // metrics1Calculate_hsss
+                                }
+                            }
+                        }
+                    }
+                }
+            }
+        } else {
+            if (diff[0] < 0.0d) {
+                if (diff[1] > 0.0d) {
+                    if (diff[2] > 0.0d) {
+                        if (diff[3] > 0.0d) {
+                            return 27; // metrics1Calculate_lhhh
+                        } else {
+                            if (diff[3] < 0.0d) {
+                                return 28; // metrics1Calculate_lhhl
+                            } else {
+                                return 29; // metrics1Calculate_lhhs
+                            }
+                        }
+                    } else {
+                        if (diff[2] < 0.0d) {
+                            if (diff[3] > 0.0d) {
+                                return 30; // metrics1Calculate_lhlh
+                            } else {
+                                if (diff[3] < 0.0d) {
+                                    return 31; // metrics1Calculate_lhll
+                                } else {
+                                    return 32; // metrics1Calculate_lhls
+                                }
+                            }
+                        } else {
+                            if (diff[3] > 0.0d) {
+                                return 33; // metrics1Calculate_lhsh
+                            } else {
+                                if (diff[3] < 0.0d) {
+                                    return 34; // metrics1Calculate_lhsl
+                                } else {
+                                    return 35; // metrics1Calculate_lhss
+                                }
+                            }
+                        }
+                    }
+                } else {
+                    if (diff[1] < 0.0d) {
+                        if (diff[2] > 0.0d) {
+                            if (diff[3] > 0.0d) {
+                                return 36; // metrics1Calculate_llhh
+                            } else {
+                                if (diff[3] < 0.0d) {
+                                    return 37; // metrics1Calculate_llhl
+                                } else {
+                                    return 38; // metrics1Calculate_llhs
+                                }
+                            }
+                        } else {
+                            if (diff[2] < 0.0d) {
+                                if (diff[3] > 0.0d) {
+                                    return 39; // metrics1Calculate_lllh
+                                } else {
+                                    if (diff[3] < 0.0d) {
+                                        return 40; // metrics1Calculate_llll
+                                    } else {
+                                        return 41; // metrics1Calculate_llls
+                                    }
+                                }
+                            } else {
+                                if (diff[3] > 0.0d) {
+                                    return 42; // metrics1Calculate_llsh
+                                } else {
+                                    if (diff[3] < 0.0d) {
+                                        return 43; // metrics1Calculate_llsl
+                                    } else {
+                                        return 44; // metrics1Calculate_llss
+                                    }
+                                }
+                            }
+                        }
+                    } else {
+                        if (diff[2] > 0.0d) {
+                            if (diff[3] > 0.0d) {
+                                return 45; // metrics1Calculate_lshh
+                            } else {
+                                if (diff[3] < 0.0d) {
+                                    return 46; // metrics1Calculate_lshl
+                                } else {
+                                    return 47; // metrics1Calculate_lshs
+                                }
+                            }
+                        } else {
+                            if (diff[2] < 0.0d) {
+                                if (diff[3] > 0.0d) {
+                                    return 48; // metrics1Calculate_lslh
+                                } else {
+                                    if (diff[3] < 0.0d) {
+                                        return 49; // metrics1Calculate_lsll
+                                    } else {
+                                        return 50; // metrics1Calculate_lsls
+                                    }
+                                }
+                            } else {
+                                if (diff[3] > 0.0d) {
+                                    return 51; // metrics1Calculate_lssh
+                                } else {
+                                    if (diff[3] < 0.0d) {
+                                        return 52; // metrics1Calculate_lssl
+                                    } else {
+                                        return 53; // metrics1Calculate_lsss
+                                    }
+                                }
+                            }
+                        }
+                    }
+                }
+            } else {
+                if (diff[1] > 0.0d) {
+                    if (diff[2] > 0.0d) {
+                        if (diff[3] > 0.0d) {
+                            return 54; // metrics1Calculate_shhh
+                        } else {
+                            if (diff[3] < 0.0d) {
+                                return 55; // metrics1Calculate_shhl
+                            } else {
+                                return 56; // metrics1Calculate_shhs
+                            }
+                        }
+                    } else {
+                        if (diff[2] < 0.0d) {
+                            if (diff[3] > 0.0d) {
+                                return 57; // metrics1Calculate_shlh
+                            } else {
+                                if (diff[3] < 0.0d) {
+                                    return 58; // metrics1Calculate_shll
+                                } else {
+                                    return 59; // metrics1Calculate_shls
+                                }
+                            }
+                        } else {
+                            if (diff[3] > 0.0d) {
+                                return 60; // metrics1Calculate_shsh
+                            } else {
+                                if (diff[3] < 0.0d) {
+                                    return 61; // metrics1Calculate_shsl
+                                } else {
+                                    return 62; // metrics1Calculate_shss
+                                }
+                            }
+                        }
+                    }
+                } else {
+                    if (diff[1] < 0.0d) {
+                        if (diff[2] > 0.0d) {
+                            if (diff[3] > 0.0d) {
+                                return 63; // metrics1Calculate_slhh
+                            } else {
+                                if (diff[3] < 0.0d) {
+                                    return 64; // metrics1Calculate_slhl
+                                } else {
+                                    return 65; // metrics1Calculate_slhs
+                                }
+                            }
+                        } else {
+                            if (diff[2] < 0.0d) {
+                                if (diff[3] > 0.0d) {
+                                    return 66; // metrics1Calculate_sllh
+                                } else {
+                                    if (diff[3] < 0.0d) {
+                                        return 67; // metrics1Calculate_slll
+                                    } else {
+                                        return 68; // metrics1Calculate_slls
+                                    }
+                                }
+                            } else {
+                                if (diff[3] > 0.0d) {
+                                    return 69; // metrics1Calculate_slsh
+                                } else {
+                                    if (diff[3] < 0.0d) {
+                                        return 70; // metrics1Calculate_slsl
+                                    } else {
+                                        return 71; // metrics1Calculate_slss
+                                    }
+                                }
+                            }
+                        }
+                    } else {
+                        if (diff[2] > 0.0d) {
+                            if (diff[3] > 0.0d) {
+                                return 72; // metrics1Calculate_sshh
+                            } else {
+                                if (diff[3] < 0.0d) {
+                                    return 73; // metrics1Calculate_sshl
+                                } else {
+                                    return 74; // metrics1Calculate_sshs
+                                }
+                            }
+                        } else {
+                            if (diff[2] < 0.0d) {
+                                if (diff[3] > 0.0d) {
+                                    return 75; // metrics1Calculate_sslh
+                                } else {
+                                    if (diff[3] < 0.0d) {
+                                        return 76; // metrics1Calculate_ssll
+                                    } else {
+                                        return 77; // metrics1Calculate_ssls
+                                    }
+                                }
+                            } else {
+                                if (diff[3] > 0.0d) {
+                                    return 78; // metrics1Calculate_sssh
+                                } else {
+                                    if (diff[3] < 0.0d) {
+                                        return 79; // metrics1Calculate_sssl
+                                    } else {
+                                        return 80; // metrics1Calculate_ssss
+                                    }
+                                }
+                            }
+                        }
+                    }
+                }
+            }
+        }
+    }
+
+    /**
+     * Shuffles dummyDiff such that: dummyDiff[0] = diff[3] dummyDiff[1] =
+     * diff[0] dummyDiff[2] = diff[1] dummyDiff[3] = diff[2]
+     */
+    private void metrics1Shuffle1(double[] dummyDiff, double[] diff) {
+        dummyDiff[0] = diff[3];
+        dummyDiff[1] = diff[0];
+        dummyDiff[2] = diff[1];
+        dummyDiff[3] = diff[2];
+
+    }
+
+    /**
+     * Shuffles dummyDiff such that: dummyDiff[0] = diff[2] dummyDiff[1] =
+     * diff[3] dummyDiff[2] = diff[0] dummyDiff[3] = diff[1]
+     */
+    private void metrics1Shuffle2(double[] dummyDiff, double[] diff) {
+        dummyDiff[0] = diff[2];
+        dummyDiff[1] = diff[3];
+        dummyDiff[2] = diff[0];
+        dummyDiff[3] = diff[1];
+
+    }
+
+    /**
+     * Shuffles dummyDiff such that: dummyDiff[0] = diff[2] dummyDiff[1] =
+     * diff[3] dummyDiff[2] = diff[0] dummyDiff[3] = diff[1]
+     */
+    private void metrics1Shuffle3(double[] dummyDiff, double[] diff) {
+        dummyDiff[0] = diff[1];
+        dummyDiff[1] = diff[2];
+        dummyDiff[2] = diff[3];
+        dummyDiff[3] = diff[0];
+
+    }
+
+    /**
+     * For processing 6 metrics with all cells higher or same.
+     *
+     * @param metrics1 the array of metrics to be processed
+     * @param diff the array of differences of cell values
+     * @param weight the weight to be applied to weighted metrics
+     * @param averageDiff the average difference in height for diff (N.B This is
+     * passed in rather than calculated here because of cell values that were
+     * noDataValue in the Grids_GridDouble for which metrics1 are being
+     * processed.
+     */
+    private void metrics1Calculate_hhhh(
+            double[] metrics1,
+            double[] diff,
+            double weight,
+            double averageDiff) {
+        metrics1[9] += weight * Math.max(Math.max(diff[0], diff[1]), Math.max(diff[2], diff[3]));
+        metrics1[10] += weight * Math.min(Math.min(diff[0], diff[1]), Math.min(diff[2], diff[3]));
+        metrics1[11] += weight * (diff[0] + diff[1] + diff[2] + diff[3]);
+        metrics1[12] += weight * averageDiff;
+        metrics1[13] += 1.0d;
+        metrics1[14] += weight;
+    }
+
+    /**
+     * For processing a11 metrics with one cell lower or same.
+     *
+     * @param metrics1 the array of metrics to be processed
+     * @param diff the array of differences of cell values
+     * @param weight the weight to be applied to weighted metrics
+     *
+     */
+    private void metrics1Calculate_hhhl(
+            double[] metrics1,
+            double[] diff,
+            double weight) {
+        metrics1[15] += weight * Math.min(diff[0], diff[2]);
+        metrics1[16] += weight * Math.max(diff[0], diff[2]);
+        metrics1[17] += weight * (diff[0] + diff[2]);
+        metrics1[18] += weight * diff[1];
+        metrics1[19] += weight * diff[3];
+        metrics1[20] += weight * (diff[1] + diff[3]);
+        metrics1[21] += weight * Math.min(diff[1], Math.abs(diff[3]));
+        metrics1[22] += weight * Math.max(diff[1], Math.abs(diff[3]));
+        metrics1[23] += weight * (diff[1] + Math.abs(diff[3]));
+        metrics1[24] += 1.0d;
+        metrics1[25] += weight;
+    }
+
+    /**
+     * For processing 11 metrics with opposite cells lower/higher or same.
+     *
+     * @param metrics1 the array of metrics to be processed
+     * @param diff the array of differences of cell values
+     * @param weight the weight to be applied to weighted metrics
+     *
+     */
+    private void metrics1Calculate_hlhl(
+            double[] metrics1,
+            double[] diff,
+            double weight) {
+        metrics1[26] += weight * Math.min(diff[0], diff[2]);
+        metrics1[27] += weight * Math.max(diff[0], diff[2]);
+        metrics1[28] += weight * (diff[0] + diff[2]);
+        metrics1[29] += weight * Math.min(diff[1], diff[3]);
+        metrics1[30] += weight * Math.max(diff[1], diff[3]);
+        metrics1[31] += weight * (diff[1] + diff[3]);
+        metrics1[32] += weight * (Math.min(Math.abs(Math.max(diff[1], diff[3])), Math.min(diff[0], diff[2])));
+        metrics1[33] += weight * (Math.max(Math.abs(Math.min(diff[1], diff[3])), Math.max(diff[0], diff[2])));
+        metrics1[34] += weight * (diff[0] + Math.abs(diff[1]) + diff[2] + Math.abs(diff[3]));
+        metrics1[35] += 1.0d;
+        metrics1[36] += weight;
+    }
+
+    /**
+     * For processing a11 metrics with adjacent cells lower/higher or same.
+     *
+     * @param metrics1 the array of metrics to be processed
+     * @param diff the array of differences of cell values
+     * @param weight the weight to be applied to weighted metrics
+     *
+     */
+    private void metrics1Calculate_hhll(
+            double[] metrics1,
+            double[] diff,
+            double weight) {
+        metrics1[37] += weight * Math.min(diff[0], diff[1]);
+        metrics1[38] += weight * Math.max(diff[0], diff[1]);
+        metrics1[39] += weight * (diff[0] + diff[1]);
+        metrics1[40] += weight * Math.min(diff[2], diff[3]);
+        metrics1[41] += weight * Math.max(diff[2], diff[3]);
+        metrics1[42] += weight * (diff[2] + diff[3]);
+        metrics1[43] += weight * (Math.min(Math.abs(Math.max(diff[2], diff[3])), Math.min(diff[1], diff[0])));
+        metrics1[44] += weight * (Math.max(Math.abs(Math.min(diff[2], diff[3])), Math.max(diff[1], diff[0])));
+        metrics1[45] += weight * (diff[1] + Math.abs(diff[2]) + diff[0] + Math.abs(diff[3]));
+        metrics1[46] += 1.0d;
+        metrics1[47] += weight;
+    }
+
+    /**
+     * For processing a11 metrics with one cell higher or same.
+     *
+     * @param metrics1 the array of metrics to be processed
+     * @param diff the array of differences of cell values
+     * @param weight the weight to be applied to weighted metrics
+     * @param averageDiff the average difference in height for diff (N.B This is
+     * passed in rather than calculated here because of cell values that were
+     * noDataValue in the Grids_GridDouble for which metrics1 are being
+     * processed.
+     *
+     */
+    private void metrics1Calculate_hlll(
+            double[] metrics1,
+            double[] diff,
+            double weight) {
+        metrics1[48] += weight * Math.min(diff[1], diff[3]);
+        metrics1[49] += weight * Math.max(diff[1], diff[3]);
+        metrics1[50] += weight * (diff[1] + diff[3]);
+        metrics1[51] += weight * diff[2];
+        metrics1[52] += weight * diff[0];
+        metrics1[53] += weight * (diff[2] + diff[0]);
+        metrics1[54] = weight * Math.min(diff[0], Math.abs(diff[2]));
+        metrics1[55] = weight * Math.max(diff[0], Math.abs(diff[2]));
+        metrics1[56] = weight * (diff[0] + Math.abs(diff[2]));
+        metrics1[57] += 1.0d;
+        metrics1[58] += weight;
+    }
+
+    /**
+     * For processing 6 metrics with all cells lower or same.
+     */
+    private void metrics1Calculate_llll(
+            double[] metrics1,
+            double[] diff,
+            double weight,
+            double averageDiff) {
+        metrics1[59] += weight * Math.max(Math.max(diff[0], diff[1]), Math.max(diff[2], diff[3]));
+        metrics1[60] += weight * Math.min(Math.min(diff[0], diff[1]), Math.min(diff[2], diff[3]));
+        metrics1[61] += weight * (diff[0] + diff[1] + diff[2] + diff[3]);
+        metrics1[62] += weight * averageDiff;
+        metrics1[63] += 1.0d;
+        metrics1[64] += weight;
+    }
+
+    /**
+     * Returns an Grids_GridDouble[] metrics2 where: TODO: metrics2 is a mess.
+     * Need to decide what to do with regard to contour tracing and profile
+     * trace for axes and comparisons. metrics2[0] = slope; metrics2[1] =
+     * aspect; metrics2[2] = no data count; metrics2[3] = contourConcavity;
+     * metrics2[4] = contourConvexity; metrics2[5] = profileConcavity;
+     * metrics2[6] = profileConvexity;
+     *
+     * @param g
+     * @param distance
+     * @param weightIntersect
+     * @param weightFactor
+     * @param hoome
+     * @param samplingDensity
+     * @param gf
+     * @return
+     */
+    public Grids_GridDouble[] getMetrics2(
+            Grids_GridDouble g,
+            double distance,
+            double weightIntersect,
+            double weightFactor,
+            int samplingDensity,
+            Grids_GridDoubleFactory gf,
+            boolean hoome) {
+        try {
+            ge.checkAndMaybeFreeMemory();
+            Grids_GridDouble[] result = new Grids_GridDouble[7];
+            long ncols = g.getNCols();
+            long nrows = g.getNRows();
+            Grids_Dimensions dimensions = g.getDimensions();
+            double gridNoDataValue = g.getNoDataValue();
+            Grids_GridDouble[] slopeAndAspect = null;
+            //Grids_GridDouble[] slopeAndAspect = getSlopeAspect(g, distance,
+            //    weightIntersect, weightFactor, hoome);
+            result[0] = slopeAndAspect[0];
+            result[1] = slopeAndAspect[1];
+            File dir;
+            for (int i = 0; i < result.length; i++) {
+                dir = Files.createNewFile(Files.getGeneratedGridDoubleDir());
+                result[i] = (Grids_GridDouble) gf.create(dir, nrows,
+                        ncols, dimensions);
+            }
+            double[] metrics2;
+            double slope;
+            double aspect;
+            Point2D.Double[] metrics2Points;
+            double[] weights;
+            long row;
+            long col;
+            for (row = 0; row < nrows; row++) {
+                for (col = 0; col < ncols; col++) {
+                    if (g.getCell(row, col) != gridNoDataValue) {
+                        slope = result[0].getCell(row, col);
+                        aspect = result[1].getCell(row, col);
+                        metrics2Points = getMetrics2Points(slopeAndAspect,
+                                distance, samplingDensity);
+                        weights = Grids_Kernel.getKernelWeights(g, row, col,
+                                distance, weightIntersect, weightFactor,
+                                metrics2Points);
+                        metrics2 = getMetrics2(g, row, col, slopeAndAspect,
+                                distance, weights);
+                        for (int i = 0; i < result.length; i++) {
+                            result[i].setCell(row, col, metrics2[i]);
+                        }
+                    }
+                }
+                System.out.println("Done row " + row);
+            }
+            result[2].setName("");
+            result[3].setName("");
+            result[4].setName("");
+            result[5].setName("");
+            result[6].setName("");
+            return result;
+        } catch (OutOfMemoryError e) {
+            if (hoome) {
+                getMetrics2(g, distance, weightIntersect, weightFactor,
+                        samplingDensity, gf, hoome);
+            }
+            throw e;
+        }
+    }
+
+    /**
+     * Returns a Point2D.Double[] points that are sample points based on a
+     * regular sampling around slope If samplingDensity
+     *
+     *
+     */
+    private Point2D.Double[] getMetrics2Points(
+            Grids_GridDouble[] slopeAndAspect,
+            double distance,
+            int samplingDensity) {
+        Point2D.Double[] metrics2Points = null;
+
+        return metrics2Points;
+
+    }
+
+    private double[] getMetrics2(
+            Grids_GridDouble grid,
+            long row,
+            long col,
+            Grids_GridDouble[] slopeAndAspect,
+            double distance,
+            double[] weights) {
+        double[] metrics2 = null;
+
+        return metrics2;
+
+    }
+
+    /**
+     * Returns an Grids_GridDouble result containing values which indicate the
+     * direction of the maximum down slope for the immediate 8 cell
+     * neighbourhood. 1 2 3 4 0 5 6 7 8 If there is no downhill slope then the
+     * flow direction is 0.
+     *
+     * @param grid the Grids_GridDouble to be processed
+     * @param gridFactory the Grids_GridDoubleFactory used to create result
+     * @param hoome
+     * @return
+     */
+    public Grids_GridDouble getMaxFlowDirection(
+            Grids_GridDouble grid,
+            Grids_GridDoubleFactory gridFactory,
+            boolean hoome) {
+        try {
+            ge.checkAndMaybeFreeMemory();
+            long nrows = grid.getNRows();
+            long ncols = grid.getNCols();
+            double noDataValue = grid.getNoDataValue();
+            File dir;
+            dir = Files.createNewFile(Files.getGeneratedGridDoubleDir());
+            Grids_GridDouble result = (Grids_GridDouble) gridFactory.create(dir,
+                    nrows, ncols, grid.getDimensions());
+            Grids_2D_ID_long cellID;
+            long row;
+            long col;
+            int k;
+            int[] flowDirections = new int[9];
+            int flowDirection;
+            double[] z = new double[9];
+            double minz;
+            int minzCount;
+            int minzCountNoDataValue;
+            long p;
+            long q;
+            for (row = 0; row < nrows; row++) {
+                for (col = 0; col < ncols; col++) {
+                    z[0] = grid.getCell(row, col);
+                    if (z[0] != noDataValue) {
+                        minz = Double.MAX_VALUE;
+                        minzCount = 0;
+                        minzCountNoDataValue = 0;
+                        flowDirection = 0;
+                        k = 0;
+                        for (p = -1; p < 2; p++) {
+                            for (q = -1; q < 2; q++) {
+                                if (!(p == 0 && q == 0)) {
+                                    k++;
+                                    z[k] = grid.getCell(row + p, col + q);
+                                    if (z[k] != noDataValue) {
+                                        if (z[k] <= minz && z[k] < z[0]) {
+                                            if (z[k] == minz) {
+                                                minzCount++;
+                                            } else {
+                                                minz = z[k];
+                                                minzCount = 1;
+                                                flowDirection = k;
+                                            }
+                                        }
+                                    } else {
+                                        minzCountNoDataValue++;
+                                    }
+                                }
+                            }
+                        }
+                        // If more than one flowDirection randomly assign one
+                        if (minzCount + minzCountNoDataValue > 1) {
+                            int[] min = new int[minzCount + minzCountNoDataValue];
+                            int minID = 0;
+                            double random = Math.random();
+                            for (int k2 = 1; k2 < z.length; k2++) {
+                                if (z[k2] == minz || z[k2] == noDataValue) {
+                                    min[minID] = k2;
+                                    minID++;
+                                }
+                            }
+                            flowDirection = min[(int) Math.floor(random * (minzCount + minzCountNoDataValue))];
+                        }
+                        result.setCell(row, col, (double) flowDirection);
+                    }
+                }
+            }
+            return result;
+        } catch (OutOfMemoryError e) {
+            if (hoome) {
+                return getMaxFlowDirection(grid, gridFactory, hoome);
+            } else {
+                throw e;
+
+            }
+        }
+    }
+
+    /**
+     * Returns an Grids_GridDouble[] each element of which corresponds to a
+     * metrics of up slope cells of grid - a DEM The steeper the slope the
+     * higher the runoff?
+     *
+     * @param grid
+     * @param distance
+     * @param weightFactor
+     * @param hoome
+     * @param weightIntersect
+     * @param gf
+     * @return
+     */
+    public Grids_GridDouble getUpSlopeAreaMetrics(Grids_GridDouble grid,
+            double distance, double weightFactor, double weightIntersect,
+            Grids_GridDoubleFactory gf, boolean hoome) {
+        try {
+            ge.checkAndMaybeFreeMemory();
+            File dir;
+            dir = Files.createNewFile(Files.getGeneratedGridDoubleDir());
+            Grids_GridDouble upSlopeAreaMetrics;
+            upSlopeAreaMetrics = (Grids_GridDouble) gf.create(dir,
+                    grid.getNRows(), grid.getNCols(), grid.getDimensions());
+            // Get Peaks and set their value to 1.0d
+            HashSet initialPeaksHashSet;
+            initialPeaksHashSet = getInitialPeaksHashSetAndSetTheirValue(grid,
+                    upSlopeAreaMetrics, hoome);
+            // For each Peak find its neighbours and add a proportional value to
+            // them based on slope. If the slope is zero then the neighbour is still
+            // passed a proportion. This can be configured based on infiltration
+            // rates or slope dependent distance decay stuff.
+            //        HashSet neighboursOfInitialPeaksHashSet = getNeighboursOfInitialPeaksHashSetAndSetTheirValue( initialPeaksHashSet, grid, upSlopeAreaMetrics );
+            // Add to neighbouring cells a value based on the amount of slope
+            //        upSlopeMetricsAddToNeighbours( grid, peaks );
+            return upSlopeAreaMetrics;
+        } catch (OutOfMemoryError e) {
+            if (hoome) {
+                ge.clearMemoryReserve();
+                if (!ge.swapChunk(ge.HOOMEF)) {
+                    throw e;
+                }
+                ge.initMemoryReserve();
+                getUpSlopeAreaMetrics(grid, distance, weightFactor,
+                        weightIntersect, gf, hoome);
+            }
+            throw e;
+        }
+    }
+
+    /**
+     * Returns a HashSet containing _CellIDs which identifies cells for which
+     * neighbouring cells in the immediate 8 cell neighbourhood that are either
+     * the same value, lower or noDataValues
+     *
+     * @param grid - the Grids_GridDouble to be processed
+     * @param upSlopeAreaMetrics
+     * @param hoome
+     * @return
+     */
+    public HashSet getInitialPeaksHashSetAndSetTheirValue(Grids_GridDouble grid,
+            Grids_GridDouble upSlopeAreaMetrics, boolean hoome) {
+        try {
+            ge.checkAndMaybeFreeMemory();
+            HashSet initialPeaksHashSet = new HashSet();
+            long nrows = grid.getNRows();
+            long ncols = grid.getNCols();
+            double ndv = grid.getNoDataValue();
+            double[] h = new double[9];
+            int k;
+            for (int row = 0; row < nrows; row++) {
+                for (int col = 0; col < ncols; col++) {
+                    h[0] = grid.getCell(row, col);
+                    if (h[0] != ndv) {
+                        k = 0;
+                        for (int p = -1; p < 2; p++) {
+                            for (int q = -1; q < 2; q++) {
+                                if (!(p == 0 && q == 0)) {
+                                    k++;
+                                    h[k] = grid.getCell(row + p, col + q);
+                                }
+                            }
+                        }
+                        // This deals with single isolated cells surrounded by noDataValues
+                        if ((h[1] <= h[0] || h[1] == ndv)
+                                && (h[2] <= h[0] || h[2] == ndv)
+                                && (h[3] <= h[0] || h[3] == ndv)
+                                && (h[4] <= h[0] || h[4] == ndv)
+                                && (h[5] <= h[0] || h[5] == ndv)
+                                && (h[6] <= h[0] || h[6] == ndv)
+                                && (h[7] <= h[0] || h[7] == ndv)
+                                && (h[8] <= h[0] || h[8] == ndv)) {
+                            initialPeaksHashSet.add(grid.getCellID(row, col));
+                            upSlopeAreaMetrics.addToCell(row, col, 1.0d);
+                        }
+                    }
+                }
+            }
+            return initialPeaksHashSet;
+        } catch (OutOfMemoryError e) {
+            if (hoome) {
+                return getInitialPeaksHashSetAndSetTheirValue(grid,
+                        upSlopeAreaMetrics, hoome);
+            } else {
+                throw e;
+            }
+        }
+    }
+    /**
+     * @param grid the Grid2DSquareCellDouble to be processed
+     */
+    /*protected HashSet getNeighboursOfInitialPeaksHashSetAndSetTheirValue( HashSet initialPeaksHashSet, Grids_GridDouble grid, Grids_GridDouble upSlopeAreaMetrics ) {
+     double noDataValue = grid.getNoDataValue();
+     double[ ] heights = new double[ 9 ];
+     double[ ] diff = new double[ 9 ];
+     HashSet neighboursOfInitialPeaksHashSet = Grids_Utilities.
+     Iterator ite = hashSet.iterator();
+     Integer cellID;
+     int cellID;
+     int row;
+     int col;
+     int k;
+     int lowerCount = 0;
+     double lowerHeight = 0.0d;
+     while ( ite.hasNext() ) {
+     cellID = ( Integer ) ite.next();
+     cellID = cellID.intValue();
+     row = grid.getRowIndex( cellID );
+     col = grid.getColIndex( cellID );
+     heights[ 0 ] = grid.getCell( row, col );
+     if ( heights[ 0 ] != noDataValue ) {
+     k = 0;
+     for ( int p = -1; p < 2; p ++ ) {
+     for ( int q = -1; q < 2; q ++ ) {
+     if ( ! ( p == 0 && q == 0 ) ) {
+     k ++;
+     heights[ k ] = grid.getCell( row + p, col + q );
+     if ( heights[ k ] != noDataValue ) {
+     diff[ k ] = heights[ k ] - heights[ 0 ];
+     if ( diff[ k ] >= 0.0d ) {
+     lowerCount ++;
+     lowerHeight += diff[ k ];
+     }
+     }
+     }
+     }
+     // This deals with single isolated cells surrounded by noDataValues
+     if ( ( heights[ 1 ] <= heights[ 0 ] || heights[ 1 ] == noDataValue ) &&
+     ( heights[ 2 ] <= heights[ 0 ] || heights[ 2 ] == noDataValue ) &&
+     ( heights[ 3 ] <= heights[ 0 ] || heights[ 3 ] == noDataValue ) &&
+     ( heights[ 4 ] <= heights[ 0 ] || heights[ 4 ] == noDataValue ) &&
+     ( heights[ 5 ] <= heights[ 0 ] || heights[ 5 ] == noDataValue ) &&
+     ( heights[ 6 ] <= heights[ 0 ] || heights[ 6 ] == noDataValue ) &&
+     ( heights[ 7 ] <= heights[ 0 ] || heights[ 7 ] == noDataValue ) &&
+     ( heights[ 8 ] <= heights[ 0 ] || heights[ 8 ] == noDataValue ) ) {
+     }
+     }
+     }
+     }
+     return;
+     }*/
+//    /**
+//     * There are many estimates of flow that can be generated and many models
+//     * developed in hydrology. These methods are simplistic but are based on
+//     * the work of others. The basics are that discharge from any cell is a
+//     * simple mutliple of velocity and depth. A measure of velocity can be
+//     * obtained by measuring slope and the depth of discharge itself where the
+//     * slope is given by the change in height divided by the distance.
+//     * The algorithm is this:
+//     * An Grids_GridDouble height is initialised using grid
+//     * A coincident Grids_GridDouble accumulation is initialised
+//     * Step 1: A value of rainfall is added to all cells in accumulation.
+//     * Step 2: A proportion of this rainfall is then distributed to neighbouring
+//     *         cells based on Mannings discharge equations.
+//     *
+//     * proportionally based on the difference in height of
+//     *         neighbouring cells which are down slope. If no immediate
+//     *         neighbours are downslope then the height cell is raised by value.
+//     * Step 3: Repeat Steps 2 and 3 iterations number of times.
+//     * Step 4: Return height and accumulation.
+//     * NB Care needs to be taken to specify outflow cells
+//     * TODO:
+//     * 1. Change precipitation to be a grid
+//     * 2. Variable frictionFactor
+//     */
+//    public Grids_GridDouble getFlowAccumulation(
+//            Grids_GridDouble grid,
+//            int iterations,
+//            double precipitation,
+//            HashSet outflowCellIDs,
+//            Grids_GridDoubleFactory gridFactory,
+//            boolean hoome ) {
+//        int _MessageLength = 1000;
+//        String _Message0 = ge.initString( _MessageLength, hoome );
+//        String _Message = ge.initString( _MessageLength, hoome );
+//        Grids_GridDouble flowAccumulation = getInitialFlowAccumulation(
+//                grid,
+//                precipitation,
+//                outflowCellIDs,
+//                gridFactory,
+//                hoome );
+//        _Message = "intitialFlowAccumulation";
+//        _Message = ge.println( _Message, _Message0 );
+//        _Message = flowAccumulation.toString();
+//        _Message = ge.println( _Message, _Message0 );
+//        for ( int iteration = 0; iteration < iterations; iteration ++ ) {
+//            doFlowAccumulation(
+//                    flowAccumulation,
+//                    grid,
+//                    precipitation,
+//                    outflowCellIDs,
+//                    gridFactory,
+//                    hoome );
+//            _Message = "flowAccumulation iteration " + ( iteration + 1 );
+//            _Message = ge.println( _Message, _Message0 );
+//            _Message = flowAccumulation.toString();
+//            _Message = ge.println( _Message, _Message0 );
+//        }
+//        return flowAccumulation;
+//    }
+//    /**
+//     * TODO: docs
+//     * frictionFactor = 75.0d;
+//     * constant = 8.0d * 9.81d / frictionFactor;
+//     * velocity = Math.sqrt( constant * waterDepth * changeInDepth / ChangeInLength );
+//     * discharge = velocity * waterDepth
+//     */
+//    public Grids_GridDouble getInitialFlowAccumulation(
+//            Grids_GridDouble grid,
+//            double precipitation,
+//            HashSet outflowCellIDs,
+//            Grids_GridDoubleFactory gridFactory,
+//            boolean hoome ) {
+//        //double constant = 8.0d * 9.81d / 75.0d ;
+//        double constant = 1.0d;
+//        long nrows = grid.getNRows( hoome );
+//        long ncols = grid.getNCols( hoome );
+//        BigDecimal[] dimensions = grid.getDimensions( hoome );
+//        double noDataValue = grid.getNoDataValue( hoome );
+//        // Precipitate
+//        Grids_GridDouble flowAccumulation = ( Grids_GridDouble ) gridFactory.create( nrows, ncols, dimensions );
+//        flowAccumulation = addToGrid( flowAccumulation, precipitation, hoome );
+//        flowAccumulation = ( Grids_GridDouble ) mask( flowAccumulation, grid, gridFactory, hoome );
+//        Grids_GridDouble tempFlowAccumulation = ( Grids_GridDouble ) gridFactory.create( flowAccumulation );
+//        double[][] surfaceHeights = new double[3][3];
+//        double[][] discharge = new double[3][3];
+//        double slope;
+//        double velocity;
+//        double waterDepth;
+//        double movingWaterDepth;
+//        double numberOfDownSlopes;
+//        double totalDischarge;
+//        double sumDischarge;
+//        long row;
+//        long col;
+//        int p;
+//        int q;
+//        // Deal with outflowCellIDs
+//        Iterator ite = outflowCellIDs.iterator();
+//        CellID cellID;
+//        while ( ite.hasNext() ) {
+//            cellID = ( CellID ) ite.next();
+//            row = cellID.getRow();
+//            col = cellID.getCellCol();
+//            waterDepth = tempFlowAccumulation.getCell( row, col, hoome );
+//            flowAccumulation.addToCell( row, col, - waterDepth / 2.0d, hoome );
+//        }
+//        for ( row = 0; row < nrows; row ++ ) {
+//            for ( col = 0; col < ncols; col ++ ) {
+//                surfaceHeights[1][1] = grid.getCell( row, col, hoome );
+//                if ( surfaceHeights[1][1] != noDataValue ) {
+//                    waterDepth = tempFlowAccumulation.getCell( row, col, hoome );
+//                    surfaceHeights[1][1] += waterDepth;
+//                    numberOfDownSlopes = 0.0d;
+//                    sumDischarge = 0.0d;
+//                    totalDischarge = 0.0d;
+//                    for ( p = 0; p < 3; p ++ ) {
+//                        for ( q = 0; q < 3; q ++ ) {
+//                            if ( ! ( p == 1 && q == 1 ) ) {
+//                                surfaceHeights[p][q] = grid.getCell( row + p - 1, col + q - 1, hoome );
+//                                movingWaterDepth = Math.min( waterDepth, surfaceHeights[1][1] - surfaceHeights[p][q] );
+//                                if ( ( surfaceHeights[p][q] != noDataValue ) && ( surfaceHeights[p][q] < surfaceHeights[1][1] ) ) {
+//                                    numberOfDownSlopes += 1.0d;
+//                                    if ( p == q || ( p == 0 && q == 2 ) || ( p == 2 && q == 0 ) ) {
+//                                        slope = surfaceHeights[1][1] - surfaceHeights[p][q] / ( Math.sqrt( 2.0d ) );
+//                                    } else {
+//                                        slope = surfaceHeights[1][1] - surfaceHeights[p][q];
+//                                    }
+//                                    velocity = Math.sqrt( constant * movingWaterDepth * slope );
+//                                    discharge[p][q] = velocity * movingWaterDepth;
+//                                    sumDischarge += discharge[p][q];
+//                                }
+//                            }
+//                        }
+//                    }
+//                    if ( numberOfDownSlopes > 0.0d ) {
+//                        for ( p = 0; p < 3; p ++ ) {
+//                            for ( q = 0; q < 3; q ++ ) {
+//                                if ( ! ( p == 1 && q == 1 ) ) {
+//                                    if ( surfaceHeights[p][q] != noDataValue && surfaceHeights[p][q] < surfaceHeights[1][1] ) {
+//                                        movingWaterDepth = Math.min( waterDepth, surfaceHeights[1][1] - surfaceHeights[p][q] );
+//                                        discharge[p][q] = ( discharge[p][q] / sumDischarge ) * ( movingWaterDepth / 2.0d ); // 50%
+//                                        totalDischarge += discharge[p][q];
+//                                        flowAccumulation.addToCell( row + p - 1, col + q - 1, discharge[p][q], hoome );
+//                                    }
+//                                }
+//                            }
+//                        }
+//                        flowAccumulation.addToCell( row, col, - totalDischarge, hoome );
+//                    }
+//                }
+//            }
+//        }
+//        return flowAccumulation;
+//    }
+//    /**
+//     * TODO: docs
+//     * frictionFactor = 75.0d;
+//     * constant = 8.0d * 9.81d / frictionFactor;
+//     * velocity = Math.sqrt( constant * waterDepth * changeInDepth / ChangeInLength );
+//     * discharge = velocity * waterDepth
+//     */
+//    public Grids_GridDouble doFlowAccumulation(
+//            Grids_GridDouble flowAccumulation,
+//            Grids_GridDouble grid,
+//            double precipitation,
+//            HashSet outflowCellIDs,
+//            //Grid2DSquareCellDoubleFactory gridFactory,
+//            boolean hoome ) {
+//        //double constant = 8.0d * 9.81d / 75.0d ;
+//        double constant = 1.0d;
+//        long nrows = grid.getNRows( hoome );
+//        long ncols = grid.getNCols( hoome );
+//        BigDecimal[] dimensions = grid.getDimensions( hoome );
+//        double noDataValue = grid.getNoDataValue( hoome );
+//        int gridStatisticsType = 1;
+//        // Precipitate
+//        addToGrid(
+//                flowAccumulation,
+//                precipitation,
+//                hoome );
+//        mask(
+//                flowAccumulation,
+//                grid,
+//                hoome );
+//        Grids_GridDouble tempFlowAccumulation =
+//                ( Grids_GridDouble ) gridFactory.create( flowAccumulation );
+//        double waterDepth;
+//        double movingWaterDepth;
+//        double[][] surfaceHeights = new double[3][3];
+//        double[][] discharge = new double[3][3];
+//        double slope;
+//        double velocity;
+//        double numberOfDownSlopes;
+//        double totalDischarge;
+//        double sumDischarge;
+//        long row;
+//        long col;
+//        for ( row = 0; row < nrows; row ++ ) {
+//            for ( col = 0; col < ncols; col ++ ) {
+//                surfaceHeights[1][1] = grid.getCell( row, col, hoome );
+//                if ( surfaceHeights[1][1] != noDataValue ) {
+//                    waterDepth = tempFlowAccumulation.getCell( row, col, hoome );
+//                    surfaceHeights[1][1] += waterDepth;
+//                    numberOfDownSlopes = 0.0d;
+//                    sumDischarge = 0.0d;
+//                    totalDischarge = 0.0d;
+//                    if ( outflowCellIDs.contains( grid.getCellID( row, col, hoome ) ) ) {
+//                        // Simply lose a proportion of waterDepth (consider a friction factor)
+//                        flowAccumulation.addToCell( row, col, - waterDepth / 2.0d, hoome );
+//                        /*for ( int p = 0; p < 3; p ++ ) {
+//                            for ( int q = 0; q < 3; q ++ ) {
+//                                if ( ! ( p == 1 && q == 1 ) ) {
+//                                    if ( grid.getCell( row + p - 1, col + q - 1 ) == noDataValue ) {
+//                                        numberOfDownSlopes += 1.0d;
+//                                        if ( p == q || ( p == 0 && q == 2 ) || ( p == 2 && q == 0 ) ) {
+//                                            slope = waterDepth / ( Math.sqrt( 2.0d ) );
+//                                        } else {
+//                                            slope = waterDepth;
+//                                        }
+//                                        velocity = Math.sqrt( constant * waterDepth * slope );
+//                                        discharge[p][q] = velocity * waterDepth;
+//                                        sumDischarge += discharge[p][q];
+//                                    }
+//                                }
+//                            }
+//                        }
+//                        if ( numberOfDownSlopes > 0.0d ) {
+//                            for ( int p = 0; p < 3; p ++ ) {
+//                                for ( int q = 0; q < 3; q ++ ) {
+//                                    if ( ! ( p == 1 && q == 1 ) ) {
+//                                        if ( grid.getCell( row + p - 1, col + q - 1 ) == noDataValue ) {
+//                                            discharge[p][q] = ( discharge[p][q] / sumDischarge ) * ( waterDepth / 2.0d ); // 50%
+//                                            totalDischarge += discharge[p][q];
+//                                        }
+//                                    }
+//                                }
+//                            }
+//                            flowAccumulation.addToCell( row, col, - totalDischarge );
+//                        }*/
+//                    } else {
+//                        for ( int p = 0; p < 3; p ++ ) {
+//                            for ( int q = 0; q < 3; q ++ ) {
+//                                if ( ! ( p == 1 && q == 1 ) ) {
+//                                    surfaceHeights[p][q] = grid.getCell( row + p - 1, col + q - 1, hoome );
+//                                    if ( surfaceHeights[p][q] != noDataValue ) {
+//                                        surfaceHeights[p][q] += tempFlowAccumulation.getCell( row + p - 1, col + q - 1, hoome );
+//                                        if ( surfaceHeights[p][q] < surfaceHeights[1][1] ) {
+//                                            movingWaterDepth = Math.min( waterDepth, ( surfaceHeights[1][1] - surfaceHeights[p][q] ) );
+//                                            numberOfDownSlopes += 1.0d;
+//                                            if ( p == q || ( p == 0 && q == 2 ) || ( p == 2 && q == 0 ) ) {
+//                                                slope = ( surfaceHeights[1][1] - surfaceHeights[p][q] ) / ( Math.sqrt( 2.0d ) );
+//                                            } else {
+//                                                slope = ( surfaceHeights[1][1] - surfaceHeights[p][q] );
+//                                            }
+//                                            velocity = Math.sqrt( constant * movingWaterDepth * slope );
+//                                            discharge[p][q] = velocity * movingWaterDepth;
+//                                            sumDischarge += discharge[p][q];
+//                                        }
+//                                    }
+//                                }
+//                            }
+//                        }
+//                        if ( numberOfDownSlopes > 0.0d ) {
+//                            for ( int p = 0; p < 3; p ++ ) {
+//                                for ( int q = 0; q < 3; q ++ ) {
+//                                    if ( ! ( p == 1 && q == 1 ) ) {
+//                                        if ( surfaceHeights[p][q] != noDataValue && surfaceHeights[p][q] < surfaceHeights[1][1] ) {
+//                                            movingWaterDepth = Math.min( waterDepth, ( surfaceHeights[1][1] - surfaceHeights[p][q] ) );
+//                                            discharge[p][q] = ( discharge[p][q] / sumDischarge ) * ( movingWaterDepth / 2.0d ); // 50%
+//                                            totalDischarge += discharge[p][q];
+//                                            flowAccumulation.addToCell( row + p - 1, col + q - 1, discharge[p][q], hoome );
+//                                        }
+//                                    }
+//                                }
+//                            }
+//                            flowAccumulation.addToCell( row, col, - totalDischarge, hoome );
+//                        }
+//                    }
+//                }
+//            }
+//        }
+//        return flowAccumulation;
+//    }
+}